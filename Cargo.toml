[package]
name = "rotonda"
version = "0.0.1"
authors = ["The NLnet Labs Routing Team <routing@nlnetlabs.nl>"]
description = "A modular analytical BGP Engine"
documentation = "https://docs.rs/rotonda/"
homepage = "https://nlnetlabs.nl/projects/routing/rotonda/"
repository = "https://github.com/NLnetLabs/rotonda/"
keywords = ["routing", "bgp"]
categories = ["network-programming"]
license = "MPL-2.0"
edition = "2021"
rust-version = "1.65"

[dependencies]
arc-swap           = "^1.5"
chrono             = "^0.4"
clap               = { version = "^3.1", features = ["cargo"] }
crossbeam-utils    = "^0.8"
fern               = "^0.6"
futures            = "^0.3"
hyper              = { version = "^0.14", features = ["server", "stream"] }
log                = "^0.4"
log-reroute        = "^0.1"
pin-project-lite   = "^0.2"
rand               = "^0.8"
reqwest            = { version = "^0.11", default-features = false }
routecore          = { version = "0.4.0-dev", features = ["bgp", "bmp", "serde"], git = "https://github.com/NLnetLabs/routecore.git" }
sanitise-file-name = "^1.0"
serde              = { version = "^1.0", features = ["derive", "rc"] }
serde_json         = { version = "^1.0", features = ["preserve_order"] }
slab               = "^0.4"
tokio              = { version = "^1.23", features = ["fs", "io-util", "macros", "net", "rt", "rt-multi-thread", "signal", "sync", "test-util", "time", "tracing"] }
toml               = "^0.5"
url                = { version = "^2.2", features = ["serde"] }

# Dependencies specifically used by the BGP/BMP related modifications to the original RTRTR base
allocator-api2     = "^0.2"
async-trait        = "^0.1"
atomic_enum        = "^0.2.0"
flate2             = { version = "^1.0", optional = true }
anyhow             = "^1.0"
bytes              = { version = "1.1.0" }
hex-slice          = "^0.1"
hash_hasher        = "^2.0"
hashbrown          = "^0.14"
html-escape        = { version = "^0.2", optional = true }
indoc              = "^1.0"
layout-rs          = { version = "^0.1", optional = true }
mqtt               = { version = "0.18.0", package = "rumqttc", default-features = false, optional = true }
non-empty-vec      = { version = "^0.2", features = ["serde"]}
percent-encoding   = "^2.2"
<<<<<<< HEAD
roto               = { version = "0.1.0", git = "https://github.com/NLnetLabs/roto.git", branch = "more-serialization" }
rotonda-store      = { version = "0.3.0-pre.2", git = "https://github.com/NLnetLabs/rotonda-store.git" }
serde_with         = "^3"
=======
roto               = { version = "0.1.0", git = "https://github.com/NLnetLabs/roto.git" }
rotonda-store      = { version = "0.3.0-pre.3", git = "https://github.com/NLnetLabs/rotonda-store.git" }
serde_with         = "^1.14"
>>>>>>> 4821086e
smallvec           = { version = "^1.10", features = ["const_generics", "const_new", "union"] }
tokio-metrics      = "^0.2"
uuid               = { version = "^1.1", features = ["v4", "fast-rng"] }

[target.'cfg(unix)'.dependencies]
syslog             = "^6.0"

[dev-dependencies]
assert-json-diff   = "^2.0"
easy-repl          = "^0.1"
hex                = "^0.4"
jsonschema         = { version = "0.16.0", default-features = false, features = ["draft202012"] }
env_logger         = "^0.10"
rand_pcg           = "^0.3"
num_cpus           = "^1.13"
prometheus-parse   = "^0.2"
reqwest            = { version = "^0.11", default-features = false, features = ["json"] }
rumqttd            = { version = "^0.13.0", default-features = false }
serde_json         = "^1.0"

[profile.release]
strip = true

[features]
default = ["config-graph", "mqtt", "router-list", "http-api-gzip"]

# Enable the /routers/ HTML router list endpoint
router-list = ["html-escape"]

# Enable GZIP compression of the HTTP /metrics response
http-api-gzip = ["flate2"]

# Enable the /status/graph config SVG graph endpoint
config-graph = ["layout-rs"]<|MERGE_RESOLUTION|>--- conflicted
+++ resolved
@@ -50,15 +50,9 @@
 mqtt               = { version = "0.18.0", package = "rumqttc", default-features = false, optional = true }
 non-empty-vec      = { version = "^0.2", features = ["serde"]}
 percent-encoding   = "^2.2"
-<<<<<<< HEAD
-roto               = { version = "0.1.0", git = "https://github.com/NLnetLabs/roto.git", branch = "more-serialization" }
-rotonda-store      = { version = "0.3.0-pre.2", git = "https://github.com/NLnetLabs/rotonda-store.git" }
-serde_with         = "^3"
-=======
 roto               = { version = "0.1.0", git = "https://github.com/NLnetLabs/roto.git" }
 rotonda-store      = { version = "0.3.0-pre.3", git = "https://github.com/NLnetLabs/rotonda-store.git" }
-serde_with         = "^1.14"
->>>>>>> 4821086e
+serde_with         = "^3"
 smallvec           = { version = "^1.10", features = ["const_generics", "const_new", "union"] }
 tokio-metrics      = "^0.2"
 uuid               = { version = "^1.1", features = ["v4", "fast-rng"] }
