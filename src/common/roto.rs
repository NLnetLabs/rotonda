--- conflicted
+++ resolved
@@ -513,7 +513,6 @@
         if matches!(rx, TypeValue::OutputStreamMessage(_))
             || filter_name.is_empty()
         {
-<<<<<<< HEAD
             if let Some((tracer, trace_id)) = trace_details {
                 if matches!(rx, TypeValue::OutputStreamMessage(_)) {
                     tracer.note_event(
@@ -527,8 +526,6 @@
                     );
                 }
             }
-=======
->>>>>>> 848812e6
             return Ok(ControlFlow::Continue(FilterOutput::from(rx)));
         }
 
@@ -543,15 +540,12 @@
             &was_initialized_res,
             Err(RotoError::FilterNotFound { .. })
         ) {
-<<<<<<< HEAD
             if let Some((tracer, trace_id)) = trace_details {
                 tracer.note_event(
                     trace_id,
                     format!("Filtering result: Accepting message as filter name '{filter_name}' is not loaded. Message was:\n{rx:#?}"),
                 );
             }
-=======
->>>>>>> 848812e6
             return Ok(ControlFlow::Continue(FilterOutput::from(rx)));
         }
 
@@ -595,7 +589,6 @@
         // Run the Roto script on the given rx value.
         let res = stateful_vm
             .vm
-<<<<<<< HEAD
             .exec(rx, tx, filter_map_args, &mut stateful_vm.mem)
             .map_err(|err| {
                 if let Some((tracer, trace_id)) = &trace_details {
@@ -611,12 +604,6 @@
             tracer
                 .note_event(*trace_id, format!("Filtering result: {res:#?}"));
         }
-=======
-            .exec(rx, None::<TypeValue>, None, &mut stateful_vm.mem)
-            .map_err(|err| {
-                RotoError::exec_err(&stateful_vm.filter_name, err)
-            })?;
->>>>>>> 848812e6
 
         match res {
             VmResult {
@@ -755,11 +742,7 @@
         let in_payload = Payload::new("test", test_value.clone(), None);
         let out_payloads = in_payload
             .filter(
-<<<<<<< HEAD
                 |payload, _trace_id| {
-=======
-                |payload| {
->>>>>>> 848812e6
                     Result::<_, FilterError>::Ok(ControlFlow::Continue(
                         payload.into(),
                     ))
@@ -783,11 +766,7 @@
         output_stream_queue.push(test_output_stream_message.clone());
         let out_payloads = in_payload
             .filter(
-<<<<<<< HEAD
                 move |payload, _trace_id| {
-=======
-                move |payload| {
->>>>>>> 848812e6
                     Result::<_, FilterError>::Ok(ControlFlow::Continue(
                         FilterOutput {
                             east: payload,
@@ -817,11 +796,7 @@
         let in_payload = smallvec![payload1, payload2];
         let out_payloads = in_payload
             .filter(
-<<<<<<< HEAD
                 |payload, _trace_id| {
-=======
-                |payload| {
->>>>>>> 848812e6
                     Result::<_, FilterError>::Ok(ControlFlow::Continue(
                         payload.into(),
                     ))
@@ -852,11 +827,7 @@
         output_stream_queue.push(test_output_stream_message.clone());
         let out_payloads = in_payload
             .filter(
-<<<<<<< HEAD
                 move |payload, _trace_id| {
-=======
-                move |payload| {
->>>>>>> 848812e6
                     Result::<_, FilterError>::Ok(ControlFlow::Continue(
                         FilterOutput {
                             east: payload,
@@ -883,7 +854,7 @@
         );
     }
 
-//     // --- Test helpers ------------------------------------------------------
+    //     // --- Test helpers ------------------------------------------------------
 
     fn mk_roto_output_stream_payload(
         value: TypeValue,
