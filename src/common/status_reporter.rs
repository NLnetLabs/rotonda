use std::{
    fmt::{Debug, Display},
    num::NonZeroUsize,
<<<<<<< HEAD
=======
    sync::Arc,
>>>>>>> 78ffa2ae
};

use log::{debug, error, trace};

use crate::{comms::GateStatus, manager::TargetCommand, metrics};

macro_rules! sr_log {
    ($log_fn:ident: $self:ident, $msg:expr) => (
        #[cfg(test)]
        let _ = env_logger::builder().is_test(true).try_init();
        $log_fn!(concat!("{}: ", $msg), $self.name());
    );

    ($log_fn:ident: $self:ident, $fmt:expr, $($args:expr),*) => (
        #[cfg(test)]
        let _ = env_logger::builder().is_test(true).try_init();
        $log_fn!(concat!("{}: ", $fmt), $self.name(), $($args),*);
    );
}

pub(crate) use sr_log;

pub trait Named {
    fn name(&self) -> &str;
}

pub trait Chainable: Named {
    fn add_child<T: Display>(&self, child_name: T) -> Self;

    fn link_names<T: Display>(&self, child_name: T) -> String {
        format!("{}::{}", self.name(), child_name)
    }
}

pub trait AnyStatusReporter: Chainable {
    fn metrics(&self) -> Option<Arc<dyn metrics::Source>>;

    fn input_mismatch<T: Display, U: Debug>(&self, expected: T, received: U) {
        sr_log!(
            error: self,
            "Configuration error: Received {:#?} but expected {}",
            received,
            expected
        );
    }

    fn upstream_sources_changed(
        &self,
        num_old_sources: NonZeroUsize,
        num_new_sources: NonZeroUsize,
    ) {
        sr_log!(
            debug: self,
            "Replacing {} old sources with {} new sources",
            num_old_sources,
            num_new_sources
        );
    }
}

pub trait UnitStatusReporter: AnyStatusReporter {
    fn gate_status_announced(&self, status: &GateStatus) {
        sr_log!(trace: self, "Gate status announced: {}", status);
    }

    fn terminated(&self) {
        sr_log!(trace: self, "Unit terminated");
    }

    fn reconfigured(&self) {
        sr_log!(trace: self, "Unit reconfiguration notice received");
    }
}

pub trait TargetStatusReporter: AnyStatusReporter {
    fn command_received(&self, cmd: &TargetCommand) {
        sr_log!(trace: self, "Target received command: {}", cmd);
    }

    fn terminated(&self) {
        sr_log!(trace: self, "Target terminated");
    }

    fn reconfigured(&self) {
        sr_log!(trace: self, "Target reconfiguration notice received");
    }
}<|MERGE_RESOLUTION|>--- conflicted
+++ resolved
@@ -1,10 +1,7 @@
 use std::{
     fmt::{Debug, Display},
     num::NonZeroUsize,
-<<<<<<< HEAD
-=======
     sync::Arc,
->>>>>>> 78ffa2ae
 };
 
 use log::{debug, error, trace};
