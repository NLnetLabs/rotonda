//! Communication between components.
//!
//! The main purpose of communication is for a unit is to announce updates to
//! its data set and operational state to all other components that are
//! interested. It also takes care of managing these communication lines.
//!
//! There are three main types here: Each unit has a single [`Gate`] to
//! which it hands its updates. The opposite end is called a [`Link`] and
//! is held by any interested component. A [`GateAgent`] is a reference to a
//! gate that can be used to create new links.
//!
//! The type [`GateMetrics`] can be used by units to provide some obvious
//! metrics such as the number of payload units in the data set or the time
//! of last update based on the updates sent to the gate.
//!
//! To connect a Link to a Gate a Subscribe command is sent via message queue
//! from the Link to the Gate using the Link `connect()` fn. Data updates are
//! broadcast from a Gate to each of its connected Links by invoking the Gate
//! `update_data()` fn. Links receive data updates via message queue. A
//! specialized type of Link called a DirectLink receives updates by direct
//! function invocation instead of by message queue, to a function registered
//! using the DirectLink variant of the `connect()` fn. Direct function
//! invocation has lower overhead and is faster, but requires the sending gate
//! to wait for the invoked function to complete before the next update can be
//! sent, i.e. the speed at which the component owning the Gate is able to
//! broadcast updates is limited by the speed of any functions registered by
//! connected DirectLinks. Conversely, a message queue allows linked
//! components to operate at different speeds which may be useful for handling
//! bursts of data, but if the publishing component is consistently faster
//! than the receiving component the message queue will become full and block
//! further updates until space becomes available again in the receive queue.
//! A Link serializes the incoming updates whereas a DirectLink can receive
//! multiple updates in parallel at the same time.
//!
//! Links receive data updates as long as they are connected to a Gate and
//! have not been suspended. Normally the Gate `get_gate_status()` fn will
//! report the Gate as Active, but if all of the Links connected to a Gate are
//! suspended the Gate is said to be Dormant, otherwise it is said to be
//! Active. A Link can be suspended via the Link `suspend()` fn. To receive
//! updates that were sent via message queue the owning component must use the
//! Link `query()` fn. Calling `query()` will unsuspend a suspended Link.
//!
//! It is not possible to publish concurrently from multiple threads via the
//! same Gate. To support components that receive data from multiple threads
//! at once without requiring them to lock the Gate in order to publish to it
//! one at a time a component can invoke the Gate `clone()` fn to give each
//! publishing thread a clone of the original Gate. However, only a subset of
//! the operations that can be performed on a Gate can be performed on a clone
//! of the Gate. If a Gate is terminated or dropped any clones of the Gate
//! will also be terminated and stop accepting updates.
//!
//! Gates do not automatically respond to commands. To process commands the
//! owning component must use the Gate `process()`, `process_until()` or
//! `wait()` functions. In addition to the basic subscribe and unsubscribe
//! commands, gates also support a few special commands. The Reconfigure
//! command is used to give feedback to the component owning a gate when the
//! configuration of the gate should be changed. The ReportLinks command is
//! used to query components for the set of Links in use by the Gate owning
//! component to receive incoming updates. Gate owning components can be
//! instructed to shutdown via the Terminate command, and Gates owning
//! components can be triggered via the Trigger command by a downstream link
//! to cause the upstream component to do something, e.g. perform a lookup
//! or calculation and pass the result back down through the Gate as a
//! QueryResult update. Additional commands are used internally to keep Gate
//! clones configuration in sync with that of the original Gate.

use crate::common::frim::FrimMap;
use crate::manager::UpstreamLinkReport;
use crate::metrics::{Metric, MetricType, MetricUnit};
use crate::{config::Marked, payload::Update, units::Unit};
use crate::{manager, metrics};
use async_trait::async_trait;
use chrono::{DateTime, Utc};
use crossbeam_utils::atomic::AtomicCell;
use futures::future::{select, Either, Future};
use futures::pin_mut;
use log::{error, log_enabled, trace, Level};
use rotonda_store::MatchOptions;
use routecore::addr::Prefix;
use serde::Deserialize;
use tokio::sync::mpsc::Sender;

use std::sync::atomic::{AtomicU16, Ordering::SeqCst};
use std::sync::{Arc, Mutex, Weak};
use std::time::Duration;
use std::{
    any::Any,
    fmt::{self, Debug, Display},
};
use std::{future::pending, sync::atomic::AtomicUsize};
use tokio::sync::{mpsc, oneshot, RwLock};
use tokio::time::{timeout_at, Instant};
use uuid::Uuid;

#[async_trait]
pub trait DirectUpdate {
    async fn direct_update(&self, update: Update);
}

pub trait AnyDirectUpdate: Any + Debug + Send + Sync + DirectUpdate {}

//------------ Configuration -------------------------------------------------

/// The queue length of an update channel.
pub const DEF_UPDATE_QUEUE_LEN: usize = 8;

/// The queue length of a command channel.
const COMMAND_QUEUE_LEN: usize = 16;

//------------ Gate ----------------------------------------------------------

#[derive(Debug)]
pub struct NormalGateState {
    /// Sender to our command receiver. Cloned when creating a clone of this
    /// Gate so that the cloned Gate can notify us when it is dropped. Only
    /// root Gates have this set, not their clones (if any).
    command_sender: mpsc::Sender<GateCommand>,

    /// Senders for propagating received commands to clones of this Gate.
    clone_senders: Arc<FrimMap<Uuid, mpsc::Sender<GateCommand>>>,
}

#[derive(Debug)]
pub struct CloneGateState {
    /// The id of this clone.
    clone_id: Uuid,

    /// A sender for sending commands to the parent of a clone, e.g. detach.
    parent_command_sender: mpsc::Sender<GateCommand>,
}

#[derive(Debug)]
pub enum GateState {
    Normal(NormalGateState),
    Clone(CloneGateState),
}

/// A communication gate representing the source of data.
///
/// Each unit receives exactly one gate. Whenever it has new data or its
/// status changes, it sends these to (through?) the gate which takes care
/// of distributing the information to whomever is interested.
///
/// A gate may be active or dormant. It is active if there is at least one
/// party interested in receiving data updates. Otherwise it is dormant.
/// Obviously, there is no need for a unit with a dormant gate to produce
/// any updates. Units are, in fact, encouraged to suspend their operation
/// until their gate becomes active again.
///
/// In order for the gate to maintain its own state, the unit needs to
/// regularly run the [`process`](Self::process) method. In return,
/// the unit will receive an update to the gate’s state as soon as it
/// becomes available.
///
/// Sending of updates happens via the [`update_data`](Self::update_data) and
/// [`update_status`](Self::update_status) methods.
#[derive(Debug)]
pub struct Gate {
    id: Arc<Mutex<Uuid>>,

    name: Arc<String>,

    /// Receiver for commands sent in by the links.
    commands: Arc<RwLock<mpsc::Receiver<GateCommand>>>,

    /// Senders to all links.
    updates: Arc<FrimMap<Uuid, UpdateSender>>,

    /// The maximum number of updates to queue per link.
    queue_size: usize,

    /// Suspended senders.
    suspended: Arc<FrimMap<Uuid, UpdateSender>>,

    /// The current unit status.
    unit_status: Arc<AtomicCell<UnitStatus>>,

    /// The gate metrics.
    metrics: Arc<GateMetrics>,

    /// Gate type dependent state.
    state: GateState,
}

// On drop, notify the parent of a cloned gate that this clone is detaching itself so that the parent Gate remove the
// corresponding entry from its clone senders collection, otherwise clones "leak" memory in the parent because a
// reference to them is never cleaned up.
impl Drop for Gate {
    fn drop(&mut self) {
        if log_enabled!(Level::Trace) {
            let clone_txt = if self.is_clone() {
                format!("{} clone of ", self.clone_id())
            } else {
                String::new()
            };
            trace!("Gate[{} ({}{})]: Drop", self.name, clone_txt, self.id());
        }
        if self.is_clone() {
            if let Ok(handle) = tokio::runtime::Handle::try_current() {
                tokio::task::block_in_place(move || {
                    handle.block_on(self.detach());
                });
            } else {
                self.blocking_detach();
            }
        }
    }
}

impl Default for Gate {
    fn default() -> Self {
        Self::new(DEF_UPDATE_QUEUE_LEN).0
    }
}

impl Gate {
    /// Creates a new gate.
    ///
    /// The function returns a gate and a gate agent that allows creating new
    /// links. Typically, you would pass the gate to a subsequently created
    /// unit and keep the agent around for future use.
    pub fn new(queue_size: usize) -> (Gate, GateAgent) {
        let (tx, rx) = mpsc::channel(COMMAND_QUEUE_LEN);
        let gate = Gate {
            id: Arc::new(Mutex::new(Uuid::new_v4())),
            name: Arc::default(),
            commands: Arc::new(RwLock::new(rx)),
            updates: Default::default(),
            queue_size,
            suspended: Default::default(),
            unit_status: Default::default(),
            metrics: Default::default(),
            state: GateState::Normal(NormalGateState {
                command_sender: tx.clone(),
                clone_senders: Default::default(),
            }),
        };
        let agent = GateAgent {
            id: gate.id.clone(),
            commands: tx,
        };
        if log_enabled!(Level::Trace) {
            trace!("Gate[{} ({})]: New gate created", gate.name, gate.id());
        }
        (gate, agent)
    }

    /// Take the key internals of a Gate to use elsewhere.
    ///
    /// Can't be done manually via destructuring due to the existence of the Drop impl for Gate.
    ///
    /// For internal use only, hence not public.
    fn take(
        self,
    ) -> (mpsc::Receiver<GateCommand>, FrimMap<Uuid, UpdateSender>) {
        let commands = self.commands.clone();
        let updates = self.updates.clone();
        drop(self);
        let commands = Arc::try_unwrap(commands).unwrap().into_inner();
        let updates = Arc::try_unwrap(updates).unwrap();
        (commands, updates)
    }

    pub fn id(&self) -> Uuid {
        *self.id.lock().unwrap()
    }

    pub fn is_clone(&self) -> bool {
        match self.state {
            GateState::Normal(_) => false,
            GateState::Clone(_) => true,
        }
    }

    fn clone_id(&self) -> Uuid {
        let GateState::Clone(CloneGateState { clone_id, .. }) = self.state
        else {
            unreachable!()
        };
        clone_id
    }

    /// Returns a shareable reference to the gate metrics.
    ///
    /// Metrics are shared between a gate and its clones.
    pub fn metrics(&self) -> Arc<GateMetrics> {
        self.metrics.clone()
    }

    pub async fn detach(&self) {
        if let GateState::Clone(CloneGateState {
            clone_id,
            parent_command_sender,
            ..
        }) = &self.state
        {
            if log_enabled!(Level::Trace) {
                let clone_txt = format!("{clone_id} clone of ");
                trace!(
                    "Gate[{} ({}{})]: Detach",
                    self.name,
                    clone_txt,
                    self.id()
                );
            }
            if let Err(_err) = parent_command_sender
                .send(GateCommand::DetachClone {
                    clone_id: *clone_id,
                })
                .await
            {
                // TODO
            }
        } else {
            error!(
                "Gate[{} ({})]: Root gates cannot be detached!",
                self.name,
                self.id()
            );
        }
    }

    pub fn blocking_detach(&self) {
        if let GateState::Clone(CloneGateState {
            clone_id,
            parent_command_sender,
            ..
        }) = &self.state
        {
<<<<<<< HEAD
            if log_enabled!(Level::Trace) {
                let clone_txt = format!("{clone_id} clone of ");
                trace!(
                    "Gate[{} ({}{})]: Blocking detach",
                    self.name,
                    clone_txt,
                    self.id()
                );
            }
=======
>>>>>>> 78ffa2ae
            if let Err(_err) = parent_command_sender.blocking_send(
                GateCommand::DetachClone {
                    clone_id: *clone_id,
                },
            ) {
                // TODO
            }
        } else {
            error!(
                "Gate[{} ({})]: Root gates cannot be blocking detached!",
                self.name,
                self.id()
            );
        }
    }

    /// Runs the gate’s internal machine.
    ///
    /// This method returns a future that runs the gate’s internal machine.
    /// It resolves once the gate’s status changes. It can be dropped at any
    /// time. In this case, the gate will pick up where it left off when the
    /// method is called again.
    ///
    /// The method will resolve into an error if the unit should terminate.
    /// This is the case if all links and gate agents referring to the gate
    /// have been dropped.
    ///
    /// # Panics
    ///
    /// Panics if a cloned gate receives `GateCommand::Subscribe` or a
    /// non-cloned gate receives `GateCommand::FollowSubscribe`.
    pub async fn process(&self) -> Result<GateStatus, Terminated> {
        let status = self.get_gate_status();
        loop {
            let command = {
                let mut lock = self.commands.write().await;
                match lock.recv().await {
                    Some(command) => command,
                    None => {
                        if log_enabled!(Level::Trace) {
                            let clone_txt = if self.is_clone() {
                                format!("{} clone of ", self.clone_id())
                            } else {
                                String::new()
                            };
                            trace!(
                                "Gate[{} ({}{})]: Command channel has been closed",
                                self.name,
                                clone_txt,
                                self.id()
                            );
                        }
                        return Err(Terminated);
                    }
                }
            };

            if log_enabled!(Level::Trace) {
                let clone_txt = if self.is_clone() {
                    format!("{} clone of ", self.clone_id())
                } else {
                    String::new()
                };
                trace!(
                    "Gate[{} ({}{})]: Received command '{}'",
                    self.name,
                    clone_txt,
                    self.id(),
                    command
                );
            }

            match command {
                GateCommand::AttachClone { clone_id, tx } => {
                    match &self.state {
                        GateState::Normal(state) => {
                            let _ = state.clone_senders.insert(clone_id, tx);
                        }
                        GateState::Clone(_) => unreachable!(),
                    }
                }

                GateCommand::DetachClone { clone_id } => match &self.state {
                    GateState::Normal(state) => {
                        let _ = state.clone_senders.remove(&clone_id);
                    }
                    GateState::Clone(_) => self.detach().await,
                },

                GateCommand::Suspension { slot, suspend } => {
                    self.suspension(slot, suspend)
                }

                GateCommand::Subscribe {
                    suspended,
                    response,
                    direct_update,
                } => {
                    assert!(
                        !self.is_clone(),
                        "Cloned gates do not support the Subscribe command"
                    );
                    self.subscribe(suspended, response, direct_update).await
                }

                GateCommand::Unsubscribe { slot } => {
                    assert!(
                        !self.is_clone(),
                        "Cloned gates do not support the Unsubscribe command"
                    );
                    self.unsubscribe(slot).await
                }

                GateCommand::FollowSubscribe {
                    slot,
                    update_sender,
                } => {
                    assert!(
                        self.is_clone(),
                        "Only cloned gates support the FollowSubscribe command"
                    );
                    self.updates.insert(slot, update_sender);
                }

                GateCommand::FollowUnsubscribe { slot } => {
                    assert!(
                        self.is_clone(),
                        "Only cloned gates support the FollowUnsubscribe command"
                    );
                    self.updates.remove(&slot);
                }

                GateCommand::Reconfigure {
                    new_config,
                    new_gate,
                } => {
                    assert!(
                        !self.is_clone(),
                        "Cloned gates do not support the Reconfigure command"
                    );

                    // Ensure we drop the lock before we hit the .awaits below as we cannot hold the lock across an .await.
                    {
                        let new_id = *new_gate.id.lock().unwrap();
                        let mut id = self.id.lock().unwrap();
                        if log_enabled!(log::Level::Trace) {
                            trace!(
                                "Gate[{} ({})]: Reconfiguring: new ID={}",
                                self.name,
                                id,
                                new_id
                            );
                        }
                        *id = new_id;
                    }

                    // This is an ugly way to take over the internals of the given Gate object and use them ourselves.
                    // We need to take() because just destructuring the Gate struct causes compilation failure because the
                    // Gate innards can't be moved out when Gate has a Drop impl.
                    let (new_commands, new_updates) = new_gate.take();
                    *self.commands.write().await = new_commands;
                    self.updates.replace(new_updates);
                    self.notify_clones(GateCommand::FollowReconfigure {
                        new_config: new_config.clone(),
                    })
                    .await;
                    return Ok(GateStatus::Reconfiguring { new_config });
                }

                GateCommand::FollowReconfigure { new_config } => {
                    assert!(
                        self.is_clone(),
                        "Only cloned gates support the FollowReconfigure command"
                    );
                    return Ok(GateStatus::Reconfiguring { new_config });
                }

                GateCommand::ReportLinks { report } => {
                    self.notify_clones(GateCommand::ReportLinks {
                        report: report.clone(),
                    })
                    .await;
                    return Ok(GateStatus::ReportLinks { report });
                }

                GateCommand::Trigger { data } => {
                    self.notify_clones(GateCommand::Trigger {
                        data: data.clone(),
                    })
                    .await;
                    return Ok(GateStatus::Triggered { data });
                }

                GateCommand::Terminate => {
                    self.notify_clones(GateCommand::Terminate).await;
                    return Err(Terminated);
                }
            }

            let new_status = self.get_gate_status();
            if new_status != status {
                return Ok(new_status);
            }
        }
    }

    async fn notify_clones(&self, cmd: GateCommand) {
        if let GateState::Normal(NormalGateState { clone_senders, .. }) =
            &self.state
        {
            let mut closed_sender_found = false;
            for (uuid, sender) in clone_senders.guard().iter() {
                if !sender.is_closed() {
<<<<<<< HEAD
                    if log_enabled!(Level::Trace) {
                        let clone_txt = if self.is_clone() {
                            format!("{} clone of ", self.clone_id())
                        } else {
                            String::new()
                        };
                        trace!(
                            "Gate[{} ({}{})]: Notifying clone {} of command '{}'",
                            self.name,
                            clone_txt,
                            self.id(),
                            uuid,
                            cmd
                        );
                    }
=======
>>>>>>> 78ffa2ae
                    sender.send(cmd.clone()).await.expect(
                        "Internal error: failed to notify cloned gate",
                    );
                } else {
                    if log_enabled!(Level::Trace) {
                        let clone_txt = if self.is_clone() {
                            format!("{} clone of ", self.clone_id())
                        } else {
                            String::new()
                        };
                        trace!("Gate[{} ({}{})]: Unable to notify clone {} of command '{}': sender is closed", self.name, clone_txt, self.id(), uuid, cmd);
                    }
                    closed_sender_found = true;
                }
            }

            if closed_sender_found {
                clone_senders.retain(|_uuid, sender| !sender.is_closed());
            }
        }
    }

    /// Runs the gate’s internal machine until a future resolves.
    ///
    /// Ignores any gate status changes.
    ///
    /// # Panics
    ///
    /// See [process()](Self::process).
    pub async fn process_until<Fut: Future>(
        &self,
        fut: Fut,
    ) -> Result<Fut::Output, Terminated> {
        pin_mut!(fut);

        loop {
            let process = self.process();
            pin_mut!(process);
            match select(process, fut).await {
                Either::Left((Err(_), _)) => return Err(Terminated),
                Either::Left((Ok(_), next_fut)) => {
                    fut = next_fut;
                }
                Either::Right((res, _)) => return Ok(res),
            }
        }
    }

    /// Runs the gate's internal machine for a period of time.
    ///
    /// # Panics
    ///
    /// See [process()](Self::process).
    pub async fn wait(&self, secs: u64) -> Result<(), Terminated> {
        let end = Instant::now() + Duration::from_secs(secs);

        while end > Instant::now() {
            match timeout_at(end, self.process()).await {
                Ok(Ok(_status)) => {
                    // Wait interrupted by internal gate status change, keep waiting
                }
                Ok(Err(Terminated)) => {
                    // Wait interrupted by gate termination, abort
                    return Err(Terminated);
                }
                Err(_) => {
                    // Wait completed
                    return Ok(());
                }
            }
        }

        // Wait end time passed
        Ok(())
    }

    /// Updates the data set of the unit.
    ///
    /// This method will send out the update to all active links. It will
    /// also update the gate metrics based on the update.
    ///
    /// Returns true if the update was sent to a downstream unit, false
    /// otherwise.
    pub async fn update_data(&self, update: Update) {
        // let mut sender_lost = false;
        let mut sent_at_least_once = false;

        if log_enabled!(Level::Trace) {
            let clone_txt = if self.is_clone() {
                format!("{} clone of ", self.clone_id())
            } else {
                String::new()
            };
            trace!(
                "Gate[{} ({}{})]: Starting update",
                self.name,
                clone_txt,
                self.id()
            );
        }
        for (uuid, item) in self.updates.guard().iter() {
            match (&item.queue, &item.direct) {
                (Some(sender), None) => {
                    if sender.send(Ok(update.clone())).await.is_ok() {
                        sent_at_least_once = true;
                        continue;
                    }
                }
                (None, Some(direct)) => {
                    if log_enabled!(log::Level::Trace) {
                        let clone_txt = if self.is_clone() {
                            format!("{} clone of ", self.clone_id())
                        } else {
                            String::new()
                        };
                        trace!(
                            "Gate[{} ({}{})]: Sending direct update for slot {}",
                            self.name,
                            clone_txt,
                            self.id(),
                            uuid
                        );
                    }
                    if let Some(direct) = direct.upgrade() {
                        direct.direct_update(update.clone()).await;
                        sent_at_least_once = true;
                    }
                    continue;
                }
                _ => {}
            }
            // We don't actually have any usage of queue based sending at present
            // so we can skip doing this for now.
            // item.queue = None;
            // sender_lost = true;
        }
        if log_enabled!(Level::Trace) {
            let clone_txt = if self.is_clone() {
                format!("{} clone of ", self.clone_id())
            } else {
                String::new()
            };
            trace!(
                "Gate[{} ({}{})]: Finished update",
                self.name,
                clone_txt,
                self.id()
            );
        }

        // if sender_lost {
        //     let updates = self.updates.load();
        //     updates.retain(|_, item| item.queue.is_some());
        //     self.updates_len.store(updates.len(), SeqCst);
        // }

        self.metrics.update(
            &update,
            self.updates.clone(),
            sent_at_least_once,
        );
    }

    /// Updates the unit status.
    ///
    /// The method sends out the new status to all links.
    pub async fn update_status(&self, update: UnitStatus) {
        self.unit_status.store(update);

        // let mut sender_lost = false;
        for (_uuid, item) in self.updates.guard().iter() {
            match &item.queue {
                Some(sender) => {
                    if sender.send(Err(update)).await.is_ok() {
                        continue;
                    }
                }
                None => continue,
            }
            // We don't actually have any usage of queue based sending at present
            // so we can skip doing this for now.
            // item.queue = None;
            // sender_lost = true;
        }

        // if sender_lost {
        //     self.updates.load().retain(|_, item| item.queue.is_some());
        // }

        self.metrics.update_status(update);
    }

    /// Returns the current gate status.
    pub fn get_gate_status(&self) -> GateStatus {
        if self.suspended.len() == self.updates.len() {
            GateStatus::Dormant
        } else {
            GateStatus::Active
        }
    }

    /// Processes a suspension command.
    fn suspension(&self, slot: Uuid, suspend: bool) {
        if suspend {
            if let Some(removed) = self.updates.remove(&slot) {
                self.suspended.insert(slot, removed);
            }
        } else if let Some(removed) = self.suspended.remove(&slot) {
            self.updates.insert(slot, removed);
        }
    }

    /// Processes a subscribe command.
    ///
    /// Clones of the gate will receive `GateCommand::FollowSubscribe` to keep
    /// their set of update senders in sync with the original gate.
    async fn subscribe(
        &self,
        suspended: bool,
        response: oneshot::Sender<SubscribeResponse>,
        direct_update: Option<Weak<dyn AnyDirectUpdate>>,
    ) {
        let (update_sender, receiver) =
            if let Some(direct_update) = direct_update {
                let update_sender = UpdateSender {
                    queue: None,
                    direct: Some(direct_update),
                };
                (update_sender, None)
            } else {
                let (tx, receiver) = mpsc::channel(self.queue_size);
                let update_sender = UpdateSender {
                    queue: Some(tx),
                    direct: None,
                };
                (update_sender, Some(receiver))
            };

        let slot = Uuid::new_v4();
        if suspended {
            self.suspended.insert(slot, update_sender.clone());
        } else {
            self.updates.insert(slot, update_sender.clone());
        }

        let subscription = SubscribeResponse {
            slot,
            receiver,
            unit_status: self.unit_status.load(),
        };

        if let Err(subscription) = response.send(subscription) {
            if suspended {
                self.suspended.remove(&subscription.slot);
            } else {
                self.updates.remove(&subscription.slot);
            }
        } else {
            self.notify_clones(GateCommand::FollowSubscribe {
                slot,
                update_sender,
            })
            .await;
        }
    }

    async fn unsubscribe(&self, slot: Uuid) {
        self.suspended.remove(&slot);
        self.updates.remove(&slot);
        self.notify_clones(GateCommand::FollowUnsubscribe { slot })
            .await;
    }

    pub(crate) fn set_name(&mut self, name: &str) {
        self.name = Arc::new(name.to_string());
    }

    pub fn name(&self) -> Arc<String> {
        self.name.clone()
    }
}

impl Clone for Gate {
    /// Clone the gate.
    ///
    /// # Why clone?
    ///
    /// Cloning a gate clones the underlying mpsc::Sender instances so that the
    /// gate can be passed across await/thread boundaries in order for multiple
    /// tasks to concurrently push updates through the gate.
    ///
    /// A default Clone impl isn't possible because the command receiver cannot
    /// be cloned. Instead we give the clone its own command receiver and give
    /// the corresponding sender to the parent so that commands relevant to the
    /// clone can be sent by the parent to the clone.
    fn clone(&self) -> Self {
        let (tx, rx) = mpsc::channel(COMMAND_QUEUE_LEN);

        let clone_id = Uuid::new_v4();

        if log_enabled!(Level::Trace) {
            let clone_txt = if self.is_clone() {
                format!("{} clone of ", self.clone_id())
            } else {
                String::new()
            };
            trace!(
                "Gate[{} ({}{})]: Cloning gate to new clone id {}",
                self.name,
                clone_txt,
                self.id(),
                clone_id
            );
        }

        let parent_command_sender = match &self.state {
            GateState::Normal(state) => state.command_sender.clone(),
            GateState::Clone(state) => state.parent_command_sender.clone(),
        };

        let gate = Gate {
            id: self.id.clone(),
            name: self.name.clone(),
            commands: Arc::new(RwLock::new(rx)),
            updates: self.updates.clone(),
            queue_size: self.queue_size,
            suspended: self.suspended.clone(),
            unit_status: self.unit_status.clone(),
            metrics: self.metrics.clone(),
            state: GateState::Clone(CloneGateState {
                clone_id,
                parent_command_sender: parent_command_sender.clone(),
            }),
        };

        // Ask the real gate to add our command sender to the set it sends
        // command notifications to
        let cloned_name = self.name.clone();
        let cloned_id = self.id().clone();
        crate::tokio::spawn("gate-attach-clone", async move {
            let saved_clone_id = clone_id;
            if let Err(_err) = parent_command_sender
                .send(GateCommand::AttachClone { clone_id, tx })
                .await
            {
                let clone_txt = format!("{} clone of ", saved_clone_id);
                error!(
                    "Gate[{} ({}{})]: Failed to attach clone to parent {}",
                    cloned_name, clone_txt, cloned_id, clone_id
                );
            }
        });

        gate
    }
}

//------------ GateAgent -----------------------------------------------------

/// A representative of a gate allowing creation of new links for it.
///
/// The agent can be cloned and passed along. The method
/// [`create_link`](Self::create_link) can be used to create a new link.
///
/// Yes, the name is a bit of a mixed analogy.
#[derive(Clone, Debug)]
pub struct GateAgent {
    id: Arc<Mutex<Uuid>>,
    commands: mpsc::Sender<GateCommand>,
}

impl GateAgent {
    pub fn id(&self) -> Uuid {
        *self.id.lock().unwrap()
    }

    /// Creates a new link to the gate.
    pub fn create_link(&mut self) -> Link {
        Link::new(self.id(), self.commands.clone())
    }

    pub async fn terminate(&self) {
        let _ = self.commands.send(GateCommand::Terminate).await;
    }

    pub fn is_terminated(&self) -> bool {
        self.commands.is_closed()
    }

    pub async fn reconfigure(
        &self,
        new_config: Unit,
        new_gate: Gate,
    ) -> Result<(), String> {
        self.commands
            .send(GateCommand::Reconfigure {
                new_config,
                new_gate,
            })
            .await
            .map_err(|err| format!("{}", err))
    }

    pub async fn report_links(
        &self,
        report: UpstreamLinkReport,
    ) -> Result<(), String> {
        self.commands
            .send(GateCommand::ReportLinks { report })
            .await
            .map_err(|err| format!("{}", err))
    }
}

//------------ GraphMetrics --------------------------------------------------
pub trait GraphStatus: Send + Sync {
    fn status_text(&self) -> String;

    fn okay(&self) -> Option<bool> {
        None
    }
}

//------------ GateMetrics ---------------------------------------------------

/// Metrics about the updates distributed via the gate.
///
/// This type is a [`metrics::Source`](crate::metrics::Source) that provides a
/// number of metrics for a unit that can be derived from the updates sent by
/// the unit and thus are common to all units.
///
/// Gates provide access to values of this type via the [`Gate::metrics`]
/// method. When stored behind an arc t can be kept and passed around freely.
#[derive(Debug, Default)]
pub struct GateMetrics {
    /// The current unit status.
    pub status: AtomicCell<UnitStatus>,

    /// The number of payload items in the last update.
    pub update_set_size: AtomicUsize,

    /// The date and time of the last update.
    ///
    /// If there has never been an update, this will be `None`.
    pub update: AtomicCell<Option<DateTime<Utc>>>,

    /// The number of updates sent through the gate
    pub num_updates: AtomicUsize,

    /// The number of updates that could not be sent through the gate
    pub num_dropped_updates: AtomicUsize,

    /// The total space available in the queues used for sending
    /// updates to downstream links.
    pub capacity: AtomicUsize,

    /// The number of downstreams to which data will be sent via
    /// queue.
    pub num_queue_senders: AtomicU16,

    /// The number of downsreams to which data will be sent via
    /// direct update fn invocation.
    pub num_direct_senders: AtomicU16,
}

impl GraphStatus for GateMetrics {
    fn status_text(&self) -> String {
        format!("out: {}", self.num_updates.load(SeqCst))
    }
}

impl GateMetrics {
    /// Updates the metrics to match the given update.
    fn update(
        &self,
        update: &Update,
        _senders: Arc<FrimMap<Uuid, UpdateSender>>,
        sent_at_least_once: bool,
    ) {
        self.num_updates.fetch_add(1, SeqCst);
        if !sent_at_least_once {
            self.num_dropped_updates.fetch_add(1, SeqCst);
        }
        if let Update::Bulk(update) = update {
            self.update_set_size.store(update.len(), SeqCst);
        }
        self.update.store(Some(Utc::now()));

        // let mut capacity = 0;
        // let mut num_queue_senders = 0;
        // let mut num_direct_senders = 0;
        // for entry in senders.load().iter() {
        //     let sender = entry.value();
        //     if let Some(sender) = &sender.queue {
        //         capacity += sender.capacity();
        //         num_queue_senders += 1;
        //     } else {
        //         num_direct_senders += 1;
        //     }
        // }

        // if num_queue_senders > 0 {
        //     self.capacity.store(capacity, SeqCst);
        // }

        // self.num_queue_senders
        //     .store(num_queue_senders, SeqCst);
        // self.num_direct_senders
        //     .store(num_direct_senders, SeqCst);
    }

    /// Updates the metrics to match the given unit status.
    fn update_status(&self, status: UnitStatus) {
        self.status.store(status)
    }
}

impl GateMetrics {
    // TEST STATUS: [ ] makes sense? [ ] passes tests?
    const STATUS_METRIC: Metric = Metric::new(
        "unit_status",
        "the operational status of the unit",
        MetricType::Text,
        MetricUnit::Info,
    );
    // TEST STATUS: [ ] makes sense? [ ] passes tests?
    const NUM_UPDATES_METRIC: Metric = Metric::new(
        "num_updates",
        "the number of updates sent through the gate",
        MetricType::Counter,
        MetricUnit::Total,
    );
    // TEST STATUS: [ ] makes sense? [ ] passes tests?
    const NUM_DROPPED_UPDATES_METRIC: Metric = Metric::new(
        "num_dropped_updates",
        "the number of updates that could not be sent through the gate",
        MetricType::Counter,
        MetricUnit::Total,
    );
    // TEST STATUS: [ ] makes sense? [ ] passes tests?
    const UPDATE_SET_SIZE_METRIC: Metric = Metric::new(
        "update_set_size",
        "the number of set items in the last update",
        MetricType::Gauge,
        MetricUnit::Total,
    );
    // TEST STATUS: [ ] makes sense? [ ] passes tests?
    const UPDATE_WHEN_METRIC: Metric = Metric::new(
        "last_update",
        "the date and time of the last update",
        MetricType::Text,
        MetricUnit::Info,
    );
    // TEST STATUS: [ ] makes sense? [ ] passes tests?
    const UPDATE_AGO_METRIC: Metric = Metric::new(
        "since_last_update",
        "the number of seconds since the last update",
        MetricType::Gauge,
        MetricUnit::Second,
    );
    // TEST STATUS: [ ] makes sense? [ ] passes tests?
    const LINK_CAPACITY_METRIC: Metric = Metric::new(
        "link_capacity",
        "the number of items that can be queued for sending downstream",
        MetricType::Gauge,
        MetricUnit::Total,
    );
    // TEST STATUS: [ ] makes sense? [ ] passes tests?
    const NUM_QUEUE_SENDERS_METRIC: Metric = Metric::new(
        "num_queue_senders",
        "the number of downstreams that receive data via queue",
        MetricType::Gauge,
        MetricUnit::Total,
    );
    // TEST STATUS: [ ] makes sense? [ ] passes tests?
    const NUM_DIRECT_SENDERS_METRIC: Metric = Metric::new(
        "num_direct_senders",
        "the number of downstreams that receive data directly",
        MetricType::Gauge,
        MetricUnit::Total,
    );
}

impl metrics::Source for GateMetrics {
    /// Appends the current gate metrics to a target.
    ///
    /// The name of the unit these metrics are associated with is given via
    /// `unit_name`.
    fn append(&self, unit_name: &str, target: &mut metrics::Target) {
        target.append_simple(
            &Self::STATUS_METRIC,
            Some(unit_name),
            self.status.load(),
        );

        target.append_simple(
            &Self::NUM_UPDATES_METRIC,
            Some(unit_name),
            self.num_updates.load(SeqCst),
        );

        target.append_simple(
            &Self::NUM_DROPPED_UPDATES_METRIC,
            Some(unit_name),
            self.num_dropped_updates.load(SeqCst),
        );

        match self.update.load() {
            Some(update) => {
                target.append_simple(
                    &Self::UPDATE_WHEN_METRIC,
                    Some(unit_name),
                    update,
                );
                let ago = Utc::now().signed_duration_since(update);
                let ago = (ago.num_milliseconds() as f64) / 1000.;
                target.append_simple(
                    &Self::UPDATE_AGO_METRIC,
                    Some(unit_name),
                    ago,
                );

                target.append_simple(
                    &Self::UPDATE_SET_SIZE_METRIC,
                    Some(unit_name),
                    self.update_set_size.load(SeqCst),
                );
            }
            None => {
                target.append_simple(
                    &Self::UPDATE_WHEN_METRIC,
                    Some(unit_name),
                    "N/A",
                );
                target.append_simple(
                    &Self::UPDATE_AGO_METRIC,
                    Some(unit_name),
                    -1,
                );
            }
        }

        target.append_simple(
            &Self::LINK_CAPACITY_METRIC,
            Some(unit_name),
            self.capacity.load(SeqCst),
        );
        target.append_simple(
            &Self::NUM_QUEUE_SENDERS_METRIC,
            Some(unit_name),
            self.num_queue_senders.load(SeqCst),
        );
        target.append_simple(
            &Self::NUM_DIRECT_SENDERS_METRIC,
            Some(unit_name),
            self.num_direct_senders.load(SeqCst),
        );
    }
}

//------------ DirectLink ----------------------------------------------------

/// A direct link to a unit.
///
/// Like [Link] but data updates are sent directly from the linked gate to the
/// fn registered when `connect()` is invoked. Direct updates can be orders of
/// magnitude faster than normal queue based links, especially when multiple
/// concurrent writers to the gate are possible. However, unlike a normal
/// queue based link where delays at the link owner don't immediately impact
/// the gate owner, with a direct link any delay in the link owner will block
/// the sending gate thread/task.
#[derive(Clone, Debug, Deserialize)]
#[serde(from = "String")]
pub struct DirectLink(Link);

impl DirectLink {
    pub fn id(&self) -> Uuid {
        self.0.id()
    }

    pub fn gate_id(&self) -> Uuid {
        self.0.gate_id()
    }

    pub fn connected_gate_slot(&self) -> Option<Uuid> {
        self.0.connection.as_ref().map(|connection| connection.slot)
    }

    /// Suspends the link.
    ///
    /// A suspended link will not receive any payload updates from the
    /// connected unit. It will, however, still receive status updates.
    ///
    /// The suspension is lifted automatically the next time `query` is
    /// called.
    ///
    /// Note that this is an async method that needs to be awaited in order
    /// to do anything.
    pub async fn suspend(&mut self) {
        self.0.suspend().await
    }

    /// Returns the current status of the connected unit.
    pub fn get_status(&self) -> UnitStatus {
        self.0.get_status()
    }

    /// Connects the link to the gate.
    ///
    /// MUST be invoked before the link can receive data updates from the
    /// gate.
    pub async fn connect(
        &mut self,
        direct_update_target: Arc<dyn AnyDirectUpdate>,
        suspended: bool,
    ) -> Result<(), UnitStatus> {
        self.0.set_direct_update_target(direct_update_target);
        self.0.connect(suspended).await
    }

    pub async fn disconnect(&mut self) {
        self.0.direct_update_target = None;
        self.0.disconnect().await;
    }
}

impl From<Link> for DirectLink {
    fn from(link: Link) -> Self {
        DirectLink(link)
    }
}

impl From<Marked<String>> for DirectLink {
    fn from(name: Marked<String>) -> Self {
        DirectLink(manager::load_link(name))
    }
}

impl From<String> for DirectLink {
    fn from(name: String) -> Self {
        DirectLink(manager::load_link(name.into()))
    }
}

//------------ Link ----------------------------------------------------------

#[derive(Debug)]
struct LinkConnection {
    /// The slot number at the gate.
    slot: Uuid,

    /// The update receiver.
    updates: Option<UpdateReceiver>,
}

/// A queued link to a unit.
///
/// The link allows tracking of updates of that other unit. This happens via
/// the [`query`](Self::query) method. A link’s owner can signal that they
/// are currently not interested in receiving updates via the
/// [`suspend`](Self::suspend) method. This suspension will automatically be
/// lifted the next time `query` is called.
///
/// Links can be created from the name of the unit they should be linking to
/// via [manager::load_link](crate::manager::load_link). This function is
/// also called implicitly through the impls for `Deserialize` and `From`.
/// Note, however, that the function only adds the link to a list of links
/// to be properly connected by the manager later.
#[derive(Deserialize)]
#[serde(from = "String")]
pub struct Link {
    id: Uuid,

    gate_id: Uuid,

    /// A sender of commands to the gate.
    commands: mpsc::Sender<GateCommand>,

    /// The connection to the unit.
    ///
    /// If this is `None`, the link has not been connected yet.
    connection: Option<LinkConnection>,

    /// The current unit status.
    unit_status: UnitStatus,

    /// Are we currently suspended?
    suspended: bool,

    direct_update_target: Option<Weak<dyn AnyDirectUpdate>>,
}

impl PartialEq for Link {
    fn eq(&self, other: &Self) -> bool {
        self.id == other.id
    }
}

impl Eq for Link {}

impl std::fmt::Debug for Link {
    fn fmt(&self, f: &mut fmt::Formatter<'_>) -> fmt::Result {
        f.debug_struct("Link")
            .field("id", &self.id)
            .field("gate_id", &self.gate_id)
            .field("connection", &self.connected_gate_slot())
            .field("unit_status", &self.unit_status)
            .field("suspended", &self.suspended)
            .field(
                "direct_update_target",
                &self.direct_update_target.is_some(),
            )
            .finish()
    }
}

impl Clone for Link {
    fn clone(&self) -> Self {
        Self {
            id: self.id,
            gate_id: self.gate_id,
            commands: self.commands.clone(),
            connection: None,
            unit_status: self.unit_status,
            suspended: self.suspended,
            direct_update_target: self.direct_update_target.clone(),
        }
    }
}

impl Link {
    /// Creates a new, unconnected link.
    fn new(gate_id: Uuid, commands: mpsc::Sender<GateCommand>) -> Self {
        Link {
            id: Uuid::new_v4(),
            gate_id,
            commands,
            connection: None,
            unit_status: UnitStatus::Healthy,
            suspended: false,
            direct_update_target: None,
        }
    }

    pub fn id(&self) -> Uuid {
        self.id
    }

    pub fn gate_id(&self) -> Uuid {
        self.gate_id
    }

    pub fn connected_gate_slot(&self) -> Option<Uuid> {
        self.connection.as_ref().map(|connection| connection.slot)
    }

    pub fn close(&mut self) {
        if let Some(conn) = self.connection.as_mut() {
            if let Some(updates) = &mut conn.updates {
                updates.close();
            }
        }
    }

    /// Query for the next update.
    ///
    /// The method returns a future that resolves into the next update. The
    /// future can be dropped safely at any time.
    ///
    /// The future either resolves into a payload update or the connected
    /// unit’s new status as the error variant. The current status is also
    /// available via the `get_status` method.
    ///
    /// If the link is currently suspended, calling this method will lift the
    /// suspension.
    pub async fn query(&mut self) -> Result<Update, UnitStatus> {
        self.connect(false).await?;
        let conn = self.connection.as_mut().unwrap();

        if let Some(updates) = &mut conn.updates {
            match updates.recv().await {
                Some(Ok(update)) => Ok(update),
                Some(Err(status)) => {
                    self.unit_status = status;
                    Err(status)
                }
                None => {
                    self.unit_status = UnitStatus::Gone;
                    Err(UnitStatus::Gone)
                }
            }
        } else {
            pending().await
        }
    }

    /// Query a suspended link.
    ///
    /// When a link is suspended, it still received updates to the unit’s
    /// status. These updates can also be queried for explicitly via this
    /// method.
    ///
    /// Much like `query`, the future returned by this method can safely be
    /// dropped at any time.
    pub async fn query_suspended(&mut self) -> UnitStatus {
        if let Err(err) = self.connect(true).await {
            return err;
        }
        let conn = self.connection.as_mut().unwrap();

        if let Some(updates) = &mut conn.updates {
            loop {
                match updates.recv().await {
                    Some(Ok(_)) => continue,
                    Some(Err(status)) => return status,
                    None => {
                        self.unit_status = UnitStatus::Gone;
                        return UnitStatus::Gone;
                    }
                }
            }
        } else {
            pending().await
        }
    }

    /// Suspends the link.
    ///
    /// A suspended link will not receive any payload updates from the
    /// connected unit. It will, however, still receive status updates.
    ///
    /// The suspension is lifted automatically the next time `query` is
    /// called.
    ///
    /// Note that this is an async method that needs to be awaited in order
    /// to do anything.
    pub async fn suspend(&mut self) {
        if !self.suspended {
            self.request_suspend(true).await
        }
    }

    /// Request suspension from the gate.
    async fn request_suspend(&mut self, suspend: bool) {
        if self.connection.is_none() {
            return;
        }

        let conn = self.connection.as_mut().unwrap();
        if self
            .commands
            .send(GateCommand::Suspension {
                slot: conn.slot,
                suspend,
            })
            .await
            .is_err()
        {
            self.unit_status = UnitStatus::Gone
        } else {
            self.suspended = suspend
        }
    }

    /// Returns the current status of the connected unit.
    pub fn get_status(&self) -> UnitStatus {
        self.unit_status
    }

    /// Connects the link to the gate.
    pub async fn connect(
        &mut self,
        suspended: bool,
    ) -> Result<(), UnitStatus> {
        if self.connection.is_some() {
            return Ok(());
        }
        if let UnitStatus::Gone = self.unit_status {
            return Err(UnitStatus::Gone);
        }

        let (tx, rx) = oneshot::channel();
        if self
            .commands
            .send(GateCommand::Subscribe {
                suspended,
                response: tx,
                direct_update: self.direct_update_target.clone(),
            })
            .await
            .is_err()
        {
            self.unit_status = UnitStatus::Gone;
            return Err(UnitStatus::Gone);
        }
        let sub = match rx.await {
            Ok(sub) => sub,
            Err(_) => {
                self.unit_status = UnitStatus::Gone;
                return Err(UnitStatus::Gone);
            }
        };
        self.connection = Some(LinkConnection {
            slot: sub.slot,
            updates: sub.receiver,
        });
        if log_enabled!(log::Level::Trace) {
            trace!(
                "Link[{}]: connected to gate slot {}",
                self.id(),
                sub.slot
            );
        }
        self.unit_status = sub.unit_status;
        self.suspended = suspended;
        if self.unit_status == UnitStatus::Gone {
            Err(UnitStatus::Gone)
        } else {
            Ok(())
        }
    }

    /// Disconnects the link to the gate
    pub async fn disconnect(&mut self) {
        if let Some(connection) = &self.connection {
            let _ = self
                .commands
                .send(GateCommand::Unsubscribe {
                    slot: connection.slot,
                })
                .await;
            if log_enabled!(log::Level::Trace) {
                trace!(
                    "Link[{}]: disconnected from gate slot {}",
                    self.id(),
                    connection.slot
                );
            }
        }
        self.connection = None;
    }

    /// Trigger an upstream unit to do something.
    pub async fn trigger(&self, data: TriggerData) {
        let _ = self.commands.send(GateCommand::Trigger { data }).await;
        if log_enabled!(log::Level::Trace) {
            trace!("Link[{}]: sent trigger to gate slot", self.id(),);
        }
    }

    /// See [DirectLink].
    pub fn set_direct_update_target(
        &mut self,
        direct_update_target: Arc<dyn AnyDirectUpdate>,
    ) {
        self.direct_update_target =
            Some(Arc::downgrade(&direct_update_target));
    }
}

impl Drop for Link {
    fn drop(&mut self) {
        if let Some(connection) = &self.connection {
            let id = self.id();
            let slot = connection.slot;
            let tx = self.commands.clone();
            crate::tokio::spawn("drop-link", async move {
                let _ = tx.send(GateCommand::Unsubscribe { slot }).await;
                if log_enabled!(log::Level::Trace) {
                    trace!(
                        "Link[{}]: disconnected from gate slot {} on drop",
                        id,
                        slot
                    );
                }
            });
        }
    }
}

impl From<Marked<String>> for Link {
    fn from(name: Marked<String>) -> Self {
        manager::load_link(name)
    }
}

impl From<String> for Link {
    fn from(name: String) -> Self {
        manager::load_link(name.into())
    }
}

//------------ GateStatus ----------------------------------------------------

/// The status of a gate.
#[derive(Debug, Default)]
pub enum GateStatus {
    /// The gate is connected to at least one active link.
    ///
    /// The unit owning this gate should produce updates.
    #[default]
    Active,

    /// The gate is not connected to any active links.
    ///
    /// This doesn't necessarily mean that there are no links at all, only that currently none of the links is
    /// interested in receiving updates from this unit.
    Dormant,

    /// The unit owning this gate should update its configuration.
    ///
    /// The payload contains the new configuration settings that the unit should adopt, where possible. In particular
    /// any changes to upstream links should be honored as soon as possible.
    Reconfiguring { new_config: Unit },

    /// The unit owning this gate should report its upstream link configuration.
    ///
    /// The payload should be populated with information about how the unit owning this gate is linked to its upstream
    /// units. This enables the caller (the Manager) to establish the actual current relationships between the set of
    /// deployed units.
    ReportLinks { report: UpstreamLinkReport },

    /// The unit owning this gate has been triggered by a downstream unit.
    ///
    /// The payload contents have meaning only to the sending and receiving units.
    Triggered { data: TriggerData },
}

impl Eq for GateStatus {}

impl PartialEq for GateStatus {
    fn eq(&self, other: &Self) -> bool {
        // Auto-generated by Rust Analyzer
        core::mem::discriminant(self) == core::mem::discriminant(other)
    }
}

impl Display for GateStatus {
    fn fmt(&self, f: &mut fmt::Formatter<'_>) -> fmt::Result {
        match self {
            GateStatus::Active => f.write_str("Active"),
            GateStatus::Dormant => f.write_str("Dormant"),
            GateStatus::Reconfiguring { .. } => f.write_str("Reconfiguring"),
            GateStatus::ReportLinks { .. } => f.write_str("ReportLinks"),
            GateStatus::Triggered { .. } => f.write_str("Triggered"),
        }
    }
}

//------------ UnitStatus ----------------------------------------------------

/// The operational status of a unit.
#[derive(Clone, Copy, Debug, Default, Eq, PartialEq)]
pub enum UnitStatus {
    /// The unit is ready to produce data updates.
    ///
    /// Note that this status does not necessarily mean that the unit is
    /// actually producing updates, only that it could. That is, if a unit’s
    /// gate is dormant and the unit ceases operation because nobody cares,
    /// it is still in healthy status.
    #[default]
    Healthy,

    /// The unit had to temporarily suspend operation.
    ///
    /// If it sets this status, the unit will try to become healthy again
    /// later. The status is typically used if a server has become
    /// unavailable.
    Stalled,

    /// The unit had to permanently suspend operation.
    ///
    /// This status indicates that the unit will not become healthy ever
    /// again. Links to the unit can safely be dropped.
    Gone,
}

impl fmt::Display for UnitStatus {
    fn fmt(&self, f: &mut fmt::Formatter) -> fmt::Result {
        f.write_str(match *self {
            UnitStatus::Healthy => "healthy",
            UnitStatus::Stalled => "stalled",
            UnitStatus::Gone => "gone",
        })
    }
}

//------------ Terminated ----------------------------------------------------

/// An error signalling that a unit has been terminated.
///
/// In response to this error, a unit’s run function should return.
#[derive(Clone, Copy, Debug, PartialEq, Eq)]
pub struct Terminated;

//------------ GateCommand ---------------------------------------------------

#[derive(Clone, Debug)]
pub enum TriggerData {
    MatchPrefix(Uuid, Prefix, MatchOptions),
}

/// A command sent by a link to a gate.
#[derive(Debug)]
enum GateCommand {
    ReportLinks {
        report: UpstreamLinkReport,
    },

    /// Change the suspension state of a link.
    Suspension {
        /// The slot number of the link to be manipulated.
        slot: Uuid,

        /// Suspend the link?
        suspend: bool,
    },

    /// Subscribe to the gate.
    Subscribe {
        /// Should the subscription start in suspended state?
        suspended: bool,

        /// The sender for the response.
        ///
        /// The response payload is the slot number of the subscription.
        response: oneshot::Sender<SubscribeResponse>,

        direct_update: Option<Weak<dyn AnyDirectUpdate>>,
    },

    Unsubscribe {
        slot: Uuid,
    },

    /// Clone an existing subscription for a Gate worker
    FollowSubscribe {
        slot: Uuid,
        update_sender: UpdateSender,
    },

    FollowUnsubscribe {
        slot: Uuid,
    },

    Reconfigure {
        new_config: Unit,
        new_gate: Gate,
    },

    FollowReconfigure {
        new_config: Unit,
    },

    Trigger {
        data: TriggerData,
    },

    Terminate,

    AttachClone {
        clone_id: Uuid,
        tx: Sender<GateCommand>,
    },

    DetachClone {
        clone_id: Uuid,
    },
}

impl Clone for GateCommand {
    fn clone(&self) -> Self {
        match self {
            Self::FollowSubscribe {
                slot,
                update_sender,
            } => Self::FollowSubscribe {
                slot: *slot,
                update_sender: update_sender.clone(),
            },
            Self::FollowUnsubscribe { slot } => {
                Self::FollowUnsubscribe { slot: *slot }
            }
            Self::FollowReconfigure { new_config } => {
                Self::FollowReconfigure {
                    new_config: new_config.clone(),
                }
            }
            Self::Terminate => Self::Terminate,
            Self::ReportLinks { report } => Self::ReportLinks {
                report: report.clone(),
            },
            _ => panic!("Internal error: Unclonable GateCommand"),
        }
    }
}

impl Display for GateCommand {
    fn fmt(&self, f: &mut fmt::Formatter<'_>) -> fmt::Result {
        match self {
            GateCommand::ReportLinks { .. } => f.write_str("ReportLinks"),
            GateCommand::Suspension { .. } => f.write_str("Suspension"),
            GateCommand::Subscribe { .. } => f.write_str("Subscribe"),
            GateCommand::Unsubscribe { .. } => f.write_str("Unsubscribe"),
            GateCommand::FollowSubscribe { .. } => {
                f.write_str("FollowSubscribe")
            }
            GateCommand::FollowUnsubscribe { .. } => {
                f.write_str("FollowUnsubscribe")
            }
            GateCommand::Reconfigure { .. } => f.write_str("Reconfigure"),
            GateCommand::FollowReconfigure { .. } => {
                f.write_str("FollowReconfigure")
            }
            GateCommand::Trigger { .. } => f.write_str("Trigger"),
            GateCommand::Terminate => f.write_str("Terminate"),
            GateCommand::AttachClone { .. } => f.write_str("AttachClone"),
            GateCommand::DetachClone { .. } => f.write_str("DetachClone"),
        }
    }
}

//------------ UpdateSender --------------------------------------------------

/// The gate side of sending updates.
#[derive(Clone, Debug)]
struct UpdateSender {
    /// The actual sender.
    ///
    /// This is an option to facilitate deleted dropped links. When sending
    /// fails, we swap this to `None` and then go over the slab again and
    /// drop anything that is `None`. We need to do this because
    /// `Slab::retain` isn’t async but `mpsc::Sender::send` is.
    queue: Option<mpsc::Sender<Result<Update, UnitStatus>>>,

    direct: Option<Weak<dyn AnyDirectUpdate>>,
}

//------------ UpdateReceiver ------------------------------------------------

/// The link side of receiving updates.
type UpdateReceiver = mpsc::Receiver<Result<Update, UnitStatus>>;

//------------ SubscribeResponse ---------------------------------------------

/// The response to a subscribe request.
#[derive(Debug)]
struct SubscribeResponse {
    /// The slot number of this subscription in the gate.
    slot: Uuid,

    /// The update receiver for this subscription.
    receiver: Option<UpdateReceiver>,

    /// The current unit status.
    unit_status: UnitStatus,
}

//------------ Tests ---------------------------------------------------------

/// With the RTRTR design units and targets are connected together by MPSC
/// pipelines each with their own internal queue. What is the performance
/// and resource overhead of these queues vs direct invocation of functions
/// from one component to another? This test is intended to give some insight
/// into these topics.
#[cfg(test)]
mod tests {
    use roto::types::builtin::U8;

    use crate::{payload::Payload, tests::util::internal::enable_logging};

    use super::*;

    #[tokio::test(flavor = "multi_thread")]
    async fn gate_link_lifecycle_test() {
        // Lifecycle of a connected gate and link:
        //
        //   Client    Unit       Gate    Gate Agent    Link
        //   ───────────────────────────────────────────────
        //     │
        //     │              new()
        //     │╌╌╌╌╌╌╌╌╌╌╌╌╌╌╌╌╌╌╌▶│╌╌╌╌╌╌╌▶│
        //            (gate, agent) │◀╌╌╌╌╌╌╌│
        //     │◀╌╌╌╌╌╌╌╌╌╌╌╌╌╌╌╌╌╌╌│        :
        //     │   gate             :        :
        //     │╌╌╌╌╌╌╌▶│           :
        //     │
        //     │  get_gate_status() │
        //     │╌╌╌╌╌╌╌╌╌╌╌╌╌╌╌╌╌╌╌▶│
        //     │            Dormant │
        //     │◀╌╌╌╌╌╌╌╌╌╌╌╌╌╌╌╌╌╌╌│
        //     │
        //     │  create_link()
        //     │╌╌╌╌╌╌╌╌╌╌╌╌╌╌╌╌╌╌╌╌╌╌╌╌╌╌╌╌▶│╌╌╌╌╌╌╌╌╌╌╌▶│
        //     │◀╌╌╌╌╌╌╌╌╌╌╌╌╌╌╌╌╌╌╌╌╌╌╌╌╌╌╌╌│◀╌╌╌╌╌╌╌╌╌╌╌│
        //     │
        //     │  query()
        //     │╌╌╌╌╌╌╌╌╌╌╌╌╌╌╌╌╌╌╌╌╌╌╌╌╌╌╌╌╌╌╌╌╌╌╌╌╌╌╌╌╌▶│╌╌ connect() ╌┐
        //     │                               SUBSCRIBE  │◀╌╌╌╌╌╌╌╌╌╌╌╌╌┘
        //     │                    │◀╌╌╌╌╌╌╌╌╌╌╌╌╌╌╌╌╌╌╌╌│
        //     │                    │╌╌╌╌╌╌╌╌╌╌╌╌╌╌╌╌╌╌╌╌▶│
        //     │                                          │╌╌╌ recv() ╌╌╌┐
        //     :                                          :              :
        //     :                                          : WAITING...   :
        //     │  get_gate_status() │
        //     │╌╌╌╌╌╌╌╌╌╌╌╌╌╌╌╌╌╌╌▶│
        //     │            Active  │
        //     │◀╌╌╌╌╌╌╌╌╌╌╌╌╌╌╌╌╌╌╌│
        //     :
        //     :
        //              │ update_data()
        //              │╌╌╌╌╌╌╌╌╌╌▶│
        //              :           │ . . . . . . . . . . . . . . . . . ▶│
        //                                                               │
        //     │                                   UPDATE │              │
        //     │◀╌╌╌╌╌╌╌╌╌╌╌╌╌╌╌╌╌╌╌╌╌╌╌╌╌╌╌╌╌╌╌╌╌╌╌╌╌╌╌╌╌│◀╌╌╌╌╌╌╌╌╌╌╌╌╌┘
        //     :
        //     :
        //
        //                                                │ drop()
        //                                                x
        //
        //     Then some time later either the link goes away which will be
        //     noticed by the gate:
        //
        //     │  get_gate_status() │
        //     │╌╌╌╌╌╌╌╌╌╌╌╌╌╌╌╌╌╌╌▶│
        //     │            Dormant │
        //     │◀╌╌╌╌╌╌╌╌╌╌╌╌╌╌╌╌╌╌╌│
        //
        //
        //     Or the gate goes away which will be noticed by the link:
        //
        //                          │ drop()
        //                          x
        //     │  query()
        //     │╌╌╌╌╌╌╌╌╌╌╌╌╌╌╌╌╌╌╌╌╌╌╌╌╌╌╌╌╌╌╌╌╌╌╌╌╌╌╌╌╌▶│╌╌ recv() ╌┐
        //     │                    Err(UnitStatus::Gone) │      None │
        //     │◀╌╌╌╌╌╌╌╌╌╌╌╌╌╌╌╌╌╌╌╌╌╌╌╌╌╌╌╌╌╌╌╌╌╌╌╌╌╌╌╌╌│◀╌╌╌╌╌╌╌╌╌╌┘

        fn mk_test_payload() -> Payload {
            Payload::new("test", U8::new(18))
        }

        eprintln!("STARTING");
        // Create a gate. Updates sent via the gate will be received by links.
        let (gate, mut agent) = Gate::new(1); // the minimum allowed queue capacity is 1

        // Create a link from the gate agent to receive updates from the gate.
        let mut link = agent.create_link();

        #[derive(Debug)]
        struct TestDirectUpdateTarget(Arc<AtomicUsize>);

        #[async_trait]
        impl DirectUpdate for TestDirectUpdateTarget {
            async fn direct_update(&self, update: Update) {
                assert!(matches!(update, Update::Single(_)));
                if let Update::Single(payload) = update {
                    assert_eq!(payload, mk_test_payload());
                    self.0.fetch_add(1, SeqCst);
                }
            }
        }

        impl AnyDirectUpdate for TestDirectUpdateTarget {}

        let counter = Arc::new(AtomicUsize::default());
        let dut = Arc::new(TestDirectUpdateTarget(counter.clone()));

        eprintln!("SETTING LINK TO DU MODE");
        link.set_direct_update_target(dut.clone());

        let gate = Arc::new(gate);
        let gate_clone = gate.clone();

        // "Run" the gate like a unit does.
        tokio::spawn(async move {
            loop {
                gate.process().await.unwrap();
            }
        });

        eprintln!("CONNECTING LINK TO GATE");
        link.connect(false).await.unwrap();

        // Build an update to send
        let update = Update::Single(mk_test_payload());

        // Send the update through the gate
        eprintln!("SENDING PAYLOAD");
        gate_clone.update_data(update).await;

        eprintln!("WAITING FOR PAYLOAD");
        tokio::time::sleep(Duration::from_secs(3)).await;

        eprintln!("CHECKING FOR PAYLOAD");
        assert_eq!(1, counter.load(SeqCst));
    }

    #[tokio::test(flavor = "multi_thread")]
    async fn gate_clones_terminate_when_parent_gate_is_dropped() {
        let (gate, agent) = Gate::new(10);
        let gate_clone = gate.clone();

        eprintln!("CHECKING GATE DOES NOT YET HAVE CLONE SENDER");
        assert!(
            matches!(&gate.state, GateState::Normal(NormalGateState { clone_senders, .. }) if clone_senders.is_empty())
        );

        // Give the parent gate a chance to process the AttachClone command
        // that will be sent by the new clone.
        let _ = gate
            .process_until(tokio::time::sleep(Duration::from_secs(1)))
            .await;

        eprintln!("CHECKING GATE HAS CLONE SENDER");
        assert!(
            matches!(&gate.state, GateState::Normal(NormalGateState { clone_senders, .. }) if !clone_senders.is_empty())
        );

        eprintln!("SENDING TERMINATION COMMAND");
        agent.terminate().await;

        eprintln!("CHECKING GATE IS TERMINATED");
        assert_eq!(gate.process().await, Err(Terminated));

        // Typically at this point the unit owning the gate will exit its
        // run() function and by doing so drop the master instance of the
        // gate from which the clones were made.
        drop(gate);

        // Next time a cloned gate tries to check for commands it finds
        // that the sender of the commands has been dropped because it was
        // owned by the "parent" gate and so the clone gate exits the
        // process() function with Err(Terminated).
        eprintln!("CHECKING GATE CLONE IS TERMINATED");
        assert_eq!(gate_clone.process().await, Err(Terminated));

        eprintln!("GATE AND GATE CLONE ARE TERMINATED");
    }

    #[tokio::test(flavor = "multi_thread")]
    async fn gate_clones_receive_termination_signal() {
        enable_logging("trace");
        let (gate, agent) = Gate::new(10);
        let gate_clone = gate.clone();

        eprintln!("CHECKING GATE DOES NOT YET HAVE CLONE SENDER");
        assert!(
            matches!(&gate.state, GateState::Normal(NormalGateState { clone_senders, .. }) if clone_senders.is_empty())
        );

        // Give the parent gate a chance to process the AttachClone command
        // that will be sent by the new clone.
        let _ = gate
            .process_until(tokio::time::sleep(Duration::from_secs(1)))
            .await;

        eprintln!("CHECKING GATE HAS CLONE SENDER");
        assert!(
            matches!(&gate.state, GateState::Normal(NormalGateState { clone_senders, .. }) if !clone_senders.is_empty())
        );

        eprintln!("SENDING TERMINATION COMMAND");
        agent.terminate().await;

        eprintln!("CHECKING GATE IS TERMINATED");
        assert_eq!(gate.process().await, Err(Terminated));

        eprintln!("CHECKING GATE CLONE IS TERMINATED");
        assert_eq!(gate_clone.process().await, Err(Terminated));

        eprintln!("GATE AND GATE CLONE ARE TERMINATED");
    }

    #[tokio::test(flavor = "multi_thread")]
    async fn gate_parent_cleans_up_when_clone_terminates() {
        let (gate, _agent) = Gate::new(10);
        let gate_clone = gate.clone();

        eprintln!("CHECKING GATE DOES NOT YET HAVE CLONE SENDER");
        assert!(
            matches!(&gate.state, GateState::Normal(NormalGateState { clone_senders, .. }) if clone_senders.is_empty())
        );

        // Give the parent gate a chance to process the AttachClone command
        // that will be sent by the new clone.
        let _ = gate
            .process_until(tokio::time::sleep(Duration::from_secs(1)))
            .await;

        eprintln!("CHECKING GATE HAS CLONE SENDER");
        assert!(
            matches!(&gate.state, GateState::Normal(NormalGateState { clone_senders, .. }) if !clone_senders.is_empty())
        );

        eprintln!("DROPPING CLONED GATE");
        drop(gate_clone);

        // Allow the DetachClone command to be received and acted upon
        eprintln!("PROCESS COMMANDS IN PARENT GATE");
        gate.wait(1).await.unwrap();

        eprintln!("CHECKING GATE HAS NO CLONE SENDER");
        assert!(
            matches!(&gate.state, GateState::Normal(NormalGateState { clone_senders, .. }) if clone_senders.is_empty())
        );
    }
}<|MERGE_RESOLUTION|>--- conflicted
+++ resolved
@@ -327,7 +327,6 @@
             ..
         }) = &self.state
         {
-<<<<<<< HEAD
             if log_enabled!(Level::Trace) {
                 let clone_txt = format!("{clone_id} clone of ");
                 trace!(
@@ -337,8 +336,6 @@
                     self.id()
                 );
             }
-=======
->>>>>>> 78ffa2ae
             if let Err(_err) = parent_command_sender.blocking_send(
                 GateCommand::DetachClone {
                     clone_id: *clone_id,
@@ -552,7 +549,6 @@
             let mut closed_sender_found = false;
             for (uuid, sender) in clone_senders.guard().iter() {
                 if !sender.is_closed() {
-<<<<<<< HEAD
                     if log_enabled!(Level::Trace) {
                         let clone_txt = if self.is_clone() {
                             format!("{} clone of ", self.clone_id())
@@ -568,8 +564,6 @@
                             cmd
                         );
                     }
-=======
->>>>>>> 78ffa2ae
                     sender.send(cmd.clone()).await.expect(
                         "Internal error: failed to notify cloned gate",
                     );
