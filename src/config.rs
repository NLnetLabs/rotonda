//! Configuration.
//!
//! Rotonda is configured through a single TOML configuration file. We use
//! [serde] to deserialize this file into the [`Config`] struct provided by
//! this module. This struct also provides the facilities to load the config
//! file referred to in command line options.

use crate::http;
use crate::log::{LogConfig, Terminate};
use crate::manager::{Manager, TargetSet, UnitSet};
use crate::mvp::{
    MvpConfig, ARG_CONFIG, CFG_TARGET_BMP_PROXY, CFG_TARGET_MQTT,
<<<<<<< HEAD
    CFG_UNIT_BGP_IN, CFG_UNIT_BMP_IN,
=======
    CFG_UNIT_BGP_IN, CFG_UNIT_BMP_TCP_IN,
>>>>>>> 78ffa2ae
};
use clap::{Arg, ArgMatches, Command};
use log::{error, info, trace};
use serde::Deserialize;
use std::cell::RefCell;
use std::collections::HashMap;
use std::path::{Path, PathBuf};
use std::sync::Arc;
use std::{borrow, error, fmt, fs, io, ops};
use toml::{Spanned, Value};

//------------ Constants -----------------------------------------------------

const CFG_UNITS: &str = "units";
const CFG_TARGETS: &str = "targets";

//------------ Config --------------------------------------------------------

/// The complete Rotonda configuration.
///
/// All configuration is available via public fields.
///
/// The associated function [`init`](Self::init) should be called first thing
/// as it initializes the operational environment such as logging. Thereafter,
/// [`config_args`](Self::config_args) can be used to configure a clap app to
/// be able to pick up the path to the configuration file.
/// [`from_arg_matches`](Self::from_arg_matches) will then load the file
/// referenced in the command line and, upon success, return the config.
#[derive(Deserialize)]
pub struct Config {
    /// The location from which to load user defined Roto script files.
    pub roto_scripts_path: Option<PathBuf>,

    /// The set of configured units.
    pub units: UnitSet,

    /// The set of configured targets.
    pub targets: TargetSet,

    /// The logging configuration.
    #[serde(flatten)]
    pub log: LogConfig,

    /// The HTTP server configuration.
    #[serde(flatten)]
    pub http: http::Server,

    /// MVP specific configuration for overriding the embedded config.
    #[serde(flatten)]
    pub mvp_overrides: MvpConfig,
}

impl Config {
    /// Initialises everything.
    ///
    /// This function should be called first thing.
    pub fn init() -> Result<(), Terminate> {
        LogConfig::init_logging()
    }

    /// Creates a configuration from a bytes slice with TOML data.
    pub fn from_bytes(
        slice: &[u8],
        base_dir: Option<impl AsRef<Path>>,
    ) -> Result<Self, toml::de::Error> {
        if let Some(ref base_dir) = base_dir {
            ConfigPath::set_base_path(base_dir.as_ref().into())
        }
        let config_str = String::from_utf8_lossy(slice);
        let res = toml::from_str(&config_str);
        ConfigPath::clear_base_path();
        res
    }

    /// Configures a clap app with the arguments to load the configuration.
    pub fn config_args(app: Command) -> Command {
        let app = app.arg(
            Arg::new(ARG_CONFIG)
                .short('c')
                .long(ARG_CONFIG)
                .required(false)
                .value_name("PATH")
                .help("Config file to use [default: embedded]"),
        );
        let app = LogConfig::config_args(app);
        MvpConfig::config_args(app)
    }

    /// Loads the configuration based on command line options provided.
    ///
    /// The `matches` must be the result of getting argument matches from a
    /// clap app previously configured with
    /// [`config_args`](Self::config_args). Otherwise, the function is likely
    /// to panic.
    ///
    /// The current path needs to be provided to be able to deal with relative
    /// paths. The manager is necessary to resolve links given in the
    /// configuration.
    pub fn from_arg_matches(
        args: &ArgMatches,
        cur_dir: &Path,
        manager: &mut Manager,
    ) -> Result<(Source, Self), Terminate> {
        let config_file = match args.get_one::<String>(ARG_CONFIG) {
            Some(conf_path_arg) => {
                // --config command line argument supplied, load and use the config file
                let config_path = cur_dir.join(conf_path_arg);

                // Load the config file from the given path and parse it as-is.
                ConfigFile::load(&config_path).map_err(|err| {
                    error!(
                        "Failed to read config file '{}': {}",
                        config_path.display(),
                        err
                    );
                    Terminate::error()
                })?
            }

            None => {
                // No --config command line argument specified, use the embedded MVP config
                let bytes = include_bytes!("../etc/rotonda.conf").to_vec();

                // Detect command line arguments designed to override and alter the embedded MVP config file.
                let mut mvp_overrides = MvpConfig::default();
                mvp_overrides.update_with_arg_matches(args)?;

                // Parse the given config bytes using MVP overrides to adjust the config as desired.
                ConfigFile::new(bytes, Source::default(), Some(mvp_overrides))
            }
        };

        let mut config = manager.load(&config_file)?;
        config.mvp_overrides.update_with_arg_matches(args)?;
        config.log.update_with_arg_matches(args, cur_dir)?;
        config.finalise(config_file, manager)
    }

    pub fn from_config_file(
        config_file: ConfigFile,
        manager: &mut Manager,
    ) -> Result<(Source, Self), Terminate> {
        manager.load(&config_file)?.finalise(config_file, manager)
    }

    fn finalise(
        self,
        config_file: ConfigFile,
        manager: &mut Manager,
    ) -> Result<(Source, Self), Terminate> {
        self.log.switch_logging(true)?;

        if self.mvp_overrides.print_config_and_exit {
            info!("The --print-config-and-exit command line argument was used. After processing the config file looks like this:");
            info!("{}", config_file.to_string());
            return Err(Terminate::normal());
        } else if log::log_enabled!(log::Level::Trace) {
            trace!("After processing the config file looks like this:");
            trace!("{}", config_file.to_string());
        }

        manager.prepare(&self, &config_file)?;

        // Pass the config file path, as well as the processed config, back to the caller so that they can monitor it
        // for changes while the application is running.
        Ok((config_file.source, self))
    }
}

//------------ Source --------------------------------------------------------

/// Description of the source of configuration.
///
/// This type is used for error reporting. It can refer to a configuration
/// file or an interactive session.
///
/// File names are kept behind and arc and thus this type can be cloned
/// cheaply.
#[derive(Clone, Debug, Default)]
pub struct Source {
    /// The optional path of a config file.
    ///
    /// If this in `None`, the source is an interactive session.
    path: Option<Arc<Path>>,
}

impl Source {
    pub fn is_path(&self) -> bool {
        self.path.is_some()
    }

    pub fn path(&self) -> &Option<Arc<Path>> {
        &self.path
    }
}

impl<'a, T: AsRef<Path>> From<&'a T> for Source {
    fn from(path: &'a T) -> Source {
        Source {
            path: Some(path.as_ref().into()),
        }
    }
}

//------------ LineCol -------------------------------------------------------

/// A pair of a line and column number.
///
/// This is used for error reporting.
#[derive(Clone, Copy, Debug, Eq, Hash, Ord, PartialEq, PartialOrd)]
struct LineCol {
    pub line: usize,
    pub col: usize,
}

//------------ Marked --------------------------------------------------------

/// A value marked with its source location.
///
/// This wrapper is used when data needs to be resolved after parsing has
/// finished. In this case, we need information about the source location
/// to be able to produce meaningful error messages.
#[derive(Clone, Debug, Deserialize)]
#[serde(from = "Spanned<T>")]
pub struct Marked<T> {
    value: T,
    index: usize,
    source: Option<Source>,
    pos: Option<LineCol>,
}

impl<T> Marked<T> {
    /// Resolves the position for the given config file.
    pub fn resolve_config(&mut self, config: &ConfigFile) {
        self.source = Some(config.source.clone());
        self.pos = Some(config.resolve_pos(self.index));
    }

    /// Returns a reference to the value.
    pub fn as_inner(&self) -> &T {
        &self.value
    }

    /// Converts the marked value into is unmarked value.
    pub fn into_inner(self) -> T {
        self.value
    }

    /// Marks some other value with this value’s position.
    pub fn mark<U>(&self, value: U) -> Marked<U> {
        Marked {
            value,
            index: self.index,
            source: self.source.clone(),
            pos: self.pos,
        }
    }

    /// Formats the mark for displaying.
    pub fn format_mark(&self, f: &mut fmt::Formatter) -> fmt::Result {
        let source =
            self.source.as_ref().and_then(|source| source.path.as_ref());
        match (source, self.pos) {
            (Some(source), Some(pos)) => {
                write!(f, "{}:{}:{}", source.display(), pos.line, pos.col)
            }
            (Some(source), None) => write!(f, "{}", source.display()),
            (None, Some(pos)) => write!(f, "{}:{}", pos.line, pos.col),
            (None, None) => Ok(()),
        }
    }
}

//--- From

impl<T> From<T> for Marked<T> {
    fn from(src: T) -> Marked<T> {
        Marked {
            value: src,
            index: 0,
            source: None,
            pos: None,
        }
    }
}

impl<T> From<Spanned<T>> for Marked<T> {
    fn from(src: Spanned<T>) -> Marked<T> {
        Marked {
            index: src.span().start,
            value: src.into_inner(),
            source: None,
            pos: None,
        }
    }
}

//--- Deref, AsRef, Borrow

impl<T> ops::Deref for Marked<T> {
    type Target = T;

    fn deref(&self) -> &T {
        self.as_inner()
    }
}

impl<T> AsRef<T> for Marked<T> {
    fn as_ref(&self) -> &T {
        self.as_inner()
    }
}

impl<T> borrow::Borrow<T> for Marked<T> {
    fn borrow(&self) -> &T {
        self.as_inner()
    }
}

//--- Display and Error

impl<T: fmt::Display> fmt::Display for Marked<T> {
    fn fmt(&self, f: &mut fmt::Formatter) -> fmt::Result {
        self.format_mark(f)?;
        write!(f, ": {}", self.value)
    }
}

impl<T: error::Error> error::Error for Marked<T> {}

//------------ ConfigFile ----------------------------------------------------

/// A config file.
#[derive(Clone, Debug)]
#[cfg_attr(test, derive(Default))]
pub struct ConfigFile {
    /// The source for this file.
    source: Source,

    /// The data of this file.
    bytes: Vec<u8>,

    /// The start indexes of lines.
    ///
    /// The start index of the first line is in `line_start[0]` and so on.
    line_starts: Vec<usize>,
}

impl ConfigFile {
    /// Load a config file from disk.
    pub fn load(path: &impl AsRef<Path>) -> Result<Self, io::Error> {
        fs::read(path).map(|bytes| Self::new(bytes, path.into(), None))
    }

    pub fn new(
        bytes: Vec<u8>,
        source: Source,
        mvp_overrides: Option<MvpConfig>,
    ) -> Self {
        // Handle the special case of a rib unit that is actually a physical rib unit and one or more virtual rib
        // units. Rather than have the user manually configure these separate rib units by hand in the config file,
        // we expand any units with unit `type = "rib"` and `filter_name = [a, b, c, ...]` into multiple chained units
        // each with a single roto script path.
        //
        // Why don't we do this as part of the normal config deserialization then unit/target/gate creation and
        // linking? A single unit can't currently during deserialization cause the creation of additional units.
        //
        // One downside of the approach used here is it will cause line numbers for config file syntax error reports
        // to be confusing as we are changing the users provided config file without them knowing.
        //
        // Another downside is that we have to lookup TOML fields by string name and if the actual field names are
        // later changed in the actual unit and target config definitions those changes won't break anything here at
        // compile time, it will just cease to work as expected at runtime. The "integration test" in main.rs exercises
        // this expansion capability to give at least some verification that it is not obviously broken, but it's not
        // enough.
        let config_str = String::from_utf8_lossy(&bytes);
        let mut toml: Value = toml::de::from_str(&config_str).unwrap();
        let mut source_remappings = None;

        if let Some(Value::Table(units)) = toml.get_mut(CFG_UNITS) {
            source_remappings = Some(Self::expand_shorthand_vribs(units))
        }

        if let Some(source_remappings) = source_remappings {
            if let Some(Value::Table(targets)) = toml.get_mut(CFG_TARGETS) {
                Self::remap_sources(targets, &source_remappings);
            }
        }

        if let Some(mvp_overrides) = mvp_overrides {
            let Value::Table(ref mut root) = toml else {
                unreachable!()
            };

            // Handle the special MVP case of allowing a user to complete or remove the BMP proxy target config based
            // on the command line arguments supplied.
            match mvp_overrides.bmp_proxy_destination_addr {
                Some(addr) => {
                    // Recofigure the dummy proxy definition to use the destination.
                    let Value::Table(ref mut targets) =
                        root.get_mut(CFG_TARGETS).unwrap()
                    else {
                        unreachable!()
                    };
                    let Value::Table(ref mut bmp_proxy) =
                        targets.get_mut(CFG_TARGET_BMP_PROXY).unwrap()
                    else {
                        unreachable!()
                    };
                    let Value::String(ref mut destination) =
                        bmp_proxy.get_mut("destination").unwrap()
                    else {
                        unreachable!()
                    };
                    *destination = addr.to_string();
                }

                None => {
                    // Remove the dummy proxy target definition as the MVP user did not supply a destination to proxy
                    // to.
                    let Value::Table(ref mut targets) =
                        root.get_mut(CFG_TARGETS).unwrap()
                    else {
                        unreachable!()
                    };
                    targets.remove(CFG_TARGET_BMP_PROXY);
                }
            }

            // Handle the special MVP case of allowing a user to complete or remove the MQTT target config based on the
            // command line arguments supplied.
            match mvp_overrides.mqtt_destination_addr {
                Some(addr) => {
                    // Recofigure the dummy mqtt target definition to use the destination.
                    let Value::Table(ref mut targets) =
                        root.get_mut(CFG_TARGETS).unwrap()
                    else {
                        unreachable!()
                    };
                    let Value::Table(ref mut mqtt) =
                        targets.get_mut(CFG_TARGET_MQTT).unwrap()
                    else {
                        unreachable!()
                    };
                    let Value::String(ref mut destination) =
                        mqtt.get_mut("destination").unwrap()
                    else {
                        unreachable!()
                    };
                    *destination = addr.to_string();
                }

                None => {
                    // Remove the dummy mqtt target definition as the MVP user did not supply a destination to publish
                    // to.
                    let Value::Table(ref mut targets) =
                        root.get_mut(CFG_TARGETS).unwrap()
                    else {
                        unreachable!()
                    };
                    targets.remove(CFG_TARGET_MQTT);
                }
            }

            // Handle the special MVP case of allowing listen ports to be overridden on the command line.
            if let Some(addr) = mvp_overrides.http_listen_addr {
                let Value::Array(ref mut listen_array) =
                    root.get_mut("http_listen").unwrap()
                else {
                    unreachable!()
                };
                let Value::String(ref mut listen) =
                    listen_array.get_mut(0).unwrap()
                else {
                    unreachable!()
                };
                *listen = addr.to_string();
            }
            if let Some(addr) = mvp_overrides.bgp_listen_addr {
                let Value::Table(ref mut units) =
                    root.get_mut(CFG_UNITS).unwrap()
                else {
                    unreachable!()
                };
                let Value::Table(ref mut bgp_in) =
                    units.get_mut(CFG_UNIT_BGP_IN).unwrap()
                else {
                    unreachable!()
                };
                let Value::String(ref mut listen) =
                    bgp_in.get_mut("listen").unwrap()
                else {
                    unreachable!()
                };
                *listen = addr.to_string();
            }
            if let Some(addr) = mvp_overrides.bmp_listen_addr {
                let Value::Table(ref mut units) =
                    root.get_mut(CFG_UNITS).unwrap()
                else {
                    unreachable!()
                };
                let Value::Table(ref mut bmp_tcp_in) =
<<<<<<< HEAD
                    units.get_mut(CFG_UNIT_BMP_IN).unwrap()
=======
                    units.get_mut(CFG_UNIT_BMP_TCP_IN).unwrap()
>>>>>>> 78ffa2ae
                else {
                    unreachable!()
                };
                let Value::String(ref mut listen) =
                    bmp_tcp_in.get_mut("listen").unwrap()
                else {
                    unreachable!()
                };
                *listen = addr.to_string();
            }
        }

        let config_str = toml::to_string(&toml).unwrap();

        ConfigFile {
            source,
            line_starts: config_str.as_bytes().split(|ch| *ch == b'\n').fold(
                vec![0],
                |mut starts, slice| {
                    starts.push(starts.last().unwrap() + slice.len());
                    starts
                },
            ),
            bytes: config_str.as_bytes().to_vec(),
        }
    }

    pub fn path(&self) -> Option<&Path> {
        self.source.path.as_ref().map(|path| path.as_ref())
    }

    pub fn dir(&self) -> Option<&Path> {
        self.source.path.as_ref().and_then(|path| path.parent())
    }

    pub fn bytes(&self) -> &[u8] {
        &self.bytes
    }

    pub fn to_string(&self) -> borrow::Cow<'_, str> {
        String::from_utf8_lossy(&self.bytes)
    }

    fn resolve_pos(&self, pos: usize) -> LineCol {
        let line = self
            .line_starts
            .iter()
            .find(|&&start| start < pos)
            .copied()
            .unwrap_or(self.line_starts.len());
        let line = line - 1;
        let col = self.line_starts[line] - pos;
        LineCol { line, col }
    }

    fn expand_shorthand_vribs(
        units: &mut toml::Table,
    ) -> HashMap<String, String> {
        let mut extra_units = HashMap::<String, Value>::new();
        let mut source_remappings = HashMap::<String, String>::new();

        for (unit_name, unit_table_value) in units.iter_mut() {
            if let Value::Table(unit_table) = unit_table_value {
                let unit_type = unit_table.get("type");
                let rib_type = unit_table.get("rib_type");
                #[allow(clippy::collapsible_if)]
                if unit_type == Some(&Value::String("rib".to_string())) {
                    if Option::is_none(&rib_type)
                        || rib_type
                            == Some(&Value::String("Physical".to_string()))
                    {
                        if let Some(Value::Array(filter_names)) =
                            unit_table.remove("filter_names")
                        {
                            if filter_names.len() > 1 {
                                // This is a shorthand definition of a physical RIB with one or more virtual RIBs.
                                // Split them out, e.g.:
                                //
                                //     [unit.shorthand_unit]
                                //     sources = ["a"]
                                //     type = "rib"
                                //     filter_names = ["pRib.roto", "vRib1.roto", "vRib2.roto"]
                                //
                                //     [unit.some_other_unit]
                                //     sources = ["shorthand_unit"]
                                //
                                // Expands to:
                                //
                                //     [unit.shorthand_unit]
                                //     sources = ["a"]
                                //     type = "rib"
                                //     filter_name = "pRib.roto"             # <-- changed
                                //     rib_type = "Physical"                 # <-- new
                                //
                                //     [unit.some_other_unit]
                                //     sources = ["shorthand_unit"]          # <-- no longer correct, see *1 below
                                //
                                //     [unit.shorthand_unit-vRIB-0]          # new
                                //     sources = ["shorthand_unit"]
                                //     type = "rib"
                                //     filter_name = "vRib1.roto"
                                //     vrib_upstream = "shorthand_unit"
                                //
                                //     [unit.shorthand_unit-vRIB-0.rib_type] # new
                                //     GeneratedVirtual = 0
                                //
                                //     [unit.shorthand_unit-vRIB-1]
                                //     sources = ["shorthand_unit-vRIB-0"]   # new
                                //     type = "rib"
                                //     filter_name = "vRib2.roto"
                                //     vrib_upstream = "shorthand_unit"
                                //
                                //     [unit.shorthand_unit-vRIB-1.rib_type] # new
                                //     GeneratedVirtual = 1
                                let mut source = unit_name.clone();
                                for (n, filter_name) in
                                    filter_names[1..].iter().enumerate()
                                {
                                    let mut new_unit_table =
                                        unit_table.clone();
                                    let new_unit_name =
                                        format!("{unit_name}-vRIB-{n}");
                                    new_unit_table.insert(
                                        "sources".to_string(),
                                        Value::Array(vec![Value::String(
                                            source.clone(),
                                        )]),
                                    );
                                    new_unit_table.insert(
                                        "filter_name".to_string(),
                                        filter_name.clone(),
                                    );
                                    let mut rib_type_table =
                                        toml::map::Map::new();
                                    rib_type_table.insert(
                                        "GeneratedVirtual".to_string(),
                                        Value::Integer(n.try_into().unwrap()),
                                    );
                                    new_unit_table.insert(
                                        "rib_type".to_string(),
                                        Value::Table(rib_type_table),
                                    );
                                    new_unit_table.insert(
                                        "vrib_upstream".to_string(),
                                        Value::String(unit_name.clone()),
                                    );
                                    extra_units.insert(
                                        new_unit_name.clone(),
                                        Value::Table(new_unit_table),
                                    );
                                    source = new_unit_name;
                                }

                                // Replace the multiple roto script paths used by the physical rib unit with just
                                // the first roto script path.
                                unit_table.insert(
                                    "filter_name".to_string(),
                                    filter_names[0].clone(),
                                );

                                // This unit should no longer be the source of another unit, rather the last vRIB
                                // that we added should replace it as source in all places it was used before. See
                                // *1 below.
                                source_remappings
                                    .insert(unit_name.clone(), source);
                            }
                        }
                    }
                }
            }
        }

        Self::remap_sources(units, &source_remappings);

        // Add the generated vRIB units into the unit set.
        units.extend(extra_units);

        source_remappings
    }

    fn remap_sources(
        units: &mut toml::Table,
        source_remappings: &HashMap<String, String>,
    ) {
        for (_unit_name, unit_table_value) in units.iter_mut() {
            if let Value::Table(unit_table) = unit_table_value {
                if let Some(source) = unit_table.get_mut("source") {
                    match source {
                        Value::String(old_source) => {
                            if let Some(new_source) =
                                source_remappings.get(old_source)
                            {
                                old_source.clone_from(new_source);
                            }
                        }

                        _ => unreachable!(),
                    }
                }
                if let Some(sources) = unit_table.get_mut("sources") {
                    match sources {
                        Value::String(old_source) => {
                            if let Some(new_source) =
                                source_remappings.get(old_source)
                            {
                                old_source.clone_from(new_source);
                            }
                        }

                        Value::Array(old_sources) => {
                            for old_source in old_sources {
                                match old_source {
                                    Value::String(old_source) => {
                                        if let Some(new_source) =
                                            source_remappings.get(old_source)
                                        {
                                            old_source.clone_from(new_source);
                                        }
                                    }

                                    _ => unreachable!(),
                                }
                            }
                        }

                        _ => unreachable!(),
                    }
                }
            }
        }
    }
}

//------------ ConfigError --------------------------------------------------

/// An error occurred during parsing of a configuration file.
#[derive(Clone, Debug)]
pub struct ConfigError {
    err: toml::de::Error,
    pos: Marked<()>,
}

impl ConfigError {
    pub fn new(err: toml::de::Error, file: &ConfigFile) -> Self {
        ConfigError {
            pos: Marked {
                value: (),
                index: 0,
                source: Some(file.source.clone()),
                pos: err.span().map(|span| file.resolve_pos(span.start)),
            },
            err,
        }
    }
}

impl fmt::Display for ConfigError {
    fn fmt(&self, f: &mut fmt::Formatter) -> fmt::Result {
        self.pos.format_mark(f)?;
        write!(f, ": {}", self.err)
    }
}

impl error::Error for ConfigError {}

//------------ ConfigPath ----------------------------------------------------

/// A path that encountered in a config file.
///
/// This is a basically a `PathBuf` that, when, deserialized resolves all
/// relative paths from a certain base path so that all relative paths
/// encountered in a config file are automatically resolved relative to the
/// location of the config file.
#[derive(
    Clone, Debug, Default, Deserialize, Eq, Hash, Ord, PartialEq, PartialOrd,
)]
#[serde(from = "String")]
pub struct ConfigPath(PathBuf);

impl ConfigPath {
    thread_local!(
        static BASE_PATH: RefCell<Option<PathBuf>> = RefCell::new(None)
    );

    fn set_base_path(path: PathBuf) {
        Self::BASE_PATH.with(|base_path| {
            base_path.replace(Some(path));
        })
    }

    fn clear_base_path() {
        Self::BASE_PATH.with(|base_path| {
            base_path.replace(None);
        })
    }
}

impl From<PathBuf> for ConfigPath {
    fn from(path: PathBuf) -> Self {
        Self(path)
    }
}

impl From<ConfigPath> for PathBuf {
    fn from(path: ConfigPath) -> Self {
        path.0
    }
}

impl From<String> for ConfigPath {
    fn from(path: String) -> Self {
        Self::BASE_PATH.with(|base_path| {
            ConfigPath(match base_path.borrow().as_ref() {
                Some(base_path) => base_path.join(path.as_str()),
                None => path.into(),
            })
        })
    }
}

impl ops::Deref for ConfigPath {
    type Target = Path;

    fn deref(&self) -> &Self::Target {
        self.0.as_ref()
    }
}

impl AsRef<Path> for ConfigPath {
    fn as_ref(&self) -> &Path {
        self.0.as_ref()
    }
}<|MERGE_RESOLUTION|>--- conflicted
+++ resolved
@@ -10,11 +10,7 @@
 use crate::manager::{Manager, TargetSet, UnitSet};
 use crate::mvp::{
     MvpConfig, ARG_CONFIG, CFG_TARGET_BMP_PROXY, CFG_TARGET_MQTT,
-<<<<<<< HEAD
-    CFG_UNIT_BGP_IN, CFG_UNIT_BMP_IN,
-=======
-    CFG_UNIT_BGP_IN, CFG_UNIT_BMP_TCP_IN,
->>>>>>> 78ffa2ae
+    CFG_UNIT_BGP_TCP_IN, CFG_UNIT_BMP_TCP_IN,
 };
 use clap::{Arg, ArgMatches, Command};
 use log::{error, info, trace};
@@ -500,7 +496,7 @@
                     unreachable!()
                 };
                 let Value::Table(ref mut bgp_in) =
-                    units.get_mut(CFG_UNIT_BGP_IN).unwrap()
+                    units.get_mut(CFG_UNIT_BGP_TCP_IN).unwrap()
                 else {
                     unreachable!()
                 };
@@ -518,11 +514,7 @@
                     unreachable!()
                 };
                 let Value::Table(ref mut bmp_tcp_in) =
-<<<<<<< HEAD
-                    units.get_mut(CFG_UNIT_BMP_IN).unwrap()
-=======
                     units.get_mut(CFG_UNIT_BMP_TCP_IN).unwrap()
->>>>>>> 78ffa2ae
                 else {
                     unreachable!()
                 };
