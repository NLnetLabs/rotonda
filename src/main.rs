#![cfg(not(tarpaulin_include))]
use clap::{crate_authors, crate_version, error::ErrorKind, Command};
use futures::{
    future::{select, Either},
    pin_mut,
};
use log::{error, info, warn};
use rotonda::log::ExitError;
use rotonda::manager::Manager;
use rotonda::{
    config::{Config, ConfigFile, Source},
    log::Terminate,
};
use std::env::current_dir;
use std::process::exit;
use tokio::{
    runtime::{self, Runtime},
    signal::{self, unix::signal, unix::SignalKind},
};

fn run_with_cmdline_args() -> Result<(), Terminate> {
    Config::init()?;

    let app = Command::new("rotonda")
        .version(crate_version!())
        .author(crate_authors!())
        .next_line_help(true);

    let config_args = Config::config_args(app);
    let matches = config_args.try_get_matches().map_err(|err| {
        let _ = err.print();
        match err.kind() {
            ErrorKind::DisplayHelp | ErrorKind::DisplayVersion => {
                Terminate::normal()
            }
            _ => Terminate::other(2),
        }
    })?;

    let cur_dir = current_dir().map_err(|err| {
        error!("Fatal: cannot get current directory ({}). Aborting.", err);
        ExitError
    })?;

    // TODO: Drop privileges, get listen fd from systemd, create PID file,
    // fork, detach from the parent process, change user and group, etc.
    // In a word: daemonize.
    // Prior art:
    //   - https://github.com/NLnetLabs/routinator/blob/main/src/operation.rs#L509
    //   - https://github.com/NLnetLabs/routinator/blob/main/src/process.rs#L241
    //   - https://github.com/NLnetLabs/routinator/blob/main/src/process.rs#L363

    let mut manager = Manager::new();
    let (config_source, config) =
        Config::from_arg_matches(&matches, &cur_dir, &mut manager)?;
    let runtime = run_with_config(&mut manager, config)?;
    runtime.block_on(handle_signals(config_source, manager))?;
    Ok(())
}

async fn handle_signals(
    config_source: Source,
    mut manager: Manager,
) -> Result<(), ExitError> {
    let mut hup_signals = signal(SignalKind::hangup()).map_err(|err| {
        error!("Fatal: cannot listen for HUP signals ({}). Aborting.", err);
        ExitError
    })?;

    loop {
        let ctrl_c = signal::ctrl_c();
        pin_mut!(ctrl_c);

        let hup = hup_signals.recv();
        pin_mut!(hup);

        match select(hup, ctrl_c).await {
            Either::Left((None, _)) => {
                error!(
                    "Fatal: listening for SIGHUP signals failed. Aborting."
                );
                manager.terminate();
                return Err(ExitError);
            }
            Either::Left((Some(_), _)) => {
                // HUP signal received
                if let Some(config_path) = config_source.path() {
                    info!(
                        "SIGHUP signal received, re-reading configuration file '{}'",
                        config_path.display()
                    );
                    match ConfigFile::load(&config_path) {
                        Ok(config_file) => {
                            match Config::from_config_file(
                                config_file,
                                &mut manager,
                            ) {
                                Err(_) => {
                                    error!(
                                        "Failed to re-read config file '{}'",
                                        config_path.display()
                                    );
                                }
                                Ok((_source, mut config)) => {
                                    manager.spawn(&mut config);
                                    info!("Configuration changes applied");
                                }
                            }
                        }
                        Err(err) => {
                            error!(
                                "Failed to re-read config file '{}': {}",
                                config_path.display(),
                                err
                            );
                        }
                    }
                } else {
                    info!(
                        "SIGHUP signal received, nothing to do. No \
                    configuration file specified to re-read (default used)."
                    );
                }
            }
            Either::Right((Err(err), _)) => {
                error!(
                    "Fatal: listening for CTRL-C (SIGINT) signals failed ({}). Aborting.",
                    err
                );
                manager.terminate();
                return Err(ExitError);
            }
            Either::Right((Ok(_), _)) => {
                // CTRL-C received
                warn!("CTRL-C (SIGINT) received, shutting down.");
                manager.terminate();
                return Ok(());
            }
        }
    }
}

fn run_with_config(
    manager: &mut Manager,
    mut config: Config,
) -> Result<Runtime, ExitError> {
    let runtime = runtime::Builder::new_multi_thread()
        .enable_all()
        .build()
        .unwrap();

    // Make the runtime the default for Tokio related functions that assume a default runtime.
    let _guard = runtime.enter();

    config
        .http
        .run(manager.metrics(), manager.http_resources())?;

    manager.spawn(&mut config);
    Ok(runtime)
}

fn main() {
    let exit_code = match run_with_cmdline_args() {
        Ok(_) => Terminate::normal(),
        Err(terminate) => terminate,
    }
    .exit_code();

    info!("Exiting with exit code {exit_code}");

    exit(exit_code);
}

// --- Tests ----------------------------------------------------------------------------------------------------------

#[cfg(test)]
mod tests {
    use std::{
        net::IpAddr,
        str::FromStr,
        sync::{atomic::Ordering::SeqCst, Arc},
        time::Duration,
    };

    use atomic_enum::atomic_enum;
    use prometheus_parse::Value;
    use rotonda::{
        bgp::encode::{
            mk_initiation_msg, mk_peer_down_notification_msg,
            mk_peer_up_notification_msg, mk_route_monitoring_msg,
            Announcements, MyPeerType, PerPeerHeader, Prefixes,
        },
        config::Source,
        metrics::{self, OutputFormat},
        tests::util::assert_json_eq,
    };
    use rotonda_store::prelude::Prefix;
    use routecore::{asn::Asn, bmp::message::PeerType};
    use rumqttd::{local::LinkRx, Broker, Notification};
    use serde_json::Number;
    use tokio::{io::AsyncWriteExt, net::TcpStream, time::sleep};

    use super::*;

    const MAX_TIME_TO_WAIT_SECS: u64 = 3;
    const METRIC_PREFIX: &str = "rotonda_";

    // This test runs Rotonda as if it were run from the command line using a
    // config file. It:
    //   - Configures Rotonda to expect BMP input and to produce MQTT output.
    //   - Simulates a monitored router by sending BMP messages over a TCP
    //     connection to Rotonda.
    //   - Runs a real MQTT broker (using the rumqttd Rust library) to which
    //     Rotonda will publish messages, and from which the test can retrieve
    //     published messages.
    //   - Inspects the state of Rotonda using its Prometheus metrics
    //     endpoint, its RIB HTTP API and by looking at the MQTT messages
    //     received at the MQTT broker.
    #[test]
    fn integration_test() {
<<<<<<< HEAD
=======
        use rotonda::tests::util::assert_json_eq;

>>>>>>> 24cfcfed
        //    ___ ___ _____ _   _ ___
        //   / __| __|_   _| | | | _ \
        //   \__ \ _|  | | | |_| |  _/
        //   |___/___| |_|  \___/|_|
        //

        // Uncomment this to investigate roto script parsing and execution
        // issues.
        // std::env::set_var("ROTONDA_ROTO_LOG", "1");

        let test_prefix = Prefix::from_str("127.0.0.1/32").unwrap();
        let test_prefix2 = Prefix::from_str("127.0.0.2/32").unwrap();

        // ===================================================================
        // Initialize the logging system.
        // ===================================================================
        Config::init().unwrap();

        // ===================================================================
        // Define a base Rotonda config. It defines a BMP input and a RIB with
        // two vRIBs.
        // ===================================================================
        let base_config_toml = r#"
        roto_scripts_path = "test-data/"

        http_listen = "127.0.0.1:8080"
        log_target = "stderr"
        log_level = "trace"

        [units.bmp-tcp-in]
        type = "bmp-tcp-in"
        listen = "127.0.0.1:11019"
        filter_name = "bmp-in-filter"

        [units.global-rib]
        type = "rib"
        sources = ["bmp-tcp-in"]
        filter_names = ["my-module", "my-module", "my-module"]

        [targets.dummy-null]
        type = "null-out"
        source = "bmp-tcp-in"
        "#;

        // ===================================================================
        // Define a config fragment for a null target.
        // We'll use this first.
        // ===================================================================
        let null_target_toml = r#"
        [targets.null]
        type = "null-out"
        sources = ["global-rib"]
        "#;

        // ===================================================================
        // Define a config fragment for an MQTT target.
        // We'll reconfigure Rotonda to use this instead of the null target.
        // ===================================================================
        let mqtt_target_toml = r#"
        [targets.local-broker]
        type = "mqtt-out"
        qos = 2
        destination = "127.0.0.1"
        client_id = "rotonda"
        communities = ["BLACKHOLE"]
        sources = ["global-rib"]
        connect_retry_secs = 1
        "#;

        //    ___ _____ _   ___ _____   ___  ___ _____ ___  _  _ ___   _
        //   / __|_   _/_\ | _ \_   _| | _ \/ _ \_   _/ _ \| \| |   \ /_\
        //   \__ \ | |/ _ \|   / | |   |   / (_) || || (_) | .` | |) / _ \
        //   |___/ |_/_/ \_\_|_\ |_|   |_|_\\___/ |_| \___/|_|\_|___/_/ \_\
        //

        // ===================================================================
        // Run Rotonda using the base + null target config. This will also
        // start a Tokio runtime which we then also use below to run the
        // actual integration test steps.
        // ===================================================================
        let mut config_bytes = base_config_toml.as_bytes().to_vec();
        config_bytes.extend_from_slice(null_target_toml.as_bytes());
        eprintln!(
            "The following Rotonda config file will be used:\n{}",
            String::from_utf8_lossy(&config_bytes)
        );
        let config_file = ConfigFile::new(
            config_bytes,
            Source::default(),
            Default::default(),
        );

        let mut manager = Manager::new();
        let (_conf_source, config) =
            Config::from_config_file(config_file, &mut manager)
                .expect("The supplied config is invalid");
        let runtime = run_with_config(&mut manager, config)
            .expect("The application failed to start");

        // ===================================================================
        // Define a config file for the RUMQTTD MQTT broker. It looks like a
        // lot but basically just says listen on 127.0.0.1 on port 1883.
        // ===================================================================
        let mqttd_config = r#"
        id = 0

        [router]
        instant_ack = true
        max_segment_size = 10240
        max_segment_count = 10
        max_read_len = 10240
        max_connections = 10001
        max_outgoing_packet_count = 10

        [v4.1]
        name = "v4-1"
        listen = "127.0.0.1:1883"
        next_connection_delay_ms = 1
            [v4.1.connections]
            connection_timeout_ms = 5000
            max_client_id_len = 256
            throttle_delay_ms = 0
            max_payload_size = 5120
            max_inflight_count = 200
            max_inflight_size = 1024

        [v5.1]
        name = "v5-1"
        listen = "127.0.0.1:1884"
        next_connection_delay_ms = 1
            [v5.1.connections]
            connection_timeout_ms = 60000
            max_client_id_len = 256
            throttle_delay_ms = 0
            max_payload_size = 20480
            max_inflight_count = 500
            max_inflight_size = 1024

        [ws]

        [console]
        listen = "127.0.0.1:3030"
        "#;

        //    ___ _____ _   ___ _____   ___ ___  ___  _  _____ ___
        //   / __|_   _/_\ | _ \_   _| | _ ) _ \/ _ \| |/ / __| _ \
        //   \__ \ | |/ _ \|   / | |   | _ \   / (_) | ' <| _||   /
        //   |___/ |_/_/ \_\_|_\ |_|   |___/_|_\\___/|_|\_\___|_|_\
        //

        // ===================================================================
        // Run the MQTT broker using the above config in its own thread.
        // ===================================================================
        let config: rumqttd::Config =
            toml::de::from_str(mqttd_config).unwrap();
        let mut broker = Broker::new(config);
        let (mut link_tx, mut link_rx) = broker.link("localclient").unwrap();

        std::thread::spawn(move || {
            broker.start().unwrap();
        });

        //    ___ _   _ _  _   _____ ___ ___ _____ ___ _
        //   | _ \ | | | \| | |_   _| __/ __|_   _/ __| |
        //   |   / |_| | .` |   | | | _|\__ \ | | \__ \_|
        //   |_|_\\___/|_|\_|   |_| |___|___/ |_| |___(_)
        //

        runtime.block_on(async {
            // Save the time the component graph report was last updated so
            // that we can easily tell if it has changed.
            let link_report_update_time = manager.link_report_updated_at();

            // Subscribe our test program to the MQTT broker _before_ Rotonda
            // publishes any messages to it.
            link_tx.subscribe("rotonda/#").unwrap();
            assert!(matches!(
                link_rx.recv(),
                Ok(Some(Notification::DeviceAck(_)))
            ));

            //      _   _  _ _  _  ___  _   _ _  _  ___ ___   ___  ___  _   _ _____ ___   _ 
            //     /_\ | \| | \| |/ _ \| | | | \| |/ __| __| | _ \/ _ \| | | |_   _| __| / |
            //    / _ \| .` | .` | (_) | |_| | .` | (__| _|  |   / (_) | |_| | | | | _|  | |
            //   /_/ \_\_|\_|_|\_|\___/ \___/|_|\_|\___|___| |_|_\\___/ \___/  |_| |___| |_|
            //                                                                              

            // Emulate a BMP capable router connected to Rotonda
            eprintln!("Subscribed to MQTT broker, sending BMP messages...");
            let mut bmp_conn = wait_for_bmp_connect().await;
            let sys_name = bmp_initiate(&mut bmp_conn).await;
<<<<<<< HEAD
            bmp_peer_up(&mut bmp_conn, 1).await;
            bmp_route_announce(&mut bmp_conn, 1, test_prefix).await;
=======
            bmp_peer_up(&mut bmp_conn).await;
            bmp_route_announce(&mut bmp_conn, test_prefix).await;
>>>>>>> 24cfcfed

            //     ___ _  _ ___ ___ _  __  ___ _____ _ _____ ___ 
            //    / __| || | __/ __| |/ / / __|_   _/_\_   _| __|
            //   | (__| __ | _| (__| ' <  \__ \ | |/ _ \| | | _| 
            //    \___|_||_|___\___|_|\_\ |___/ |_/_/ \_\_| |___|
            //                                                   

            // Check to see if the internal "gate" Prometheus metrics are
            // correct. We expect a single message to be pushed out of the
            // bmp-tcp-in units gate, a route announcement message.
            eprintln!("Checking counter metrics...");
            assert_metric_eq(
                manager.metrics(),
                "num_updates_total",
                &[("component", "bmp-tcp-in")],
<<<<<<< HEAD
                1, // 1 route
=======
                1,
>>>>>>> 24cfcfed
            )
            .await;
            // And likewise that same message should pass into and out of
            // the RIB unit.
            assert_metric_eq(
                manager.metrics(),
                "num_updates_total",
                &[("component", "global-rib")],
                1,
            )
            .await;

            // Check metrics to see if the number of routes etc is as
            // expected.
            eprintln!("Checking state metrics...");
            assert_metric_eq(
                manager.metrics(),
                "bmp_state_num_up_peers_total",
                &[("router", &sys_name)],
                1,
            )
            .await;
            assert_bmp_messages_received(manager.metrics(), &[("component","bmp-tcp-in"), ("router", "unknown")], [0, 0, 0, 0, 1, 0, 0]).await;
            assert_bmp_messages_received(manager.metrics(), &[("component","bmp-tcp-in"), ("router", "my-sys-name")], [1, 0, 0, 1, 0, 0, 0]).await;

            assert_metric_eq(
                manager.metrics(),
                "rib_unit_num_routes_announced_total",
                &[("component","global-rib")],
                1,
            )
            .await;

            // Query the route via the RIB HTTP API to make sure that it was stored.
            eprintln!("Querying prefix store...");
            let res = query_prefix(test_prefix).await;
            eprintln!("{}", serde_json::to_string_pretty(&res).unwrap());
            let json_routes = res.get("data").unwrap().as_array().unwrap();
            assert_eq!(json_routes.len(), 1);
            assert_eq!(json_routes[0]["route"]["prefix"].as_str(), Some("127.0.0.1/32"));
            assert_eq!(json_routes[0]["route"]["peer_ip"].as_str(), Some("10.0.0.1"));
            assert_eq!(json_routes[0]["route"]["peer_asn"].as_number(), Some(&Number::from_str("12346").unwrap()));
            assert_eq!(json_routes[0]["route"]["router_id"].as_str(), Some("my-sys-name"));
            assert_eq!(json_routes[0]["status"].as_str(), Some("InConvergence"));

            // Expect no change in the number of updates output by the RIB gate.
            assert_metric_eq(
                manager.metrics(),
                "num_updates_total",
                &[("component", "global-rib")],
                1,
            )
            .await;

<<<<<<< HEAD
=======
            // Expect no change in the number of updates output by the RIB gate.
            assert_metric_eq(
                manager.metrics(),
                "num_updates_total",
                &[("component", "global-rib")],
                1,
            )
            .await;

>>>>>>> 24cfcfed
            // And that we can also query it via a VRIB too.
            let res = query_vrib_prefix(test_prefix).await;
            assert_eq!(res.get("data").unwrap().as_array().unwrap().len(), 1);

            // Expect the number of updates output by the RIB gate to have
            // INCREASED BY ONE. This is because the vRIB HTTP API query is
            // handled by it querying the upstream pRIB and the result of that
            // query flows out of the pRIB gate down to the vRIB.
            assert_metric_eq(
                manager.metrics(),
                "num_updates_total",
                &[("component", "global-rib")],
                2, // 1 route + 1 vRIB query
            )
            .await;

            // Verify that there is no MQTT connection yet.
            assert_metric_ne(
                manager.metrics(),
                "mqtt_target_connection_established_state",
                &[("component", "local-broker")],
                0,
            )
            .await;

            // Save the last link report update time
            // Wait for the manager to update the link report so that it will be included in the trace log output
            while manager
                .link_report_updated_at()
                .duration_since(link_report_update_time)
                .as_secs()
                < 1
            {
                eprintln!("Waiting for link report to be updated");
                tokio::time::sleep(Duration::from_secs(1)).await;
            }
            let link_report_update_time = manager.link_report_updated_at();

            //    ___ ___ ___ ___  _  _ ___ ___ ___ _   _ ___ ___ 
            //   | _ \ __/ __/ _ \| \| | __|_ _/ __| | | | _ \ __|
            //   |   / _| (_| (_) | .` | _| | | (_ | |_| |   / _| 
            //   |_|_\___\___\___/|_|\_|_| |___\___|\___/|_|_\___|
            //                                                    

            // Reconfigure to use an MQTT target
            let mut config_bytes = base_config_toml.as_bytes().to_vec();
            config_bytes.extend_from_slice(mqtt_target_toml.as_bytes());
            eprintln!(
                "Sending Rotonda a SIGHUP signal to reconfigure itself using the following config:\n{}",
                String::from_utf8_lossy(&config_bytes)
            );
            let config_file = ConfigFile::new(
                config_bytes,
                Source::default(),
                Default::default(),
            );
            let (_source, mut config) =
                Config::from_config_file(config_file, &mut manager).unwrap();
            manager.spawn(&mut config);

            // Verify that there is now an MQTT connection
            assert_metric_eq(
                manager.metrics(),
                "mqtt_target_connection_established_state",
                &[("component", "local-broker")],
                1,
            )
            .await;

            //      _   _  _ _  _  ___  _   _ _  _  ___ ___   ___  ___  _   _ _____ ___   ___ 
            //     /_\ | \| | \| |/ _ \| | | | \| |/ __| __| | _ \/ _ \| | | |_   _| __| |_  )
            //    / _ \| .` | .` | (_) | |_| | .` | (__| _|  |   / (_) | |_| | | | | _|   / / 
            //   /_/ \_\_|\_|_|\_|\___/ \___/|_|\_|\___|___| |_|_\\___/ \___/  |_| |___| /___|
            //                                                                                

            // Push another route in and check the metrics
            eprintln!("Sending another BMP route announcement");
            bmp_route_announce(&mut bmp_conn, 1, test_prefix2).await;

            //     ___ _  _ ___ ___ _  __  ___ _____ _ _____ ___ 
            //    / __| || | __/ __| |/ / / __|_   _/_\_   _| __|
            //   | (__| __ | _| (__| ' <  \__ \ | |/ _ \| | | _| 
            //    \___|_||_|___\___|_|\_\ |___/ |_/_/ \_\_| |___|
            //                                                   

            //     ___ _  _ ___ ___ _  __  ___ _____ _ _____ ___ 
            //    / __| || | __/ __| |/ / / __|_   _/_\_   _| __|
            //   | (__| __ | _| (__| ' <  \__ \ | |/ _ \| | | _| 
            //    \___|_||_|___\___|_|\_\ |___/ |_/_/ \_\_| |___|
            //                                                   

            eprintln!("Checking counter metrics...");
            assert_metric_eq(
                manager.metrics(),
                "num_updates_total",
                &[("component", "bmp-tcp-in")],
<<<<<<< HEAD
                2, // 1 route + 1 route
=======
                2,
>>>>>>> 24cfcfed
            )
            .await;
            assert_metric_eq(
                manager.metrics(),
                "num_updates_total",
                &[("component", "global-rib")],
                3, // 1 route + 1 vRIB query + 1 route
<<<<<<< HEAD
            )
            .await;

            eprintln!("Checking state metrics...");
            // Expect one more route monitoring message
            assert_bmp_messages_received(manager.metrics(), &[("component","bmp-tcp-in"), ("router", "unknown")], [0, 0, 0, 0, 1, 0, 0]).await;
            assert_bmp_messages_received(manager.metrics(), &[("component","bmp-tcp-in"), ("router", "my-sys-name")], [2, 0, 0, 1, 0, 0, 0]).await;
            assert_metric_eq(
                manager.metrics(),
                "rib_unit_num_routes_announced_total",
                &[("component", "global-rib")],
                2,
=======
>>>>>>> 24cfcfed
            )
            .await;
            assert_metric_eq(
                manager.metrics(),
                "mqtt_target_publish_count_total",
                &[("component", "local-broker")],
                3, // +3: 1 for each invocation of the "my-module" filter in the pRIB and 2 vRIBs
            )
            .await;

            // Query the route to make sure it was stored
            eprintln!("Querying prefix store...");
            let res = query_prefix(test_prefix2).await;
            eprintln!("{}", serde_json::to_string_pretty(&res).unwrap());
            let json_routes = res.get("data").unwrap().as_array().unwrap();
            assert_eq!(json_routes.len(), 1);
            assert_eq!(json_routes[0]["route"]["prefix"].as_str(), Some("127.0.0.2/32"));
            assert_eq!(json_routes[0]["route"]["peer_ip"].as_str(), Some("10.0.0.1"));
            assert_eq!(json_routes[0]["route"]["peer_asn"].as_number(), Some(&Number::from_str("12346").unwrap()));
            assert_eq!(json_routes[0]["route"]["router_id"].as_str(), Some("my-sys-name"));
            assert_eq!(json_routes[0]["status"].as_str(), Some("InConvergence"));

            let res = query_vrib_prefix(test_prefix2).await;
            assert_eq!(res.get("data").unwrap().as_array().unwrap().len(), 1);

            assert_metric_eq(
                manager.metrics(),
                "num_updates_total",
                &[("component", "global-rib")],
                4, // 1 route + 1 vRIB query + 1 route + vRIB query
            )
            .await;

            //     ___  _   _ ___ _____   __  ___ ___  ___  _  _____ ___ 
            //    / _ \| | | | __| _ \ \ / / | _ ) _ \/ _ \| |/ / __| _ \
            //   | (_) | |_| | _||   /\ V /  | _ \   / (_) | ' <| _||   /
            //    \__\_\\___/|___|_|_\ |_|   |___/_|_\\___/|_|\_\___|_|_\
            //                                                           

            // Three MQTT messages are published, one for every time the
            // "my-module" filter was executed due to this line in the Rotonda
            // config file defined above:
            //
            //     filter_names = ["my-module", "my-module", "my-module"]
            //
            // This line created a physical RIB and two eastward virtual RIBs,
            // each configured to use the same Roto script. The physical RIB
            // receives the route from our test BMP client and on success
            // passes the route down the pipeline to the first vRIB, which
            // does the same and passes it to the next vRIB.
            //
            // At each stage the roto script also produces an output message
            // which is injected into the pipeline, resulting in the original
            // BGP UPDATE message and 3 additional output messages flowing out
            // of the final vRIB to the MQTT target, the former being ignored
            // but the latter three being published to the MQTT broker.
            //
            // Below we handle the three MQTT messages published in response
            // to the output messages generated by the RIB units.
            query_broker(&mut link_rx, 3);

            //    ___ ___ ___ ___   _   _ ___     _       _   _  _ _  _  ___  _   _ _  _  ___ ___ 
            //   | _ \ __| __| _ \ | | | | _ \  _| |_    /_\ | \| | \| |/ _ \| | | | \| |/ __| __|
            //   |  _/ _|| _||   / | |_| |  _/ |_   _|  / _ \| .` | .` | (_) | |_| | .` | (__| _| 
            //   |_| |___|___|_|_\  \___/|_|     |_|   /_/ \_\_|\_|_|\_|\___/ \___/|_|\_|\___|___|
            //                                                                                    

            bmp_peer_up(&mut bmp_conn, 2).await;
            bmp_route_announce(&mut bmp_conn, 2, test_prefix).await;
            bmp_route_announce(&mut bmp_conn, 2, test_prefix2).await;

            //     ___ _  _ ___ ___ _  __  ___ _____ _ _____ ___ 
            //    / __| || | __/ __| |/ / / __|_   _/_\_   _| __|
            //   | (__| __ | _| (__| ' <  \__ \ | |/ _ \| | | _| 
            //    \___|_||_|___\___|_|\_\ |___/ |_/_/ \_\_| |___|
            //                                                   

            eprintln!("Checking counter metrics...");
            assert_metric_eq(
                manager.metrics(),
                "num_updates_total",
                &[("component", "bmp-tcp-in")],
                4, // 1 route + 1 route + 2 routes
            )
            .await;
            assert_metric_eq(
                manager.metrics(),
                "num_updates_total",
                &[("component", "global-rib")],
                6, // 1 route + 1 vRIB query + 1 route + vRIB query + 2 routes
            )
            .await;

            eprintln!("Checking state metrics...");
<<<<<<< HEAD
            // Expect two more route monitoring messages and a peer up message
            assert_bmp_messages_received(manager.metrics(), &[("component","bmp-tcp-in"), ("router", "unknown")], [0, 0, 0, 0, 1, 0, 0]).await;
            assert_bmp_messages_received(manager.metrics(), &[("component","bmp-tcp-in"), ("router", "my-sys-name")], [4, 0, 0, 2, 0, 0, 0]).await;
=======
            // Expect one more route monitoring message
            assert_bmp_messages_received(manager.metrics(), &[("component","bmp-tcp-in"), ("router", "unknown")], [0, 0, 0, 0, 1, 0, 0]).await;
            assert_bmp_messages_received(manager.metrics(), &[("component","bmp-tcp-in"), ("router", "my-sys-name")], [2, 0, 0, 1, 0, 0, 0]).await;
>>>>>>> 24cfcfed
            assert_metric_eq(
                manager.metrics(),
                "rib_unit_num_routes_announced_total",
                &[("component", "global-rib")],
<<<<<<< HEAD
                4, // Two more than above
            )
            .await;
            assert_metric_eq(
                manager.metrics(),
                "mqtt_target_publish_count_total",
                &[("component", "local-broker")],
                9, // +3: 1 for each invocation of the "my-module" filter in the pRIB and 2 vRIBs
=======
                2,
>>>>>>> 24cfcfed
            )
            .await;

            // Query the routes to make sure they are stored
            eprintln!("Querying prefix store...");
            let res = query_prefix(test_prefix).await;
            eprintln!("{}", serde_json::to_string_pretty(&res).unwrap());
            let json_routes = res.get("data").unwrap().as_array().unwrap();
            assert_eq!(json_routes.len(), 2);

            let mut wanted_peers = vec![
                ("10.0.0.1", Number::from_str("12346").unwrap()),
                ("10.0.0.2", Number::from_str("12347").unwrap())
            ];
            for json_route in json_routes {
                assert_eq!(json_route["route"]["prefix"].as_str(), Some("127.0.0.1/32"));
                assert_eq!(json_route["route"]["router_id"].as_str(), Some("my-sys-name"));
                assert_eq!(json_route["status"].as_str(), Some("InConvergence"));
                let found_peer = (
                    json_route["route"]["peer_ip"].as_str().unwrap(),
                    json_route["route"]["peer_asn"].as_number().unwrap()
                );
                if let Some(idx) = wanted_peers.iter().position(|(ip, asn)| {
                    ip == &found_peer.0 && asn == found_peer.1
                }) {
                    wanted_peers.remove(idx);
                }
            }
            assert!(wanted_peers.is_empty());

            let res = query_vrib_prefix(test_prefix).await;
            assert_eq!(res.get("data").unwrap().as_array().unwrap().len(), 2);

            eprintln!("Querying prefix store...");
            let res = query_prefix(test_prefix2).await;
            eprintln!("{}", serde_json::to_string_pretty(&res).unwrap());
            let json_routes = res.get("data").unwrap().as_array().unwrap();
            assert_eq!(json_routes.len(), 2);

            let mut wanted_peers = vec![
                ("10.0.0.1", Number::from_str("12346").unwrap()),
                ("10.0.0.2", Number::from_str("12347").unwrap())
            ];
            for json_route in json_routes {
                assert_eq!(json_route["route"]["prefix"].as_str(), Some("127.0.0.2/32"));
                assert_eq!(json_route["route"]["router_id"].as_str(), Some("my-sys-name"));
                assert_eq!(json_route["status"].as_str(), Some("InConvergence"));
                let found_peer = (
                    json_route["route"]["peer_ip"].as_str().unwrap(),
                    json_route["route"]["peer_asn"].as_number().unwrap()
                );
                if let Some(idx) = wanted_peers.iter().position(|(ip, asn)| {
                    ip == &found_peer.0 && asn == found_peer.1
                }) {
                    wanted_peers.remove(idx);
                }
            }
            assert!(wanted_peers.is_empty());

            let res = query_vrib_prefix(test_prefix2).await;
            assert_eq!(res.get("data").unwrap().as_array().unwrap().len(), 2);

            assert_metric_eq(
                manager.metrics(),
                "num_updates_total",
                &[("component", "global-rib")],
                8, // 1 route + 1 vRIB query + 1 route + vRIB query + 2 routes + 2 vRIB queries
            )
            .await;

            //     ___  _   _ ___ _____   __  ___ ___  ___  _  _____ ___ 
            //    / _ \| | | | __| _ \ \ / / | _ ) _ \/ _ \| |/ / __| _ \
            //   | (_) | |_| | _||   /\ V /  | _ \   / (_) | ' <| _||   /
            //    \__\_\\___/|___|_|_\ |_|   |___/_|_\\___/|_|\_\___|_|_\
            //                                                           

            query_broker(&mut link_rx, 6);

            // __      _____ _____ _  _ ___  ___    ___      __  ___  ___  _   _ _____ ___   _ 
            // \ \    / /_ _|_   _| || |   \| _ \  /_\ \    / / | _ \/ _ \| | | |_   _| __| / |
            //  \ \/\/ / | |  | | | __ | |) |   / / _ \ \/\/ /  |   / (_) | |_| | | | | _|  | |
            //   \_/\_/ |___| |_| |_||_|___/|_|_\/_/ \_\_/\_/   |_|_\\___/ \___/  |_| |___| |_|
            //                                                                                 

            eprintln!("Sending a BMP withdrawal of the first route announcement");
            bmp_route_withdraw(&mut bmp_conn, 1, test_prefix).await;

            //     ___ _  _ ___ ___ _  __  ___ _____ _ _____ ___ 
            //    / __| || | __/ __| |/ / / __|_   _/_\_   _| __|
            //   | (__| __ | _| (__| ' <  \__ \ | |/ _ \| | | _| 
            //    \___|_||_|___\___|_|\_\ |___/ |_/_/ \_\_| |___|
            //                                                   

            eprintln!("Checking counter metrics...");
            assert_metric_eq(
                manager.metrics(),
                "num_updates_total",
                &[("component", "bmp-tcp-in")],
                5, // 1 route + 1 route + 2 routes + 1 withdrawal
            )
            .await;
            assert_metric_eq(
                manager.metrics(),
                "num_updates_total",
                &[("component", "global-rib")],
                9, // 1 route + 1 vRIB query + 1 route + vRIB query + 2 routes + 2 vRIB queries + 1 withdrawal
            )
            .await;

            eprintln!("Checking state metrics...");
            // Expect one more route monitoring message
            assert_bmp_messages_received(manager.metrics(), &[("component","bmp-tcp-in"), ("router", "unknown")], [0, 0, 0, 0, 1, 0, 0]).await;
            assert_bmp_messages_received(manager.metrics(), &[("component","bmp-tcp-in"), ("router", "my-sys-name")], [5, 0, 0, 2, 0, 0, 0]).await;
            assert_metric_eq(
                manager.metrics(),
<<<<<<< HEAD
                "rib_unit_num_routes_announced_total",
                &[("component", "global-rib")],
                3, // One less than above
            )
            .await;
            assert_metric_eq(
                manager.metrics(),
                "mqtt_target_publish_count_total",
                &[("component", "local-broker")],
                12, // +3: 1 for each invocation of the "my-module" filter in the pRIB and 2 vRIBs
            )
            .await;

            // Query the route to make sure it is still stored but is now withdrawn
            eprintln!("Querying prefix store...");
            let res = query_prefix(test_prefix).await;
            eprintln!("{}", serde_json::to_string_pretty(&res).unwrap());
            let json_routes = res.get("data").unwrap().as_array().unwrap();
            assert_eq!(json_routes.len(), 2);

            let mut wanted_peers = vec![
                ("10.0.0.1", Number::from_str("12346").unwrap(), "Withdrawn"),
                ("10.0.0.2", Number::from_str("12347").unwrap(), "InConvergence")
            ];
            for json_route in json_routes {
                assert_eq!(json_route["route"]["prefix"].as_str(), Some("127.0.0.1/32"));
                assert_eq!(json_route["route"]["router_id"].as_str(), Some("my-sys-name"));
                let found_peer = (
                    json_route["route"]["peer_ip"].as_str().unwrap(),
                    json_route["route"]["peer_asn"].as_number().unwrap(),
                    json_route["status"].as_str().unwrap(),
                );
                if let Some(idx) = wanted_peers.iter().position(|(ip, asn, status)| {
                    ip == &found_peer.0 && asn == found_peer.1 && status == &found_peer.2
                }) {
                    wanted_peers.remove(idx);
                }
            }
            assert!(wanted_peers.is_empty());

            let res = query_vrib_prefix(test_prefix).await;
            assert_eq!(res.get("data").unwrap().as_array().unwrap().len(), 2);

            assert_metric_eq(
                manager.metrics(),
                "num_updates_total",
                &[("component", "global-rib")],
                10, // 1 route + 1 vRIB query + 1 route + vRIB query + 2 routes + 2 vRIB queries + 1 withdrawal + 1 vRIB query
            )
            .await;

            //     ___  _   _ ___ _____   __  ___ ___  ___  _  _____ ___ 
            //    / _ \| | | | __| _ \ \ / / | _ ) _ \/ _ \| |/ / __| _ \
            //   | (_) | |_| | _||   /\ V /  | _ \   / (_) | ' <| _||   /
            //    \__\_\\___/|___|_|_\ |_|   |___/_|_\\___/|_|\_\___|_|_\
            //                                                           

            query_broker(&mut link_rx, 3);

            //    ___ ___ ___ ___   ___   _____      ___  _ 
            //   | _ \ __| __| _ \ |   \ / _ \ \    / / \| |
            //   |  _/ _|| _||   / | |) | (_) \ \/\/ /| .` |
            //   |_| |___|___|_|_\ |___/ \___/ \_/\_/ |_|\_|
            //                                              

            eprintln!("Sending a BMP peer down which should cause the second route to also be withdrawn");
            bmp_peer_down(&mut bmp_conn, 1).await;

            //     ___ _  _ ___ ___ _  __  ___ _____ _ _____ ___ 
            //    / __| || | __/ __| |/ / / __|_   _/_\_   _| __|
            //   | (__| __ | _| (__| ' <  \__ \ | |/ _ \| | | _| 
            //    \___|_||_|___\___|_|\_\ |___/ |_/_/ \_\_| |___|
            //                                                   

            eprintln!("Checking counter metrics...");
            assert_metric_eq(
                manager.metrics(),
                "num_updates_total",
                &[("component", "bmp-tcp-in")],
                5, // 1 route + 1 route + 2 routes + 1 withdrawal
            )
            .await;
            assert_metric_eq(
                manager.metrics(),
                "num_updates_total",
                &[("component", "global-rib")],
                11, // 1 route + 1 vRIB query + 1 route + vRIB query + 2 routes + 2 vRIB queries + 1 withdrawal + 1 vRIB query + 1 withdrawal
            )
            .await;

            eprintln!("Checking state metrics...");
            // Expect a peer down message
            assert_bmp_messages_received(manager.metrics(), &[("component","bmp-tcp-in"), ("router", "unknown")], [0, 0, 0, 0, 1, 0, 0]).await;
            assert_bmp_messages_received(manager.metrics(), &[("component","bmp-tcp-in"), ("router", "my-sys-name")], [5, 0, 1, 2, 0, 0, 0]).await;
            assert_metric_eq(
                manager.metrics(),
                "rib_unit_num_routes_announced_total",
                &[("component", "global-rib")],
                2, // One less than above
=======
                "num_updates_total",
                &[("component", "global-rib")],
                3,
>>>>>>> 24cfcfed
            )
            .await;
            assert_metric_eq(
                manager.metrics(),
                "mqtt_target_publish_count_total",
                &[("component", "local-broker")],
<<<<<<< HEAD
                15, // +3: 1 for each invocation of the "my-module" filter in the pRIB and 2 vRIBs
            )
            .await;

            // Query the route to make sure it is still stored but is now withdrawn
=======
                3,
            )
            .await;

            // Query the route to make sure it was stored
>>>>>>> 24cfcfed
            eprintln!("Querying prefix store...");
            let res = query_prefix(test_prefix2).await;
            eprintln!("{}", serde_json::to_string_pretty(&res).unwrap());
            let json_routes = res.get("data").unwrap().as_array().unwrap();
            assert_eq!(json_routes.len(), 2);

            let mut wanted_peers = vec![
                ("10.0.0.1", Number::from_str("12346").unwrap(), "Withdrawn"),
                ("10.0.0.2", Number::from_str("12347").unwrap(), "InConvergence")
            ];
            for json_route in json_routes {
                assert_eq!(json_route["route"]["prefix"].as_str(), Some("127.0.0.2/32"));
                assert_eq!(json_route["route"]["router_id"].as_str(), Some("my-sys-name"));
                let found_peer = (
                    json_route["route"]["peer_ip"].as_str().unwrap(),
                    json_route["route"]["peer_asn"].as_number().unwrap(),
                    json_route["status"].as_str().unwrap(),
                );
                if let Some(idx) = wanted_peers.iter().position(|(ip, asn, status)| {
                    ip == &found_peer.0 && asn == found_peer.1 && status == &found_peer.2
                }) {
                    wanted_peers.remove(idx);
                }
            }
            assert!(wanted_peers.is_empty());

            let res = query_vrib_prefix(test_prefix2).await;
            assert_eq!(res.get("data").unwrap().as_array().unwrap().len(), 2);

            assert_metric_eq(
                manager.metrics(),
                "num_updates_total",
                &[("component", "global-rib")],
                12, // 1 route + 1 vRIB query + 1 route + vRIB query + 2 routes + 2 vRIB queries + 1 withdrawal + 1 vRIB query + 1 withdrawal + 1 vRIB query
            )
            .await;

            //     ___  _   _ ___ _____   __  ___ ___  ___  _  _____ ___ 
            //    / _ \| | | | __| _ \ \ / / | _ ) _ \/ _ \| |/ / __| _ \
            //   | (_) | |_| | _||   /\ V /  | _ \   / (_) | ' <| _||   /
            //    \__\_\\___/|___|_|_\ |_|   |___/_|_\\___/|_|\_\___|_|_\
            //                                                           

<<<<<<< HEAD
            query_broker(&mut link_rx, 3);

            //    ___ _____ ___  ___   ___  ___ _____ ___  _  _ ___   _   
            //   / __|_   _/ _ \| _ \ | _ \/ _ \_   _/ _ \| \| |   \ /_\  
            //   \__ \ | || (_) |  _/ |   / (_) || || (_) | .` | |) / _ \ 
            //   |___/ |_| \___/|_|   |_|_\\___/ |_| \___/|_|\_|___/_/ \_\
            //                                                            

=======
>>>>>>> 24cfcfed
            // Wait for the manager to update the link report so that it will be included in the trace log output
            while manager
                .link_report_updated_at()
                .duration_since(link_report_update_time)
                .as_secs()
                < 1
            {
                eprintln!("Waiting for link report to be updated");
                tokio::time::sleep(Duration::from_secs(1)).await;
            }

<<<<<<< HEAD
            manager.terminate();

=======
            //    ___ _____ ___  ___   ___  ___ _____ ___  _  _ ___   _   
            //   / __|_   _/ _ \| _ \ | _ \/ _ \_   _/ _ \| \| |   \ /_\  
            //   \__ \ | || (_) |  _/ |   / (_) || || (_) | .` | |) / _ \ 
            //   |___/ |_| \___/|_|   |_|_\\___/ |_| \___/|_|\_|___/_/ \_\
            //                                                            

            manager.terminate();

            //     ___  _   _ ___ _____   __  ___ ___  ___  _  _____ ___ 
            //    / _ \| | | | __| _ \ \ / / | _ ) _ \/ _ \| |/ / __| _ \
            //   | (_) | |_| | _||   /\ V /  | _ \   / (_) | ' <| _||   /
            //    \__\_\\___/|___|_|_\ |_|   |___/_|_\\___/|_|\_\___|_|_\
            //                                                           

            // Three MQTT messages are published, one for every time the
            // "my-module" filter was executed due to this line in the Rotonda
            // config file defined above:
            //
            //     filter_names = ["my-module", "my-module", "my-module"]
            //
            // This line created a physical RIB and two eastward virtual RIBs,
            // each configured to use the same Roto script. The physical RIB
            // receives the route from our test BMP client and on success
            // passes the route down the pipeline to the first vRIB, which
            // does the same and passes it to the next vRIB.
            //
            // At each stage the roto script also produces an output message
            // which is injected into the pipeline, resulting in the original
            // BGP UPDATE message and 3 additional output messages flowing out
            // of the final vRIB to the MQTT target, the former being ignored
            // but the latter three being published to the MQTT broker.
            //
            // Below we handle the three MQTT messages published in response
            // to the output messages generated by the RIB units.
            for _ in 1..=3 {
                eprintln!("Receiving MQTT message...");
                let msg = link_rx.recv().unwrap();
                assert!(matches!(msg, Some(Notification::Forward(_))));

                eprintln!("Checking MQTT message...");
                if let Some(Notification::Forward(forward)) = msg {
                    assert_eq!(forward.publish.topic, "rotonda/testing");
                    let expected_json = serde_json::json!({
                        "message": "🤭 I encountered 1818"
                    });
                    let actual_json: serde_json::Value =
                        serde_json::from_slice(&forward.publish.payload)
                            .unwrap();
                    assert_json_eq(actual_json, expected_json);
                } else {
                    unreachable!();
                }
            }

            eprintln!("Check that no more MQTT messages are waiting...");
            let msg = link_rx.recv().unwrap();
            if let Some(notification) = msg {
                dbg!(notification);
                panic!("Unexpected MQTT message received");
            }

>>>>>>> 24cfcfed
            //    ___ _  _ ___    _ 
            //   | __| \| |   \  | |
            //   | _|| .` | |) | |_|
            //   |___|_|\_|___/  (_)
            //                      
        })
    }

    async fn query_prefix(test_prefix: Prefix) -> serde_json::Value {
        reqwest::get(&format!(
            "http://localhost:8080/prefixes/{}?details=communities",
            test_prefix
        ))
        .await
        .unwrap()
        .json()
        .await
        .unwrap()
    }

    async fn query_vrib_prefix(test_prefix: Prefix) -> serde_json::Value {
        reqwest::get(&format!(
            "http://localhost:8080/prefixes/0/{}?details=communities",
            test_prefix
        ))
        .await
        .unwrap()
        .json()
        .await
        .unwrap()
    }

    // The wanted metric values array is in the same order as RFC 7854
    // defines the BMP message types:
    //
    //       *  Type = 0: Route Monitoring
    //       *  Type = 1: Statistics Report
    //       *  Type = 2: Peer Down Notification
    //       *  Type = 3: Peer Up Notification
    //       *  Type = 4: Initiation Message
    //       *  Type = 5: Termination Message
    //       *  Type = 6: Route Mirroring Message
    async fn assert_bmp_messages_received(
        metrics: metrics::Collection,
        base_labels: &[(&str, &str)],
        wanted_values: [i64; 7],
    ) {
        const METRIC_NAME: &str =
            "bmp_tcp_in_num_bmp_messages_received_total";
        const MSG_TYPES: [&str; 7] = [
            "Route Monitoring",
            "Statistics Report",
            "Peer Down Notification",
            "Peer Up Notification",
            "Initiation Message",
            "Termination Message",
            "Route Mirroring Message",
        ];
        let expected_total: i64 = wanted_values.iter().sum();

        // Check the counters for each BMP message type defined by RFC 7854
        assert_metric_eq(
            metrics.clone(),
            METRIC_NAME,
            base_labels,
            expected_total,
        )
        .await;

        for (msg_type, &wanted_value) in
            MSG_TYPES.iter().zip(wanted_values.iter())
        {
            assert_metric_eq(
                metrics.clone(),
                METRIC_NAME,
                &[base_labels, &[("msg_type", msg_type)]].concat(),
                wanted_value,
            )
            .await;
        }
    }

    async fn assert_metric_eq(
        metrics: metrics::Collection,
        metric_name: &str,
        labels: &[(&str, &str)],
        wanted_v: i64,
    ) {
        let duration = Duration::from_secs(MAX_TIME_TO_WAIT_SECS);
        let result = Arc::new(AtomicMetricLookupResult::default());

        #[allow(clippy::collapsible_if)]
        if tokio::time::timeout(
            duration,
            wait_for_metric(
                &metrics,
                metric_name,
                labels,
                wanted_v,
                result.clone(),
            ),
        )
        .await
        .is_err()
        {
            if result.load(SeqCst) != MetricLookupResult::MetricValueMatched {
                eprintln!("Metric dump: {:#?}", get_metrics(&metrics));
                panic!(
                    "Metric '{}' with label '{:?}' != {} after {} seconds (reason: {})",
                    metric_name,
                    labels,
                    wanted_v,
                    duration.as_secs(),
                    result.load(SeqCst),
                );
            }
        }
    }

    async fn assert_metric_ne(
        metrics: metrics::Collection,
        metric_name: &str,
        labels: &[(&str, &str)],
        unwanted_v: i64,
    ) {
        let duration = Duration::from_secs(MAX_TIME_TO_WAIT_SECS);
        let result = Arc::new(AtomicMetricLookupResult::default());

        #[allow(clippy::collapsible_if)]
        if tokio::time::timeout(
            duration,
            wait_for_metric(
                &metrics,
                metric_name,
                labels,
                unwanted_v,
                result.clone(),
            ),
        )
        .await
        .is_ok()
        {
            if result.load(SeqCst) != MetricLookupResult::MetricValueMatched {
                eprintln!("Metric dump: {:#?}", get_metrics(&metrics));
                panic!(
                    "Metric '{}' with label '{:?}' == {} after {} seconds (reason: {})",
                    metric_name,
                    labels,
                    unwanted_v,
                    duration.as_secs(),
                    result.load(SeqCst),
                );
            }
        }
    }

    async fn wait_for_metric(
        metrics: &metrics::Collection,
        metric_name: &str,
        labels: &[(&str, &str)],
        wanted_v: i64,
        result: Arc<AtomicMetricLookupResult>,
    ) {
        let full_metric_name = format!("{}{}", METRIC_PREFIX, metric_name);
        loop {
            let found_v = get_metrics(metrics).get(
                &full_metric_name,
                labels,
                result.clone(),
            );

            if found_v == Some(wanted_v) {
                result.store(MetricLookupResult::MetricValueMatched, SeqCst);
                break;
            }

            sleep(Duration::from_millis(100)).await;
        }
    }

    fn get_metrics(
        metrics: &metrics::Collection,
    ) -> prometheus_parse::Scrape {
        let prom_txt = metrics.assemble(OutputFormat::Prometheus);
        let lines: Vec<_> =
            prom_txt.lines().map(|s| Ok(s.to_owned())).collect();
        prometheus_parse::Scrape::parse(lines.into_iter())
            .expect("Error while querying metrics")
    }

    async fn wait_for_bmp_connect() -> TcpStream {
        loop {
            match bmp_connect().await {
                Ok(stream) => return stream,
                Err(err) => eprintln!(
                    "Error connecting to BMP server: {}, retrying..",
                    err
                ),
            }

            sleep(Duration::from_secs(1)).await;
        }
    }

    async fn bmp_connect() -> Result<TcpStream, String> {
        let duration = Duration::from_secs(MAX_TIME_TO_WAIT_SECS);
        tokio::time::timeout(duration, TcpStream::connect("localhost:11019"))
            .await
            .map_err(|elapsed_err| elapsed_err.to_string())?
            .map_err(|connect_err| connect_err.to_string())
    }

    async fn bmp_initiate(stream: &mut TcpStream) -> String {
        let sys_name = "my-sys-name".to_string();
        stream
            .write_all(&mk_initiation_msg(&sys_name, "my-sys-desc"))
            .await
            .expect("Error while sending BMP 'initiate' message");
        sys_name
    }

    async fn bmp_peer_up(stream: &mut TcpStream, peer_n: u8) {
        let local_address: IpAddr = IpAddr::from_str("127.0.0.1").unwrap();
        let local_port: u16 = 80;
        let remote_port: u16 = 81;
        let sent_open_asn: u16 = 888;
        let received_open_asn: u16 = 999;
        let sent_bgp_identifier: u32 = 0;
        let received_bgp_id: u32 = 0;

        let per_peer_header = mk_per_peer_header(received_bgp_id, peer_n);

        stream
            .write_all(&mk_peer_up_notification_msg(
                &per_peer_header,
                local_address,
                local_port,
                remote_port,
                sent_open_asn,
                received_open_asn,
                sent_bgp_identifier,
                received_bgp_id,
                vec![],
                true,
            ))
            .await
            .expect("Error while sending BMP 'peer up' message");
    }

    async fn bmp_peer_down(stream: &mut TcpStream, peer_n: u8) {
        let received_bgp_id: u32 = 0;
        let per_peer_header = mk_per_peer_header(received_bgp_id, peer_n);

        stream
            .write_all(&mk_peer_down_notification_msg(&per_peer_header))
            .await
            .expect("Error while sending BMP 'peer down' message");
    }

    async fn bmp_route_announce(
        stream: &mut TcpStream,
        peer_n: u8,
        prefix: Prefix,
    ) {
        let received_bgp_id: u32 = 0;
        let per_peer_header = mk_per_peer_header(received_bgp_id, peer_n);

        let withdrawals = Prefixes::default();
        let announcements = Announcements::from_str(&format!(
            "e [123,456,789] 10.0.0.1 BLACKHOLE,123:44 {}",
            prefix
        ))
        .unwrap();
        bmp_route_monitoring(
            stream,
            per_peer_header,
            withdrawals,
            announcements,
        )
        .await;
    }

    async fn bmp_route_withdraw(
        stream: &mut TcpStream,
        peer_n: u8,
        prefix: Prefix,
    ) {
        let received_bgp_id: u32 = 0;
        let per_peer_header = mk_per_peer_header(received_bgp_id, peer_n);

        let withdrawals = Prefixes::new(vec![prefix]);
        let announcements = Announcements::None;
        bmp_route_monitoring(
            stream,
            per_peer_header,
            withdrawals,
            announcements,
        )
        .await;
    }

    async fn bmp_route_monitoring(
        stream: &mut TcpStream,
        per_peer_header: PerPeerHeader,
        withdrawals: Prefixes,
        announcements: Announcements,
    ) {
        let msg_buf = mk_route_monitoring_msg(
            &per_peer_header,
            &withdrawals,
            &announcements,
            &[],
        );
        stream
            .write_all(&msg_buf)
            .await
            .expect("Error while sending 'route monitoring' message");
    }

    fn mk_per_peer_header(received_bgp_id: u32, peer_n: u8) -> PerPeerHeader {
        let peer_type: MyPeerType = PeerType::GlobalInstance.into();
        let peer_flags: u8 = 0;
        let peer_address: IpAddr =
            IpAddr::from_str(&format!("10.0.0.{peer_n}")).unwrap();
        let peer_as: Asn = Asn::from_u32(12345 + (peer_n as u32));
        let peer_bgp_id = received_bgp_id.to_be_bytes();
        let peer_distinguisher: [u8; 8] = [0; 8];

        PerPeerHeader {
            peer_type,
            peer_flags,
            peer_distinguisher,
            peer_address,
            peer_as,
            peer_bgp_id,
        }
    }

<<<<<<< HEAD
    fn query_broker(link_rx: &mut LinkRx, num_expected_messages: usize) {
        for _ in 1..=num_expected_messages {
            eprintln!("Receiving MQTT message...");
            let msg = link_rx.recv().unwrap();
            assert!(matches!(msg, Some(Notification::Forward(_))));

            eprintln!("Checking MQTT message...");
            if let Some(Notification::Forward(forward)) = msg {
                assert_eq!(forward.publish.topic, "rotonda/testing");
                let expected_json = serde_json::json!({
                    "message": "🤭 I encountered 1818"
                });
                let actual_json: serde_json::Value =
                    serde_json::from_slice(&forward.publish.payload).unwrap();
                assert_json_eq(actual_json, expected_json);
            } else {
                unreachable!();
            }
        }

        eprintln!("Check that no more MQTT messages are waiting...");
        let msg = link_rx.recv().unwrap();
        if let Some(notification) = msg {
            dbg!(notification);
            panic!("Unexpected MQTT message received");
        }
    }

=======
>>>>>>> 24cfcfed
    // From least specific match to most specific match, top to bottom
    #[atomic_enum]
    #[derive(Default, PartialEq, Eq)]
    enum MetricLookupResult {
        #[default]
        NotQueried,
        MetricNameNotFound,
        LabelNameNotFound,
        LabelValueNotMatched,
        MetricValueNotMatched,
        MetricValueMatched,
    }

    impl Default for AtomicMetricLookupResult {
        fn default() -> Self {
            Self::new(Default::default())
        }
    }

    impl std::fmt::Display for MetricLookupResult {
        fn fmt(&self, f: &mut std::fmt::Formatter<'_>) -> std::fmt::Result {
            match self {
                MetricLookupResult::NotQueried => write!(f, "NotQueried"),
                MetricLookupResult::MetricNameNotFound => {
                    write!(f, "NameNotFound")
                }
                MetricLookupResult::LabelNameNotFound => {
                    write!(f, "LabelNotFound")
                }
                MetricLookupResult::LabelValueNotMatched => {
                    write!(f, "ValueNotMatched")
                }
                MetricLookupResult::MetricValueNotMatched => {
                    write!(f, "Found")
                }
                MetricLookupResult::MetricValueMatched => write!(f, "Ok"),
            }
        }
    }

    trait MetricGetter {
        fn get(
            &self,
            metric_name: &str,
            labels: &[(&str, &str)],
            result: Arc<AtomicMetricLookupResult>,
        ) -> Option<i64>;
    }

    impl MetricGetter for prometheus_parse::Scrape {
        fn get(
            &self,
            metric_name: &str,
            labels: &[(&str, &str)],
            result: Arc<AtomicMetricLookupResult>,
        ) -> Option<i64> {
            fn is_wanted(
                sample: &prometheus_parse::Sample,
                metric_name: &str,
                labels: &[(&str, &str)],
                result: Arc<AtomicMetricLookupResult>,
            ) -> bool {
                if sample.metric == metric_name {
                    if labels.is_empty() {
                        result.store(
                            MetricLookupResult::MetricValueNotMatched,
                            SeqCst,
                        );
                        return true;
                    }

                    let mut found_count = 0;
                    for (label_name, label_value) in labels {
                        if let Some(v) = sample.labels.get(label_name) {
                            if v == *label_value {
                                found_count += 1;
                            } else {
                                let res = result.compare_exchange(
                                    MetricLookupResult::NotQueried,
                                    MetricLookupResult::LabelValueNotMatched,
                                    SeqCst,
                                    SeqCst,
                                );
                                if res.is_err()
                                    && res != Err(MetricLookupResult::MetricValueNotMatched)
                                {
                                    result.store(
                                        MetricLookupResult::LabelValueNotMatched,
                                        SeqCst,
                                    );
                                }
                                break;
                            }
                        } else {
                            let res = result.compare_exchange(
                                MetricLookupResult::NotQueried,
                                MetricLookupResult::LabelNameNotFound,
                                SeqCst,
                                SeqCst,
                            );
                            if res.is_err()
                                && res != Err(
                                    MetricLookupResult::MetricValueNotMatched,
                                )
                                && res != Err(
                                    MetricLookupResult::LabelValueNotMatched,
                                )
                            {
                                result.store(
                                    MetricLookupResult::LabelNameNotFound,
                                    SeqCst,
                                );
                            }
                            break;
                        }
                    }

                    if found_count == labels.len() {
                        result.store(
                            MetricLookupResult::MetricValueNotMatched,
                            SeqCst,
                        );
                        return true;
                    } else {
                        let res = result.compare_exchange(
                            MetricLookupResult::NotQueried,
                            MetricLookupResult::LabelNameNotFound,
                            SeqCst,
                            SeqCst,
                        );
                        if res.is_err()
                            && res
                                != Err(
                                    MetricLookupResult::MetricValueNotMatched,
                                )
                            && res
                                != Err(
                                    MetricLookupResult::LabelValueNotMatched,
                                )
                        {
                            result.store(
                                MetricLookupResult::LabelNameNotFound,
                                SeqCst,
                            );
                        }
                        return false;
                    }
                } else {
                    let res = result.compare_exchange(
                        MetricLookupResult::NotQueried,
                        MetricLookupResult::MetricNameNotFound,
                        SeqCst,
                        SeqCst,
                    );
                    if res.is_err()
                        && res
                            != Err(MetricLookupResult::MetricValueNotMatched)
                        && res
                            != Err(MetricLookupResult::LabelValueNotMatched)
                        && res != Err(MetricLookupResult::LabelNameNotFound)
                    {
                        result.store(
                            MetricLookupResult::MetricNameNotFound,
                            SeqCst,
                        );
                    }
                }

                false
            }

            fn sample_as_i64(sample: &prometheus_parse::Sample) -> i64 {
                match sample.value {
                    Value::Counter(v)
                    | Value::Gauge(v)
                    | Value::Untyped(v) => v as i64,
                    _ => 0,
                }
            }

            let sum: i64 = self
                .samples
                .iter()
                .filter(|sample| {
                    is_wanted(sample, metric_name, labels, result.clone())
                })
                .map(sample_as_i64)
                .sum();

            if result.load(SeqCst)
                == MetricLookupResult::MetricValueNotMatched
            {
                Some(sum)
            } else {
                None
            }
        }
    }
}<|MERGE_RESOLUTION|>--- conflicted
+++ resolved
@@ -219,11 +219,6 @@
     //     received at the MQTT broker.
     #[test]
     fn integration_test() {
-<<<<<<< HEAD
-=======
-        use rotonda::tests::util::assert_json_eq;
-
->>>>>>> 24cfcfed
         //    ___ ___ _____ _   _ ___
         //   / __| __|_   _| | | | _ \
         //   \__ \ _|  | | | |_| |  _/
@@ -415,13 +410,8 @@
             eprintln!("Subscribed to MQTT broker, sending BMP messages...");
             let mut bmp_conn = wait_for_bmp_connect().await;
             let sys_name = bmp_initiate(&mut bmp_conn).await;
-<<<<<<< HEAD
             bmp_peer_up(&mut bmp_conn, 1).await;
             bmp_route_announce(&mut bmp_conn, 1, test_prefix).await;
-=======
-            bmp_peer_up(&mut bmp_conn).await;
-            bmp_route_announce(&mut bmp_conn, test_prefix).await;
->>>>>>> 24cfcfed
 
             //     ___ _  _ ___ ___ _  __  ___ _____ _ _____ ___ 
             //    / __| || | __/ __| |/ / / __|_   _/_\_   _| __|
@@ -437,11 +427,7 @@
                 manager.metrics(),
                 "num_updates_total",
                 &[("component", "bmp-tcp-in")],
-<<<<<<< HEAD
                 1, // 1 route
-=======
-                1,
->>>>>>> 24cfcfed
             )
             .await;
             // And likewise that same message should pass into and out of
@@ -496,18 +482,6 @@
             )
             .await;
 
-<<<<<<< HEAD
-=======
-            // Expect no change in the number of updates output by the RIB gate.
-            assert_metric_eq(
-                manager.metrics(),
-                "num_updates_total",
-                &[("component", "global-rib")],
-                1,
-            )
-            .await;
-
->>>>>>> 24cfcfed
             // And that we can also query it via a VRIB too.
             let res = query_vrib_prefix(test_prefix).await;
             assert_eq!(res.get("data").unwrap().as_array().unwrap().len(), 1);
@@ -604,11 +578,7 @@
                 manager.metrics(),
                 "num_updates_total",
                 &[("component", "bmp-tcp-in")],
-<<<<<<< HEAD
                 2, // 1 route + 1 route
-=======
-                2,
->>>>>>> 24cfcfed
             )
             .await;
             assert_metric_eq(
@@ -616,7 +586,6 @@
                 "num_updates_total",
                 &[("component", "global-rib")],
                 3, // 1 route + 1 vRIB query + 1 route
-<<<<<<< HEAD
             )
             .await;
 
@@ -629,8 +598,6 @@
                 "rib_unit_num_routes_announced_total",
                 &[("component", "global-rib")],
                 2,
-=======
->>>>>>> 24cfcfed
             )
             .await;
             assert_metric_eq(
@@ -725,20 +692,13 @@
             .await;
 
             eprintln!("Checking state metrics...");
-<<<<<<< HEAD
             // Expect two more route monitoring messages and a peer up message
             assert_bmp_messages_received(manager.metrics(), &[("component","bmp-tcp-in"), ("router", "unknown")], [0, 0, 0, 0, 1, 0, 0]).await;
             assert_bmp_messages_received(manager.metrics(), &[("component","bmp-tcp-in"), ("router", "my-sys-name")], [4, 0, 0, 2, 0, 0, 0]).await;
-=======
-            // Expect one more route monitoring message
-            assert_bmp_messages_received(manager.metrics(), &[("component","bmp-tcp-in"), ("router", "unknown")], [0, 0, 0, 0, 1, 0, 0]).await;
-            assert_bmp_messages_received(manager.metrics(), &[("component","bmp-tcp-in"), ("router", "my-sys-name")], [2, 0, 0, 1, 0, 0, 0]).await;
->>>>>>> 24cfcfed
             assert_metric_eq(
                 manager.metrics(),
                 "rib_unit_num_routes_announced_total",
                 &[("component", "global-rib")],
-<<<<<<< HEAD
                 4, // Two more than above
             )
             .await;
@@ -747,9 +707,6 @@
                 "mqtt_target_publish_count_total",
                 &[("component", "local-broker")],
                 9, // +3: 1 for each invocation of the "my-module" filter in the pRIB and 2 vRIBs
-=======
-                2,
->>>>>>> 24cfcfed
             )
             .await;
 
@@ -865,7 +822,6 @@
             assert_bmp_messages_received(manager.metrics(), &[("component","bmp-tcp-in"), ("router", "my-sys-name")], [5, 0, 0, 2, 0, 0, 0]).await;
             assert_metric_eq(
                 manager.metrics(),
-<<<<<<< HEAD
                 "rib_unit_num_routes_announced_total",
                 &[("component", "global-rib")],
                 3, // One less than above
@@ -965,30 +921,17 @@
                 "rib_unit_num_routes_announced_total",
                 &[("component", "global-rib")],
                 2, // One less than above
-=======
-                "num_updates_total",
-                &[("component", "global-rib")],
-                3,
->>>>>>> 24cfcfed
             )
             .await;
             assert_metric_eq(
                 manager.metrics(),
                 "mqtt_target_publish_count_total",
                 &[("component", "local-broker")],
-<<<<<<< HEAD
                 15, // +3: 1 for each invocation of the "my-module" filter in the pRIB and 2 vRIBs
             )
             .await;
 
             // Query the route to make sure it is still stored but is now withdrawn
-=======
-                3,
-            )
-            .await;
-
-            // Query the route to make sure it was stored
->>>>>>> 24cfcfed
             eprintln!("Querying prefix store...");
             let res = query_prefix(test_prefix2).await;
             eprintln!("{}", serde_json::to_string_pretty(&res).unwrap());
@@ -1032,7 +975,6 @@
             //    \__\_\\___/|___|_|_\ |_|   |___/_|_\\___/|_|\_\___|_|_\
             //                                                           
 
-<<<<<<< HEAD
             query_broker(&mut link_rx, 3);
 
             //    ___ _____ ___  ___   ___  ___ _____ ___  _  _ ___   _   
@@ -1041,8 +983,6 @@
             //   |___/ |_| \___/|_|   |_|_\\___/ |_| \___/|_|\_|___/_/ \_\
             //                                                            
 
-=======
->>>>>>> 24cfcfed
             // Wait for the manager to update the link report so that it will be included in the trace log output
             while manager
                 .link_report_updated_at()
@@ -1054,72 +994,8 @@
                 tokio::time::sleep(Duration::from_secs(1)).await;
             }
 
-<<<<<<< HEAD
             manager.terminate();
 
-=======
-            //    ___ _____ ___  ___   ___  ___ _____ ___  _  _ ___   _   
-            //   / __|_   _/ _ \| _ \ | _ \/ _ \_   _/ _ \| \| |   \ /_\  
-            //   \__ \ | || (_) |  _/ |   / (_) || || (_) | .` | |) / _ \ 
-            //   |___/ |_| \___/|_|   |_|_\\___/ |_| \___/|_|\_|___/_/ \_\
-            //                                                            
-
-            manager.terminate();
-
-            //     ___  _   _ ___ _____   __  ___ ___  ___  _  _____ ___ 
-            //    / _ \| | | | __| _ \ \ / / | _ ) _ \/ _ \| |/ / __| _ \
-            //   | (_) | |_| | _||   /\ V /  | _ \   / (_) | ' <| _||   /
-            //    \__\_\\___/|___|_|_\ |_|   |___/_|_\\___/|_|\_\___|_|_\
-            //                                                           
-
-            // Three MQTT messages are published, one for every time the
-            // "my-module" filter was executed due to this line in the Rotonda
-            // config file defined above:
-            //
-            //     filter_names = ["my-module", "my-module", "my-module"]
-            //
-            // This line created a physical RIB and two eastward virtual RIBs,
-            // each configured to use the same Roto script. The physical RIB
-            // receives the route from our test BMP client and on success
-            // passes the route down the pipeline to the first vRIB, which
-            // does the same and passes it to the next vRIB.
-            //
-            // At each stage the roto script also produces an output message
-            // which is injected into the pipeline, resulting in the original
-            // BGP UPDATE message and 3 additional output messages flowing out
-            // of the final vRIB to the MQTT target, the former being ignored
-            // but the latter three being published to the MQTT broker.
-            //
-            // Below we handle the three MQTT messages published in response
-            // to the output messages generated by the RIB units.
-            for _ in 1..=3 {
-                eprintln!("Receiving MQTT message...");
-                let msg = link_rx.recv().unwrap();
-                assert!(matches!(msg, Some(Notification::Forward(_))));
-
-                eprintln!("Checking MQTT message...");
-                if let Some(Notification::Forward(forward)) = msg {
-                    assert_eq!(forward.publish.topic, "rotonda/testing");
-                    let expected_json = serde_json::json!({
-                        "message": "🤭 I encountered 1818"
-                    });
-                    let actual_json: serde_json::Value =
-                        serde_json::from_slice(&forward.publish.payload)
-                            .unwrap();
-                    assert_json_eq(actual_json, expected_json);
-                } else {
-                    unreachable!();
-                }
-            }
-
-            eprintln!("Check that no more MQTT messages are waiting...");
-            let msg = link_rx.recv().unwrap();
-            if let Some(notification) = msg {
-                dbg!(notification);
-                panic!("Unexpected MQTT message received");
-            }
-
->>>>>>> 24cfcfed
             //    ___ _  _ ___    _ 
             //   | __| \| |   \  | |
             //   | _|| .` | |) | |_|
@@ -1458,7 +1334,6 @@
         }
     }
 
-<<<<<<< HEAD
     fn query_broker(link_rx: &mut LinkRx, num_expected_messages: usize) {
         for _ in 1..=num_expected_messages {
             eprintln!("Receiving MQTT message...");
@@ -1487,8 +1362,6 @@
         }
     }
 
-=======
->>>>>>> 24cfcfed
     // From least specific match to most specific match, top to bottom
     #[atomic_enum]
     #[derive(Default, PartialEq, Eq)]
