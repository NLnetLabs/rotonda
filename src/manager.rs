//! Controlling the entire operation.

use crate::common::file_io::{FileIo, TheFileIo};
use crate::common::roto::{
    FilterName, LoadErrorKind, RotoError, RotoScriptOrigin, RotoScripts,
};
use crate::comms::{
    DirectLink, Gate, GateAgent, GraphStatus, Link, DEF_UPDATE_QUEUE_LEN,
};
use crate::config::{Config, ConfigFile, Marked};
use crate::log::Terminate;
use crate::tracing::{MsgRelation, Trace, Tracer};
use crate::targets::Target;
use crate::units::Unit;
use crate::{http, metrics};
use arc_swap::ArcSwap;
use futures::future::{join_all, select, Either};
use log::{debug, error, info, log_enabled, trace, warn};
use non_empty_vec::NonEmpty;
use reqwest::Client as HttpClient;
use serde::Deserialize;
use std::collections::HashSet;
use std::ffi::OsStr;
use std::ops::Deref;
use std::sync::{Arc, Mutex, RwLock, Weak};
use std::time::{Duration, Instant};
use std::{cell::RefCell, fmt::Display};
use std::{collections::HashMap, mem::Discriminant};
use tokio::sync::mpsc::{self, Receiver, Sender};
use tokio::sync::Barrier;
use uuid::Uuid;

use {
    crate::http::{PercentDecodedPath, ProcessRequest},
    hyper::{Body, Method, Request, Response},
};

//------------ Component -----------------------------------------------------

/// Facilities available to all components.
///
/// Upon being started, every component receives one of these. It provides
/// access to information and services available to all components.
pub struct Component {
    /// The component’s name.
    name: Arc<str>,

    /// The component's type name.
    type_name: &'static str,

    /// An HTTP client.
    http_client: Option<HttpClient>,

    /// A reference to the metrics collection.
    metrics: Option<metrics::Collection>,

    /// A reference to the HTTP resources collection.
    http_resources: http::Resources,

    /// A reference to the Roto script collection.
    roto_scripts: RotoScripts,

    /// A reference to the Tracer
    tracer: Arc<Tracer>,
}

#[cfg(test)]
impl Default for Component {
    fn default() -> Self {
        Self {
            name: "MOCK".into(),
            type_name: "MOCK",
            http_client: Default::default(),
            metrics: Default::default(),
            http_resources: Default::default(),
            roto_scripts: Default::default(),
            tracer: Default::default(),
        }
    }
}

impl Component {
    /// Creates a new component from its, well, components.
    fn new(
        name: String,
        type_name: &'static str,
        http_client: HttpClient,
        metrics: metrics::Collection,
        http_resources: http::Resources,
        roto_scripts: RotoScripts,
        tracer: Arc<Tracer>,
    ) -> Self {
        Component {
            name: name.into(),
            type_name,
            http_client: Some(http_client),
            metrics: Some(metrics),
            http_resources,
            roto_scripts,
            tracer,
        }
    }

    /// Returns the name of the component.
    pub fn name(&self) -> &Arc<str> {
        &self.name
    }

    /// Returns the type name of the component.
    pub fn type_name(&self) -> &'static str {
        self.type_name
    }

    /// Returns a reference to an HTTP Client.
    pub fn http_client(&self) -> &HttpClient {
        self.http_client.as_ref().unwrap()
    }

    pub fn http_resources(&self) -> &http::Resources {
        &self.http_resources
    }

    pub fn roto_scripts(&self) -> &RotoScripts {
        &self.roto_scripts
    }

    pub fn tracer(&self) -> &Arc<Tracer> {
        &self.tracer
    }

    /// Register a metrics source.
    pub fn register_metrics(&mut self, source: Arc<dyn metrics::Source>) {
        if let Some(metrics) = &self.metrics {
            metrics.register(self.name.clone(), Arc::downgrade(&source));
        }
    }

    /// Register an HTTP resource.
    pub fn register_http_resource(
        &mut self,
        process: Arc<dyn http::ProcessRequest>,
        rel_base_url: &str,
    ) {
        self.http_resources.register(
            Arc::downgrade(&process),
            self.name.clone(),
            self.type_name,
            rel_base_url,
            false,
        )
    }

    /// Register a sub HTTP resource.
    pub fn register_sub_http_resource(
        &mut self,
        process: Arc<dyn http::ProcessRequest>,
        rel_base_url: &str,
    ) {
        self.http_resources.register(
            Arc::downgrade(&process),
            self.name.clone(),
            self.type_name,
            rel_base_url,
            true,
        )
    }
}

//------------ Manager -------------------------------------------------------

#[derive(Clone, Copy, Debug)]
pub enum LinkType {
    Queued,
    Direct,
}

#[allow(dead_code)]
#[derive(Clone, Copy, Debug)]
pub struct LinkInfo {
    link_type: LinkType,
    id: Uuid,
    gate_id: Uuid,
    connected_gate_slot: Option<Uuid>,
}

impl From<&Link> for LinkInfo {
    fn from(link: &Link) -> Self {
        Self {
            link_type: LinkType::Queued,
            id: link.id(),
            gate_id: link.gate_id(),
            connected_gate_slot: link.connected_gate_slot(),
        }
    }
}

impl From<&DirectLink> for LinkInfo {
    fn from(link: &DirectLink) -> Self {
        Self {
            link_type: LinkType::Direct,
            id: link.id(),
            gate_id: link.gate_id(),
            connected_gate_slot: link.connected_gate_slot(),
        }
    }
}

#[derive(Debug, Default)]
pub struct LinkReport {
    gates: HashMap<String, Uuid>,
    links: HashMap<String, UpstreamLinkReport>,
}

impl LinkReport {
    fn new() -> Self {
        Default::default()
    }

    fn add_gate(&mut self, name: String, id: Uuid) {
        self.gates.insert(name, id);
    }

    fn add_link(&mut self, name: String, report: UpstreamLinkReport) {
        self.links.insert(name, report);
    }

    fn ready(&self) -> Result<(), usize> {
        let remaining = self
            .links
            .iter()
            .filter(|(_name, report)| !report.ready())
            .count();
        if remaining > 0 {
            Err(remaining)
        } else {
            Ok(())
        }
    }

    fn get_gate_id(&self, name: &str) -> Option<Uuid> {
        self.gates.get(name).copied()
<<<<<<< HEAD
    }

=======
    }

    #[cfg(not(feature = "config-graph"))]
    fn get_svg(self) -> String {
        String::new()
    }

    // TODO: accept trace id here and colour route through gates by gate id of trace steps.
    #[cfg(feature = "config-graph")]
>>>>>>> a663d6b1
    fn get_svg(&self, tracer: Arc<Tracer>, trace_id: Option<u8>) -> String {
        use chrono::Utc;
        use layout::backends::svg::SVGWriter;
        use layout::core::base::Orientation;
        use layout::core::color::Color;
        use layout::core::format::RenderBackend;
        use layout::core::geometry::Point;
        use layout::core::style::*;
        use layout::std_shapes::shapes::*;
        use layout::topo::layout::VisualGraph;

        let mut vg = VisualGraph::new(Orientation::LeftToRight);
        let mut nodes = HashMap::new();

        let trace =
            trace_id.map_or_else(Trace::new, |id| tracer.get_trace(id));

        // add nodes for each unit and target
        for (unit_or_target_name, report) in &self.links {
            let (shape_kind, style_attr) = match report
                .graph_status()
                .and_then(|weak_ref| weak_ref.upgrade())
            {
                Some(graph_status) if trace_id.is_none() => {
                    let shape_kind = ShapeKind::new_box(&format!(
                        "{}\n{}",
                        &unit_or_target_name,
                        graph_status.status_text()
                    ));

                    let line_colour = match graph_status.okay() {
                        Some(false) => "red",
                        Some(true) => "green",
                        None => "black",
                    };

                    let style_attr = StyleAttr::new(
                        Color::fast(line_colour),
                        2,
                        None,
                        0,
                        15,
                    );

                    (shape_kind, style_attr)
                }

                _ if trace_id.is_some() => {
                    // TODO: Inefficient
                    let mut box_colour = "black";
                    let mut trace_txt = String::new();

                    if let Some(gate_id) =
                        self.get_gate_id(&unit_or_target_name)
                    {
                        let msg_indices =
                            trace.msg_indices(gate_id, MsgRelation::ALL);
                        if !msg_indices.is_empty() {
                            box_colour = "blue";
                            trace_txt = extract_msg_indices(&trace, gate_id);
                        }
                    }

                    (
                        ShapeKind::new_box(&format!(
                            "{}\n{}",
                            &unit_or_target_name, trace_txt
                        )),
                        StyleAttr::new(
                            Color::fast(box_colour),
                            2,
                            None,
                            0,
                            15,
                        ),
                    )
                }

                _ => (
                    ShapeKind::new_box(unit_or_target_name),
                    StyleAttr::new(Color::fast("black"), 2, None, 0, 15),
                ),
            };

            let node = Element::create(
                shape_kind,
                style_attr,
                Orientation::LeftToRight,
                Point::new(100., 100.),
            );
            let handle = vg.add_node(node);
            nodes.insert(unit_or_target_name.clone(), handle);
        }

        // add graph edges
        for (unit_or_target_name, report) in &self.links {
            let links = report.into_vec();
            for link in links {
                let link_type = match link.link_type {
                    LinkType::Queued => "queued",
                    LinkType::Direct => "direct",
                };

                let gate_name = self
                    .gates
                    .iter()
                    .find(|(_, &id)| id == link.gate_id)
                    .map_or("unknown", |(name, _id)| name);
                debug!("Gate: id={} name={gate_name}", link.gate_id);

                let mut arrow = Arrow::simple(link_type);
                if trace_id.is_some()
                    && !trace
                        .msg_indices(link.gate_id, MsgRelation::GATE)
                        .is_empty()
                {
                    arrow.look = StyleAttr::new(
                        Color::fast("blue"),
                        2,
                        Option::Some(Color::fast("blue")),
                        0,
                        15,
                    )
                }

                let to_node = nodes.get(unit_or_target_name).unwrap();
                if let Some(from_node) = nodes.get(gate_name) {
                    vg.add_edge(arrow, *from_node, *to_node);
                } else {
                    // This can happen if a unit or target didn't honor a new set of sources announced to it via
                    // a reconfigure message.
                    error!("Internal error: Component '{unit_or_target_name}' has broken link {} to non-existent gate {}", link.id, link.gate_id);
                }
            }
        }

        let mut svg = SVGWriter::new();
        let last_updated = Utc::now();
        vg.do_it(false, false, false, &mut svg);
        svg.draw_text(
            Point::new(200., 20.),
            &format!("Last updated: {}", last_updated.to_rfc2822()),
            &StyleAttr::simple(),
        );
        svg.finalize()
    }
}

fn extract_msg_indices(trace: &Trace, gate_id: Uuid) -> String {
    let (mut msg_indices, first, last) =
        trace.msg_indices(gate_id, MsgRelation::ALL).iter().fold(
            (String::new(), None::<usize>, None::<usize>),
            |(mut out, mut first, mut last), idx| {
                match (first, last) {
                    (None, None) => {
                        first = Some(*idx);
                    }
                    (None, Some(_l)) => unreachable!(),
                    (Some(f), None) => {
                        if *idx == f + 1 {
                            last = Some(*idx);
                        } else if *idx > f + 1 {
                            if !out.is_empty() {
                                out.push_str(", ");
                            }
                            out.push_str(&format!("{}", f));
                            first = Some(*idx);
                        } else {
                            unreachable!();
                        }
                    }
                    (Some(f), Some(l)) => {
                        if *idx == l + 1 {
                            last = Some(*idx);
                        } else if *idx > l + 1 {
                            if !out.is_empty() {
                                out.push_str(", ");
                            }
                            out.push_str(&format!("{}-{}", f, l));
                            first = Some(*idx);
                            last = None;
                        }
                    }
                }
                (out, first, last)
            },
        );

    match (first, last) {
        (None, None) => {}
        (None, Some(_l)) => unreachable!(),
        (Some(f), None) => {
            if !msg_indices.is_empty() {
                msg_indices.push_str(", ");
            }
            msg_indices.push_str(&format!("{}", f));
        }
        (Some(f), Some(l)) => {
            if !msg_indices.is_empty() {
                msg_indices.push_str(", ");
            }
            msg_indices.push_str(&format!("{}-{}", f, l));
        }
    }

    format!("[{msg_indices}]")
}

#[derive(Clone, Default)]
pub struct UpstreamLinkReport {
    links: Arc<Mutex<Option<Vec<LinkInfo>>>>,
    graph_status: Arc<Mutex<Option<Weak<dyn GraphStatus>>>>, // this is actually about downstream sending, not about upstream links ...
}

impl std::fmt::Debug for UpstreamLinkReport {
    fn fmt(&self, f: &mut std::fmt::Formatter<'_>) -> std::fmt::Result {
        match self.links.lock().unwrap().deref() {
            Some(links) => {
                let graph_status = self.graph_status.lock().unwrap();
                f.debug_struct("UpstreamLinkReport")
                    .field("links", links)
                    .field("graph_status", &graph_status.is_some())
                    .finish()
            }
            _ => f.debug_struct("UpstreamLinkReport").finish(),
        }
    }
}

impl UpstreamLinkReport {
    pub fn new() -> Self {
        Default::default()
    }

    pub fn ready(&self) -> bool {
        self.links.lock().unwrap().is_some()
    }

    pub fn set_sources<T>(&self, links: &NonEmpty<T>)
    where
        // this strange for<'a> &'a construct is a Higher-Rank Trait Bound and is needed here in order to express that
        // a reference to T can be made into a LinkInfo, i.e. to match impl From<&Link> for LinkInfo { .. }.
        for<'a> &'a T: Into<LinkInfo>,
    {
        let mut lock = self.links.lock().unwrap();
        let typed_links = links.iter().map(|link| link.into()).collect();
        lock.replace(typed_links);
    }

    pub fn set_source<T>(&self, link: &T)
    where
        // this strange for<'a> &'a construct is a Higher-Rank Trait Bound and is needed here in order to express that
        // a reference to T can be made into a LinkInfo, i.e. to match impl From<&Link> for LinkInfo { .. }.
        for<'a> &'a T: Into<LinkInfo>,
    {
        let mut lock = self.links.lock().unwrap();
        lock.replace(vec![link.into()]);
    }

    /// Units that are themselves the source do not have upstream sources and so should
    /// notify via declare_source() that they have no sources.
    pub fn declare_source(&self) {
        let mut lock = self.links.lock().unwrap();
        lock.replace(vec![]);
    }

    pub fn set_graph_status(&self, graph_status: Arc<dyn GraphStatus>) {
        *self.graph_status.lock().unwrap() =
            Some(Arc::downgrade(&graph_status));
    }

    pub fn graph_status(&self) -> Option<Weak<dyn GraphStatus>> {
        self.graph_status.lock().unwrap().clone()
    }

    pub fn into_vec(&self) -> Vec<LinkInfo> {
        if let Some(v) = self.links.lock().unwrap().as_ref() {
            v.clone()
        } else {
            vec![]
        }
    }
}

#[allow(clippy::large_enum_variant)]
pub enum TargetCommand {
    Reconfigure { new_config: Target },

    ReportLinks { report: UpstreamLinkReport },

    Terminate,
}

impl Display for TargetCommand {
    fn fmt(&self, f: &mut std::fmt::Formatter<'_>) -> std::fmt::Result {
        match self {
            TargetCommand::Reconfigure { .. } => f.write_str("Reconfigure"),
            TargetCommand::ReportLinks { .. } => f.write_str("ReportLinks"),
            TargetCommand::Terminate => f.write_str("Terminate"),
        }
    }
}

/// A manager for components and auxiliary services.
///
/// Requires a running Tokio reactor that has been "entered" (see Tokio `Handle::enter()`).
pub struct Manager {
    /// The currently active units represented by agents to their gates.
    running_units: HashMap<String, (Discriminant<Unit>, GateAgent)>,

    /// The currently active targets represented by their command senders.
    running_targets:
        HashMap<String, (Discriminant<Target>, mpsc::Sender<TargetCommand>)>,

    /// Gates for newly loaded, not yet spawned units.
    pending_gates: HashMap<String, (Gate, GateAgent)>,

    /// An HTTP client.
    http_client: HttpClient,

    /// The metrics collection maintained by this manager.
    metrics: metrics::Collection,

    /// The HTTP resources collection maintained by this manager.
    http_resources: http::Resources,

    /// A reference to the Roto script collection.
    roto_scripts: RotoScripts,

    graph_svg_processor: Arc<dyn ProcessRequest>,

    graph_svg_data: Arc<ArcSwap<(Instant, LinkReport)>>,

    file_io: TheFileIo,

    tracer: Arc<Tracer>,

    tracer_processor: Arc<dyn ProcessRequest>,
}

impl Default for Manager {
    fn default() -> Self {
        Self::new()
    }
}

impl Manager {
    /// Creates a new manager.
    pub fn new() -> Self {
        let graph_svg_data = Arc::new(ArcSwap::from_pointee((
            Instant::now(),
            LinkReport::new(),
        )));
        let tracer = Arc::new(Tracer::new());

<<<<<<< HEAD
        let tracer = Arc::new(Tracer::new());

=======
        #[cfg(feature = "config-graph")]
>>>>>>> a663d6b1
        let (graph_svg_processor, graph_svg_rel_base_url) =
            Self::mk_svg_http_processor(
                graph_svg_data.clone(),
                tracer.clone(),
            );

        let (tracer_processor, tracer_rel_base_url) =
            Self::mk_tracer_http_processor(tracer.clone());

        #[allow(
            clippy::let_and_return,
            clippy::default_constructed_unit_structs
        )]
        let manager = Manager {
            running_units: Default::default(),
            running_targets: Default::default(),
            pending_gates: Default::default(),
            http_client: Default::default(),
            metrics: Default::default(),
            http_resources: Default::default(),
            roto_scripts: Default::default(),
            graph_svg_processor,
            graph_svg_data,
            file_io: TheFileIo::default(),
            tracer,
            tracer_processor,
        };

        // Register the /status/graph endpoint.
        manager.http_resources.register(
            Arc::downgrade(&manager.graph_svg_processor),
            "status_graph".into(),
            "status_graph",
            graph_svg_rel_base_url,
            true,
        );

        manager.http_resources.register(
            Arc::downgrade(&manager.tracer_processor),
            "tracer".into(),
            "tracer",
            tracer_rel_base_url,
            true,
        );

        manager
    }

    #[cfg(test)]
    pub fn set_file_io(&mut self, file_io: TheFileIo) {
        self.file_io = file_io;
    }

    /// Loads the given config file.
    ///
    /// Parses the given file as a TOML config file. All links to units
    /// referenced in the configuration are pre-connected.
    ///
    /// If there are any errors in the config file, they are logged as errors
    /// and a generic error is returned.
    ///
    /// If the method succeeds, you need to call ['prepare'](Self::prepare)
    /// followed by the [`spawn`](Self::spawn) method to spawn all units and
    /// targets.
    pub fn load(&mut self, file: &ConfigFile) -> Result<Config, Terminate> {
        // Now load the config file, e.g. something like this:
        //
        //     [units.a]
        //     type = "some-unit"
        //
        //     [units.b]
        //     type = "other-unit"
        //     sources = ["a"]
        //
        //     [targets.c]
        //     type = "some-target"
        //     upstream = "b"
        //
        // Results in something like this:
        //
        //   unit             unit             target
        //   ┌───┐            ┌───┐            ┌───┐
        //   │ a │gate◀───link│ b │gate◀───link│ c │
        //   └───┘            └───┘            └───┘
        //
        // And where:
        //                  link
        //                   ▲
        //                   │
        //                  agent
        //                   ▲
        //                   │
        //                  gate
        //                   ▲
        //                   │
        //                  load
        //                  unit
        //                   ▲
        //                   │
        //                  load
        //                  link
        //                   ▲
        //                   │
        //          unit◀───serde───▶target
        //                   ▲
        //                   │
        //                  config
        //                  file
        //
        // Where for Unit (and not shown here but similar for Target):
        //
        //     #[derive(Debug, Deserialize)]
        //     #[serde(tag = "type")]
        //     pub enum Unit {
        //         #[serde(rename = "some-unit")] SomeUnit(SomeUnitConfig),
        //         #[serde(rename = "other-unit")] SomeUnit(OtherUnitConfig),
        //         ...
        //     }
        //
        // Deserializes into something like:
        //
        //     #[derive(Deserialize)]
        //     pub struct Config {
        //         units: UnitSet { HashMap<String, Unit> }
        //                                  "a" --> Unit::SomeUnit{..}
        //                                  "b" --> Unit::OtherUnit{..}
        //
        //         targets: TargetSet { HashMap<String, Target> }
        //                                      "c" --> Target::SomeTarget{..}
        //     }
        //
        // Where references to Link like:
        //     pub struct SomeUnit { sources: Vec<Link> }
        // or:
        //     pub struct SomeTarget { upstream: Link }
        //
        // Are resolved via Serde like so:
        //
        //     From<String> for Link via manager::load_link(name)
        //
        // Where manager::load_link():
        //     - Creates a name -> LoadUnit entry in the static GATES map.
        //     - Each LoadUnit consists of a new Gate and GateAgent.
        //     - An MPSC channel is created, with:
        //       - The Gate getting the Receiver (RxGate) to receive commands.
        //       - The GateAgent getting the Sender (TxGate) for cloning to
        //         enable other parties to send commands to the Gate.
        //     - The GateAgent is used to create a Link, with:
        //       - The Link getting a clone of the Sender to send commands
        //         to the Gate.
        //
        // At this point **DISCONNECTED** Gates and Links have been created:
        //     - The Gates have not been given to Units yet so no data updates
        //       will be pushed (from Units) via the Gates.
        //     - The Gates have empty update Sender collections
        //       (Vec<TxUpdate>) so have no corresponding LinkConnection
        //       Receiver instances to send data updates to.
        //     - The Links have been given to Targets but not yet connected
        //       to Gates, i.e. have no LinkConnection Sender yet.
        //
        // To "wire up" these disconnected components:
        //     - Manager::spawn() will assign Gates to Units.
        //
        //     - On first use Link::query() will invoke Link::connect() which
        //       will:
        //         - Construct a oneshot channel, keeping the Receiver
        //           (RxTemp) for itself, and passing the Sender (TxTemp) as
        //           the payload of a GateCommmand::Subscribe command to the
        //           Gate via the Links' cloned copy of TxGate.
        //         - The Gate will create a new MPSC channel and keep the
        //           Sender (TxUpdate) for itself and will pass the Receiver
        //           (RxUpdate) as the payload of a SubscribeResponse via
        //           TxTemp back to RxTemp.
        //         - TxTemp and RxTemp are discarded. The Gate now has a
        //           TxUpdate Sender which it can use to send data updates to
        //           to the RxUpdate Receiver which is now held by the Link
        //           (stored in a LinkConnection object).
        Config::from_bytes(file.bytes(), file.dir()).map_err(|err| {
            match file.path() {
                Some(path) => error!("{}: {}", path.display(), err),
                None => error!("{}", err),
            }
            Terminate::error()
        })
    }

    /// Prepare for spawning.
    ///
    /// Expects that the static GATES singleton has been populated with gates
    /// (actually LoadUnit values mapped to the name of the unit they are for,
    /// where a LoadUnit includes a Gate) for the units defined in the given
    /// Config.
    ///
    /// Primarily intended for testing purposes, allowing the prepare phase of
    /// the load -> prepare -> spawn pipeline to be tested independently of the
    /// other phases.
    pub fn prepare(
        &mut self,
        config: &Config,
        file: &ConfigFile,
    ) -> Result<(), Terminate> {
        let mut res = Ok(());

        // Load any .roto script files that exist (and unload any that no longer exist)
        self.load_roto_scripts(config).or_else(|err| {
            let msg = format!("Unable to load Roto scripts: {err}.");
            if matches!(err, RotoError::LoadError { .. })
                && config.mvp_overrides.ignore_missing_filters
            {
                warn!("{msg}");
                Ok(())
            } else {
                error!("{msg}");
                Err(Terminate::error())
            }
        })?;

        // Drain the singleton static ROTO_FILTER_NAMES contents to a local variable.
        let config_filter_names = ROTO_FILTER_NAMES
            .with(|filter_names| {
                filter_names.replace(Some(Default::default()))
            })
            .unwrap();

        // Check if all filter names exist in the loaded filter set
        let loaded_filter_names = self.roto_scripts.get_filter_names();
        let unknown_filter_names = config_filter_names
            .difference(&loaded_filter_names)
            .map(|fname| format!("'{}'", fname))
            .collect::<Vec<_>>();
        if !unknown_filter_names.is_empty() {
            let unknown_filter_names = unknown_filter_names.join(", ");
            let loaded_roto_scripts = self.roto_scripts.get_script_origins();
            let reason: String = if loaded_roto_scripts.is_empty() {
                if let Some(path) = &config.roto_scripts_path {
                    format!("no .roto scripts could be loaded from the configured `roto_scripts_path` directory '{}'.", path.display())
                } else {
                    "the `roto_scripts_path` setting is not specified so no filters were loaded."
                        .to_string()
                }
            } else {
                let scripts = loaded_roto_scripts
                    .iter()
                    .map(|v| format!("'{v}'"))
                    .collect::<Vec<_>>()
                    .join(", ");
                format!("none of the loaded .roto scripts ({scripts}) contains them")
            };
            let msg = format!("Roto filters {unknown_filter_names} are referenced by your configuration but do not exist because {reason}");

            if config.mvp_overrides.ignore_missing_filters {
                warn!("{msg} These filters will be ignored.");
            } else {
                error!("{msg}");
                res = Err(Terminate::error());
            }
        }

        // Drain the singleton static GATES contents to a local variable.
        let gates = GATES
            .with(|gates| gates.replace(Some(Default::default())))
            .unwrap();

        // A Gate was created for each Link (e.g. for 'sources = ["a"]' and
        // 'upstream = "b"') but does the config file define units with
        // correspding names ("a" and "b")? If not that means that the config
        // file includes unresolvable links between components. For resolvable
        // links the corresponding Gate will be moved to the pending
        // collection to be handled later by spawn(). For unresolvable links
        // the corresponding Gate will be dropped here.
        for (name, load) in gates {
            if let Some(mut gate) = load.gate {
                gate.set_tracer(self.tracer.clone());
                if !config.units.units.contains_key(&name) {
                    for mut link in load.links {
                        link.resolve_config(file);
                        error!(
                            "{}",
                            link.mark(format!(
                                "unresolved link to unit '{}'",
                                name
                            ))
                        );
                    }
                } else {
                    self.pending_gates
                        .insert(name.clone(), (gate, load.agent));
                }
            }
        }

        // At this point self.pending contains the newly created but
        // disconnected Gates, and GateAgents for sending commands to them,
        // and the Config object contains the newly created but not yet
        // started Units and Targets. The caller should invoke spawn() to run
        // each Unit and Target and assign Gates to Units by name.

        res
    }

    // TODO: Use Marked for returned error so that the location in the config file in question can be reported to the
    // user.
    // TODO: Don't load .roto script files that are not referenced by any units or targets?
    fn load_roto_scripts(
        &mut self,
        config: &Config,
    ) -> Result<(), RotoError> {
        let mut new_origins = HashSet::<RotoScriptOrigin>::new();

        if let Some(roto_scripts_path) = &config.roto_scripts_path {
            let entries =
                self.file_io.read_dir(roto_scripts_path).map_err(|err| {
                    LoadErrorKind::read_dir_err(roto_scripts_path, err)
                })?;

            for entry in entries {
                let entry = entry.map_err(|err| {
                    LoadErrorKind::read_dir_entry_err(roto_scripts_path, err)
                })?;

                if matches!(entry.path().extension(), Some(ext) if ext == OsStr::new("roto"))
                {
                    let roto_script = self
                        .file_io
                        .read_to_string(entry.path())
                        .map_err(|err| {
                            LoadErrorKind::read_file_err(entry.path(), err)
                        })?;

                    let origin = RotoScriptOrigin::Path(entry.path());
                    self.roto_scripts
                        .add_or_update_script(origin.clone(), &roto_script)?;

                    new_origins.insert(origin);
                }
            }
        }

        // Unload any no longer existing scripts
        let loaded_origins = self.roto_scripts.get_script_origins();
        let excess_origins = loaded_origins.difference(&new_origins);
        for origin in excess_origins {
            self.roto_scripts.remove_script(origin);
        }

        Ok(())
    }

    /// Spawns all units and targets in the config into the given runtime.
    ///
    /// # Panics
    ///
    /// The method panics if the config hasn’t been successfully prepared via
    /// the same manager earlier.
    ///
    /// # Hot reloading
    ///
    /// Running units and targets that do not exist in the config by the same
    /// name, or exist by the same name but have a different type, will be
    /// terminated.
    ///
    /// Running units and targets with the same name and type as in the config
    /// will be signalled to reconfigure themselves per the new config (even
    /// if unchanged, it is the responsibility of the unit/target to decide
    /// how to react to the "new" config).
    ///
    /// Units receive the reconfigure signal via their gate. The gate will
    /// automatically update itself and its clones to use the new set of
    /// Senders that correspond to changes in the set of downstream units and
    /// targets that link to the unit.
    ///
    /// Units and targets receive changes to their set of links (if any) as
    /// part of the "new" config payload of the reconfigure signal. It is the
    /// responsibility of the unit/target to switch from the old links to the
    /// new links and, if desired, to drain old link queues before ceasing to
    /// query them further.
    pub fn spawn(&mut self, config: &mut Config) {
        self.spawn_internal(
            config,
            Self::spawn_unit,
            Self::spawn_target,
            Self::reconfigure_unit,
            Self::reconfigure_target,
            Self::terminate_unit,
            Self::terminate_target,
        )
    }

    /// Separated out from [spawn](Self::spawn) for testing purposes.
    ///
    /// Pass the new unit to the existing unit to reconfigure itself. If the
    /// set of downstream units and targets that refer to the unit being
    /// reconfigured have changed, we need to ensure that the gates and links
    /// in use correspond to the newly configured topology. For example:
    ///
    /// Before:
    ///
    /// ```text
    ///     unit                                    target
    ///     ┌───┐                                   ┌───┐
    ///     │ a │gate◀─────────────────────────link│ c │
    ///     └───┘                                   └───┘
    /// ```
    /// After:
    ///
    /// ```text
    ///     running:
    ///     --------
    ///     unit                                    target
    ///     ┌───┐                                   ┌───┐
    ///     │ a │gate◀─────────────────────────link│ c │
    ///     └───┘                                   └───┘
    ///
    ///     pending:
    ///     --------
    ///     unit                unit                target
    ///     ┌───┐               ┌───┐               ┌───┐
    ///     │ a'│gate'◀───link'│ b'│gate'◀───link'│ c'│
    ///     └───┘               └───┘               └───┘
    /// ```
    /// In this example unit a and target c still exist in the config file,
    /// possibly with changed settings, and new unit b has been added. The
    /// pending gates and links for new units that correspond to existing
    /// units are NOT the same links and gates, hence they have been marked in
    /// the diagram with ' to distinguish them.
    ///
    /// At this point we haven't started unit b' yet so what we actually have
    /// is:
    ///
    /// ```text
    ///     current:
    ///     --------
    ///     unit                                    target
    ///     ┌───┐                                   ┌───┐
    ///     │ a │gate◀─────────────────────────link│ c │
    ///     └───┘                                   └───┘
    ///
    ///     unit                 unit               target
    ///     ┌───┐               ┌───┐               ┌───┐
    ///     │ a'│gate◀╴╴╴╴link'│ b'│gate'◀╴╴╴link'│ c'│
    ///     └───┘               └───┘               └───┘
    /// ```
    /// Versus:
    ///
    /// ```text
    ///     desired:
    ///     --------
    ///     unit                unit                target
    ///     ┌───┐               ┌───┐               ┌───┐
    ///     │ a │gate◀────link'│ b'│gate'◀───link'│ c │
    ///     └───┘               └───┘               └───┘
    /// ```
    /// If we blindly replace unit a with a' and target c with c' we risk
    /// breaking existing connections or discarding state unnecessarily. So
    /// instead we want the existing units and targets to decide for
    /// themselves what needs to be done to adjust to the configuration
    /// changes.
    ///
    /// If we weren't reconfiguring unit a we wouldn't have a problem, the new
    /// a' would correctly establish a link with the new b'. So it's unit a
    /// that we have to fix.
    ///
    /// Unit a has a gate with a data update Sender that corresponds with the
    /// Receiver of the link held by target c. The gate of unit a may actually
    /// have been cloned and thus there may be multiple Senders corresponding
    /// to target c. The gate of unit a may also be linked to other links held
    /// by other units and targets than in our simple example. We need to drop
    /// the wrong data update Senders and replace them with new ones referring
    /// to unit b' (well, at this point we don't know that it's unit b' we're
    /// talking about, just that we want gate a to have the same update
    /// Senders as gate a' (as all of the newly created gates and links have
    /// the desired topological setup).
    ///
    /// Note that the only way we have of influencing the data update senders
    /// of clones to match changes we make to the update sender of the
    /// original gate that was cloned is to send commands to the cloned gates.
    ///
    /// So, to reconfigure units we send their gate a Reconfigure command
    /// containing the new configuration. Note that this includes any newly
    /// constructed Links so the unit can .close() its current link(s) to
    /// prevent new incoming messages, process any messages still queued in
    /// the link, then when Link::query() returns UnitStatus::Gone because the
    /// queue is empty and the receiver is closed, we can at that point switch
    /// to using the new links. This is done inside each unit.
    ///
    /// The Reconfiguring GateStatus update will be propagated by the gate to
    /// its clones, if any. This allows spawned tasks each handling a client
    /// connection, e.g. from different routers, to each handle any
    /// reconfiguration required in the best way.
    ///
    /// For Targets we do something similar but as they don't have a Gate we
    /// pass a new MPSC Channel receiver to them and hold the corresponding
    /// sender here.
    ///
    /// Finally, unit and/or target configurations that have been commented
    /// out but for which a unit/target was already running, require that we
    /// detect the missing config and send a Terminate command to the orphaned
    /// unit/target.
    #[allow(clippy::too_many_arguments)]
    fn spawn_internal<
        SpawnUnit,
        SpawnTarget,
        ReconfUnit,
        ReconfTarget,
        TermUnit,
        TermTarget,
    >(
        &mut self,
        config: &mut Config,
        spawn_unit: SpawnUnit,
        spawn_target: SpawnTarget,
        reconfigure_unit: ReconfUnit,
        reconfigure_target: ReconfTarget,
        terminate_unit: TermUnit,
        terminate_target: TermTarget,
    ) where
        SpawnUnit: Fn(Component, Unit, Gate, WaitPoint),
        SpawnTarget:
            Fn(Component, Target, Receiver<TargetCommand>, WaitPoint),
        ReconfUnit: Fn(&str, GateAgent, Unit, Gate),
        ReconfTarget: Fn(&str, Sender<TargetCommand>, Target),
        TermUnit: Fn(&str, Arc<GateAgent>),
        TermTarget: Fn(&str, Arc<Sender<TargetCommand>>),
    {
        // We checked in load() for unresolvable links from units and targets
        // to upstreams. Here we do the opposite, we check for created Units
        // that are not referenced by any downstream units or targets. Any
        // so-called "unused" unit will either be discarded, or if already
        // running (due to a previous invocation of spawn()) will be commanded
        // to terminate.
        let mut new_running_units = HashMap::new();
        let mut new_running_targets = HashMap::new();

        let num_targets = config.targets.targets.len();
        let num_units = config.units.units.len();
        let coordinator = Coordinator::new(num_targets + num_units);

        // Spawn, reconfigure and terminate targets according to the config
        for (name, new_target) in config.targets.targets.drain() {
            if let Some(running_target) = self.running_targets.remove(&name) {
                let (running_target_type, running_target_sender) =
                    running_target;
                let new_target_type = std::mem::discriminant(&new_target);
                if new_target_type != running_target_type {
                    // Terminate the current target. The new one replacing it
                    // will be spawned below.
                    terminate_target(&name, running_target_sender.into());
                } else {
                    reconfigure_target(
                        &name,
                        running_target_sender.clone(),
                        new_target,
                    );
                    new_running_targets.insert(
                        name,
                        (running_target_type, running_target_sender),
                    );
                    // Skip spawning a new target.
                    continue;
                }
            }

            // Spawn the new target
            let component = Component::new(
                name.clone(),
                new_target.type_name(),
                self.http_client.clone(),
                self.metrics.clone(),
                self.http_resources.clone(),
                self.roto_scripts.clone(),
                self.tracer.clone(),
            );

            let target_type = std::mem::discriminant(&new_target);
            let (cmd_tx, cmd_rx) = mpsc::channel(100);
            spawn_target(
                component,
                new_target,
                cmd_rx,
                coordinator.clone().track(name.clone()),
            );
            new_running_targets.insert(name, (target_type, cmd_tx));
        }

        // Spawn, reconfigure and terminate units according to the config
        for (name, new_unit) in config.units.units.drain() {
            let (mut new_gate, new_agent) =
                match self.pending_gates.remove(&name) {
                    Some((gate, agent)) => (gate, agent),
                    None => {
                        if let Some(running_unit) =
                            self.running_units.remove(&name)
                        {
                            warn!(
                                "Unit '{}' is unused and will be stopped.",
                                name
                            );
                            let running_unit_agent = running_unit.1;
                            terminate_unit(&name, running_unit_agent.into());
                        } else {
                            error!(
                                "Unit {} is unused and will not be started.",
                                name
                            );
                        }
                        continue;
                    }
                };

            new_gate.set_name(&name);

            // For the Unit that was created for configuration file section
            // [units.<name>], see if we already have a GateAgent for a Unit by
            // that name, i.e. a Unit by that name is already running.
            if let Some(running_unit) = self.running_units.remove(&name) {
                // Yes, a Unit by that name is already running. Is it the same
                // type? If so, command it to reconfigure itself to match the
                // new Unit settings (if changed). Otherwise, command it to
                // terminate as it will be replaced by a unit of the same name
                // but different type.
                let (running_unit_type, running_unit_agent) = running_unit;
                let new_unit_type = std::mem::discriminant(&new_unit);
                if new_unit_type != running_unit_type {
                    // Terminate the current unit. The new one replacing it
                    // will be launched below.
                    terminate_unit(&name, running_unit_agent.into());
                } else {
                    reconfigure_unit(
                        &name,
                        running_unit_agent,
                        new_unit,
                        new_gate,
                    );
                    new_running_units
                        .insert(name, (new_unit_type, new_agent));
                    continue;
                }
            }

            // Spawn the new unit
            let component = Component::new(
                name.clone(),
                new_unit.type_name(),
                self.http_client.clone(),
                self.metrics.clone(),
                self.http_resources.clone(),
                self.roto_scripts.clone(),
                self.tracer.clone(),
            );

            let unit_type = std::mem::discriminant(&new_unit);
            spawn_unit(
                component,
                new_unit,
                new_gate,
                coordinator.clone().track(name.clone()),
            );
            new_running_units.insert(name, (unit_type, new_agent));
        }

        // Terminate running units whose corresponding configuration file
        // block was removed or commented out and thus not encountered above.
        for (name, (_, agent)) in self.running_units.drain() {
            terminate_unit(&name, agent.into());
        }

        // Terminate running targets whose corresponding configuration file
        // block was removed or commented out and thus not encountered above.
        for (name, (_, cmd_tx)) in self.running_targets.drain() {
            terminate_target(&name, cmd_tx.into());
        }

        self.running_units = new_running_units;
        self.running_targets = new_running_targets;

        self.coordinate_and_track_startup(coordinator);
    }

    fn coordinate_and_track_startup(
        &mut self,
        coordinator: Arc<Coordinator>,
    ) {
        let mut reports = LinkReport::new();
        let mut agent_cmd_futures = vec![];
        let mut target_cmd_futures = vec![];

        // Generate report-link commands to send to all running units.
        for (name, (_unit_type, gate_agent)) in &self.running_units {
            let report = UpstreamLinkReport::new();
            reports.add_gate(name.clone(), gate_agent.id());
            reports.add_link(name.clone(), report.clone());
            let agent = gate_agent.clone();
            let name = name.clone();
            agent_cmd_futures.push(async move {
                if let Err(err) = agent.report_links(report).await {
                    error!(
                        "Internal error: Report links command could not be sent to gate of unit '{}': {}",
                        name, err
                    );
                }
            });
        }

        // Generate report-link commands to send to all running targets.
        for (name, (_target_type, cmd_sender)) in &self.running_targets {
            let report = UpstreamLinkReport::new();
            reports.add_link(name.clone(), report.clone());

            let sender = cmd_sender.clone();
            let name = name.clone();
            target_cmd_futures.push(async move {
                if let Err(err) = sender.send(TargetCommand::ReportLinks { report }).await {
                    error!(
                        "Internal error: Report links command could not be sent to target '{}': {}",
                        name, err
                    );
                }
            });
        }

        let graph_svg_data = self.graph_svg_data.clone();
        crate::tokio::spawn("coordinator", async move {
            // Wait for all running units and targets to become ready and to finish supplying
            // responses to report-link commands, then log a link report at debug level, and
            // generate an SVG representation of the link report for display at /status/graph.
            debug!("Waiting for coodinator");

            coordinator
                .wait(|pending_component_names, status| {
                    warn!(
                        "Components {} are taking a long time to become {}.",
                        pending_component_names.join(", "),
                        status
                    );
                })
                .await;

            // Now it's safe to send the report link commands. Before this point they might have been ignored because
            // one or more units were not ready to process them yet.
            for future in agent_cmd_futures {
                future.await;
            }
            for future in target_cmd_futures {
                future.await;
            }
            loop {
                match reports.ready() {
                    Ok(()) => break,
                    Err(remaining) => {
                        trace!(
                            "Waiting for {} upstream link reports to become available.",
                            remaining
                        );
                        tokio::time::sleep(Duration::from_secs(1)).await;
                    }
                }
            }

            if log_enabled!(log::Level::Debug) {
                debug!(
                    "Dumping gate/link/unit/target relationships:\n{:#?}",
                    &reports
                );
            }

            graph_svg_data.swap(Arc::new((Instant::now(), reports)));
        });
    }

    pub fn link_report_updated_at(&self) -> Instant {
        self.graph_svg_data.load().0
    }

    pub fn terminate(&mut self) {
        for (name, (_, agent)) in self.running_units.drain() {
            let agent = Arc::new(agent);
            Self::terminate_unit(&name, agent.clone());
            while !agent.is_terminated() {
                std::thread::sleep(Duration::from_millis(10));
            }
        }

        for (name, (_, cmd_tx)) in self.running_targets.drain() {
            let cmd_tx = Arc::new(cmd_tx);
            Self::terminate_target(&name, cmd_tx.clone());
            while !cmd_tx.is_closed() {
                std::thread::sleep(Duration::from_millis(10));
            }
        }
    }

    fn spawn_unit(
        component: Component,
        new_unit: Unit,
        new_gate: Gate,
        waitpoint: WaitPoint,
    ) {
        info!("Starting unit '{}'", component.name);
        crate::tokio::spawn(
            &format!("unit[{}]", component.name),
            new_unit.run(component, new_gate, waitpoint),
        );
    }

    fn spawn_target(
        component: Component,
        new_target: Target,
        cmd_rx: Receiver<TargetCommand>,
        waitpoint: WaitPoint,
    ) {
        info!("Starting target '{}'", component.name);
        crate::tokio::spawn(
            &format!("target[{}]", component.name),
            new_target.run(component, cmd_rx, waitpoint),
        );
    }

    fn reconfigure_unit(
        name: &str,
        agent: GateAgent,
        new_config: Unit,
        new_gate: Gate,
    ) {
        info!("Reconfiguring unit '{}'", name);
        let name = name.to_owned();
        crate::tokio::spawn("unit-reconfigurer", async move {
            if let Err(err) = agent.reconfigure(new_config, new_gate).await {
                error!(
                    "Internal error: reconfigure command could not be sent to unit '{}': {}",
                    name, err
                );
            }
        });
    }

    fn reconfigure_target(
        name: &str,
        sender: Sender<TargetCommand>,
        new_config: Target,
    ) {
        info!("Reconfiguring target '{}'", name);
        let name = name.to_owned();
        crate::tokio::spawn("target-reconfigurer", async move {
            if let Err(err) =
                sender.send(TargetCommand::Reconfigure { new_config }).await
            {
                error!(
                    "Internal error: reconfigure command could not be sent to target '{}': {}",
                    name, err
                );
            }
        });
    }

    fn terminate_unit(name: &str, agent: Arc<GateAgent>) {
        info!("Stopping unit '{}'", name);
        crate::tokio::spawn("unit-terminator", async move {
            agent.terminate().await;
        });
    }

    fn terminate_target(name: &str, sender: Arc<Sender<TargetCommand>>) {
        info!("Stopping target '{}'", name);
        crate::tokio::spawn("target-terminator", async move {
            let _ = sender.send(TargetCommand::Terminate).await;
        });
    }

    /// Returns a new reference to the manager’s metrics collection.
    pub fn metrics(&self) -> metrics::Collection {
        self.metrics.clone()
    }

    /// Returns a new reference the the HTTP resources collection.
    pub fn http_resources(&self) -> http::Resources {
        self.http_resources.clone()
    }

    // Create a HTTP processor that renders the SVG unit/target configuration graph.
    fn mk_svg_http_processor(
        graph_svg_data: Arc<arc_swap::ArcSwapAny<Arc<(Instant, LinkReport)>>>,
        tracer: Arc<Tracer>,
    ) -> (Arc<dyn ProcessRequest>, &'static str) {
        const REL_BASE_URL: &str = "/status/graph";

        let processor = Arc::new(move |request: &Request<_>| {
            let req_path = request.uri().decoded_path();
            if request.method() == Method::GET
                && req_path.starts_with(REL_BASE_URL)
            {
                let (_base_path, restant) =
                    req_path.split_at(REL_BASE_URL.len());
                let trace_id = if restant.contains("/traces/") {
                    restant.split_at("/traces/".len()).1.parse::<u8>().ok()
                } else {
                    None
                };
                let svg =
                    graph_svg_data.load().1.get_svg(tracer.clone(), trace_id);
                let traces = if let Some(trace_id) = trace_id {
                    let trace = tracer.get_trace(trace_id);

                    let mut traces_html = format!(
                        r###"
                        <p>Showing pipeline route and processing details of trace {trace_id}:</p>
                        <table>
                          <tr>
                            <th>#</th>
                            <th>When</th>
                            <th>What</th>
                          </tr>
                    "###
                    );

                    for (idx, msg) in trace.msgs().iter().enumerate() {
                        traces_html.push_str(&format!(
                            r###"
                        <tr>
                          <td>{idx}</td>
                          <td>{}</td>
                          <td><pre>{}</pre></td>
                        </tr>
                        "###,
                            msg.timestamp, msg.msg
                        ));
                    }
                    traces_html.push_str("</table>\n");
                    traces_html
                } else {
                    String::new()
                };
                let html = format!(
                    r###"
                    <html lang="en">
                    <head>
                    <meta charset="UTF-8">
                    <style>
                        table {{
                        border-collapse: collapse;
                        }}
                        th, td {{
                        border: 1px solid black;
                        padding: 2px 20px 2px 20px;
                        }}
                    </style>
                    </head>
                    <body>
                      <svg xmlns="http://www.w3.org/2000/svg" style="width: 100%; height: 300px;">
                         {svg}
                      </svg>
                      {traces}
                    </body>
                    </html>
                "###
                );
                let body = Body::from(html);
                let response = Response::builder()
                    .status(hyper::StatusCode::OK)
                    .header("Content-Type", "text/html")
                    .body(body)
                    .unwrap();

                Some(response)
            } else {
                None
            }
        });

        (processor, REL_BASE_URL)
    }

    fn mk_tracer_http_processor(
        tracer: Arc<Tracer>,
    ) -> (Arc<dyn ProcessRequest>, &'static str) {
        const REL_BASE_URL: &str = "/status/traces";

        let processor = Arc::new(move |request: &Request<_>| {
            let req_path = request.uri().decoded_path();
            if request.method() == Method::GET && req_path == REL_BASE_URL {
                let response = Response::builder()
                    .status(hyper::StatusCode::OK)
                    .header("Content-Type", "text/plain")
                    .body(Body::from(format!("{tracer:#?}")))
                    .unwrap();

                Some(response)
            } else {
                None
            }
        });

        (processor, REL_BASE_URL)
    }
}

//------------ Checkpoint ----------------------------------------------------

pub struct WaitPoint {
    coordinator: Arc<Coordinator>,
    name: String,
    ready: bool,
}

impl WaitPoint {
    pub fn new(coordinator: Arc<Coordinator>, name: String) -> Self {
        Self {
            coordinator,
            name,
            ready: false,
        }
    }

    pub async fn ready(&mut self) {
        self.coordinator.clone().ready(&self.name).await;
        self.ready = true;
    }

    pub async fn running(mut self) {
        // Targets don't need to signal ready & running separately so they just invoke this fn,
        // but we still need to make sure that the barrier is reached twice otherwise the client
        // of the Coordinator will be left waiting forever.
        if !self.ready {
            self.ready().await;
        }
        self.coordinator.ready(&self.name).await
    }
}

pub struct Coordinator {
    barrier: Barrier,
    max_components: usize,
    pending: Arc<RwLock<HashSet<String>>>,
}

impl Coordinator {
    pub const SLOW_COMPONENT_ALARM_DURATION: Duration =
        Duration::from_secs(60);

    pub fn new(max_components: usize) -> Arc<Self> {
        let barrier = Barrier::new(max_components + 1);
        let pending = Arc::new(RwLock::new(HashSet::new()));
        Arc::new(Self {
            barrier,
            max_components,
            pending,
        })
    }

    pub fn track(self: Arc<Self>, name: String) -> WaitPoint {
        if self.pending.write().unwrap().insert(name.clone()) {
            if self.pending.read().unwrap().len() > self.max_components {
                panic!(
                    "Coordinator::track() called more times than expected"
                );
            }
            WaitPoint::new(self, name)
        } else {
            unreachable!();
        }
    }

    // Note: should be invoked twice:
    //   - The first time the the units and targets reach the barrier when all are ready.
    //     The barrier is then automatically reset and ready for use again.
    //   - The second time the units and targets reach the barrier when all are running.
    pub async fn ready(self: Arc<Self>, name: &str) {
        if self
            .pending
            .read()
            .unwrap()
            .get(&name.to_string())
            .is_some()
        {
            self.barrier.wait().await;
        } else {
            unreachable!();
        }
    }

    pub async fn wait<T>(self: Arc<Self>, mut alarm: T)
    where
        T: FnMut(Vec<String>, &str),
    {
        // Units and targets need to reach the barrier twice: once to signal that they are ready to run but are not
        // yet actually running, and once when they are running.
        self.clone().wait_internal(&mut alarm, "ready").await;
        self.wait_internal(&mut alarm, "running").await;
    }

    pub async fn wait_internal<T>(
        self: Arc<Self>,
        alarm: &mut T,
        status: &str,
    ) where
        T: FnMut(Vec<String>, &str),
    {
        debug!("Waiting for all components to become {}...", status);
        let num_unused_barriers =
            self.max_components - self.pending.read().unwrap().len() + 1;
        let unused_barriers: Vec<_> = (0..num_unused_barriers)
            .map(|_| self.barrier.wait())
            .collect();
        let slow_startup_alarm =
            Box::pin(tokio::time::sleep(Self::SLOW_COMPONENT_ALARM_DURATION));
        match select(join_all(unused_barriers), slow_startup_alarm).await {
            Either::Left(_) => {}
            Either::Right((_, incomplete_join_all)) => {
                // Raise the alarm about the slow components
                let pending_component_names = self
                    .pending
                    .read()
                    .unwrap()
                    .iter()
                    .cloned()
                    .collect::<Vec<String>>();
                alarm(pending_component_names, status);

                // Previous wait was interrupted, keep waiting
                incomplete_join_all.await;
            }
        }
        info!("All components are {}.", status);
    }
}

//------------ UnitSet -------------------------------------------------------

/// A set of units to be started.
#[derive(Deserialize)]
#[serde(transparent)]
pub struct UnitSet {
    units: HashMap<String, Unit>,
}

impl UnitSet {
    pub fn units(&self) -> &HashMap<String, Unit> {
        &self.units
    }
}

impl From<HashMap<String, Unit>> for UnitSet {
    fn from(v: HashMap<String, Unit>) -> Self {
        Self { units: v }
    }
}

//------------ TargetSet -----------------------------------------------------

/// A set of targets to be started.
#[derive(Default, Deserialize)]
#[serde(transparent)]
pub struct TargetSet {
    targets: HashMap<String, Target>,
}

impl TargetSet {
    pub fn new() -> Self {
        Default::default()
    }

    pub fn targets(&self) -> &HashMap<String, Target> {
        &self.targets
    }
}

impl From<HashMap<String, Target>> for TargetSet {
    fn from(v: HashMap<String, Target>) -> Self {
        Self { targets: v }
    }
}

//------------ LoadUnit ------------------------------------------------------

/// A unit referenced during loading.
struct LoadUnit {
    /// The gate of the unit.
    ///
    /// This is some only if the unit is newly created and has not yet been
    /// spawned onto a runtime.
    gate: Option<Gate>,

    /// A gate agent for the unit.
    agent: GateAgent,

    /// A list of location of links in the config.
    ///
    /// This is only used for generating errors if non-existing units are
    /// referenced in the config file.
    links: Vec<Marked<()>>,
}

impl LoadUnit {
    fn new(queue_size: usize) -> Self {
        let (gate, agent) = Gate::new(queue_size);
        LoadUnit {
            gate: Some(gate),
            agent,
            links: Vec::new(),
        }
    }
}

impl From<GateAgent> for LoadUnit {
    fn from(agent: GateAgent) -> Self {
        LoadUnit {
            gate: None,
            agent,
            links: Vec::new(),
        }
    }
}

//------------ Loading Links -------------------------------------------------

thread_local!(
    static GATES: RefCell<Option<HashMap<String, LoadUnit>>> =
        RefCell::new(Some(Default::default()))
);

/// Loads a link with the given name.
///
/// # Panics
///
/// This funtion panics if it is called outside of a run of
/// [`Manager::load`].
pub fn load_link(link_id: Marked<String>) -> Link {
    GATES.with(|gates| {
        let mut gates = gates.borrow_mut();
        let gates = gates.as_mut().unwrap();

        let mark = link_id.mark(());
        let link_id = link_id.into_inner();
        let (name, queue_size) = get_queue_size_for_link(link_id);
        let unit = gates
            .entry(name)
            .or_insert_with(|| LoadUnit::new(queue_size));
        unit.links.push(mark);
        unit.agent.create_link()
    })
}

/// Support link names of the form <name>:<queue_size> where queue_size is an
/// unsigned integer value.
///
/// TODO: Don't overload the meaning of the link name, instead support a
/// richer more meaningful configuration syntax for configuring the queue
/// size.
fn get_queue_size_for_link(link_id: String) -> (String, usize) {
    let (name, queue_size) = if let Some((name, options)) =
        link_id.split_once(':')
    {
        let queue_len = options.parse::<usize>().unwrap_or_else(|err| {
            warn!(
                "Invalid queue length '{}' for '{}', falling back to the default ({}): {}",
                options, name, DEF_UPDATE_QUEUE_LEN, err
            );
            DEF_UPDATE_QUEUE_LEN
        });
        (name.to_string(), queue_len)
    } else {
        (link_id, DEF_UPDATE_QUEUE_LEN)
    };
    (name, queue_size)
}

//------------ Loading FilterName --------------------------------------------

thread_local!(
    static ROTO_FILTER_NAMES: RefCell<Option<HashSet<FilterName>>> =
        RefCell::new(Some(Default::default()))
);

/// Loads a filter name with the given name.
///
/// # Panics
///
/// This function panics if it is called outside of a run of
/// [`Manager::load`].
pub fn load_filter_name(filter_name: FilterName) -> FilterName {
    ROTO_FILTER_NAMES.with(|filter_names| {
        let mut filter_names = filter_names.borrow_mut();
        let filter_names = filter_names.as_mut().unwrap();
        filter_names.insert(filter_name.clone());
        filter_name
    })
}

//------------ Tests ---------------------------------------------------------

#[cfg(test)]
mod tests {
    use std::{
        fmt::Display,
        ops::{Deref, DerefMut},
        sync::atomic::{AtomicU8, Ordering::SeqCst},
    };

    use super::*;

    use crate::config::Source;

    static SOME_COMPONENT: &str = "some-component";
    static OTHER_COMPONENT: &str = "other-component";

    //     #[test]
    //     fn gates_singleton_is_correctly_initialized() {
    //         let gates = GATES.with(|gates| gates.take());
    //         assert!(gates.is_some());
    //         assert!(gates.unwrap().is_empty());
    //     }

    //     #[test]
    //     fn new_manager_is_correctly_initialized() {
    //         let manager = init_manager();
    //         assert!(manager.running_units.is_empty());
    //         assert!(manager.running_targets.is_empty());
    //         assert!(manager.pending_gates.is_empty());
    //     }

    //     #[test]
    //     fn config_without_target_should_fail() {
    //         // given a config without any targets
    //         let toml = r#"
    //         http_listen = []
    //         "#;
    //         let config_file = mk_config_from_toml(toml);

    //         // when loaded into the manager
    //         let mut manager = init_manager();
    //         let res = Config::from_config_file(config_file, &mut manager);

    //         // then it should fail
    //         assert!(res.is_err());
    //     }

    //     #[test]
    //     fn config_with_unresolvable_links_should_fail() {
    //         // given a config with only a single target with a link to a missing unit
    //         let toml = r#"
    //         http_listen = []

    //         [targets.null]
    //         type = "null-out"
    //         source = "missing-unit"
    //         "#;
    //         let config_file = mk_config_from_toml(toml);

    //         // when loaded into the manager
    //         let mut manager = init_manager();
    //         let res = Config::from_config_file(config_file, &mut manager);

    //         // then it should fail
    //         assert!(res.is_err());
    //     }

    //     #[test]
    //     fn config_with_unresolvable_filter_names_should_fail() {
    //         // given a config with only unit that takes a filter_name referring to a roto filter that has not been loaded
    //         let toml = r#"
    //         http_listen = []

    //         [units.filter]
    //         type = "filter"
    //         filter_name = "i-dont-exist"

    //         [targets.null]
    //         type = "null-out"
    //         source = "missing-unit"
    //         "#;
    //         let config_file = mk_config_from_toml(toml);

    //         // when loaded into the manager
    //         let mut manager = init_manager();
    //         let res = Config::from_config_file(config_file, &mut manager);

    //         // then it should fail
    //         assert!(res.is_err());
    //     }

    //     #[test]
    //     fn fully_resolvable_config_should_load() {
    //         let toml = r#"
    //         http_listen = []

    //         [units.some-unit]
    //         type = "bmp-tcp-in"
    //         listen = ""

    //         [targets.null]
    //         type = "null-out"
    //         source = "some-unit"
    //         "#;
    //         let config_file = mk_config_from_toml(toml);

    //         // when loaded into the manager
    //         let mut manager = init_manager();
    //         let res = Config::from_config_file(config_file, &mut manager);

    //         // then it should pass
    //         assert!(res.is_ok());
    //     }

    //     #[tokio::test(flavor = "multi_thread")]
    //     async fn fully_resolvable_config_should_spawn() -> Result<(), Terminate> {
    //         // given a config with only a single target with a link to a missing unit
    //         let toml = r#"
    //         http_listen = []

    //         [units.some-unit]
    //         type = "bmp-tcp-in"
    //         listen = ""

    //         [targets.null]
    //         type = "null-out"
    //         source = "some-unit"
    //         "#;
    //         let config_file = mk_config_from_toml(toml);

    //         // when loaded into the manager and spawned
    //         let mut manager = init_manager();
    //         let (_source, config) = Config::from_config_file(config_file, &mut manager)?;
    //         spawn(&mut manager, config);

    //         // then it should spawn the unit and target
    //         let log = SPAWN_LOG.with(|log| log.take());
    //         assert_eq!(log.len(), 2);
    //         assert_log_contains(&log, "some-unit", SpawnAction::SpawnUnit);
    //         assert_log_contains(&log, "null", SpawnAction::SpawnTarget);
    //         Ok(())
    //     }

    //     #[tokio::test(flavor = "multi_thread")]
    //     async fn config_reload_should_trigger_reconfigure() -> Result<(), Terminate> {
    //         // given a config with only a single target with a link to a missing unit
    //         let toml = r#"
    //         http_listen = []

    //         [units.some-unit]
    //         type = "bmp-tcp-in"
    //         listen = ""

    //         [targets.null]
    //         type = "null-out"
    //         source = "some-unit"
    //         "#;
    //         let config_file = mk_config_from_toml(toml);

    //         // when loaded into the manager and spawned
    //         let mut manager = init_manager();
    //         let (_source, config) = Config::from_config_file(config_file.clone(), &mut manager)?;
    //         spawn(&mut manager, config);

    //         // then it should spawn the unit and target
    //         let log = SPAWN_LOG.with(|log| log.take());
    //         assert_eq!(log.len(), 2);
    //         assert_log_contains(&log, "some-unit", SpawnAction::SpawnUnit);
    //         assert_log_contains(&log, "null", SpawnAction::SpawnTarget);

    //         // and when re-loaded
    //         let (_source, config) = Config::from_config_file(config_file, &mut manager)?;
    //         spawn(&mut manager, config);

    //         // it should cause reconfiguration
    //         let log = SPAWN_LOG.with(|log| log.take());
    //         assert_eq!(log.len(), 2);
    //         assert_log_contains(&log, "some-unit", SpawnAction::ReconfigureUnit);
    //         assert_log_contains(&log, "null", SpawnAction::ReconfigureTarget);
    //         Ok(())
    //     }

    //     #[tokio::test(flavor = "multi_thread")]
    //     async fn unused_unit_should_not_be_spawned() -> Result<(), Terminate> {
    //         // given a config with only a single target with a link to a missing unit
    //         let toml = r#"
    //         http_listen = []

    //         [units.unused-unit]
    //         type = "bmp-tcp-in"
    //         listen = ""

    //         [units.some-unit]
    //         type = "bmp-tcp-in"
    //         listen = ""

    //         [targets.null]
    //         type = "null-out"
    //         source = "some-unit"
    //         "#;
    //         let config_file = mk_config_from_toml(toml);

    //         // when loaded into the manager and spawned
    //         let mut manager = init_manager();
    //         let (_source, config) = Config::from_config_file(config_file, &mut manager)?;
    //         spawn(&mut manager, config);

    //         // then it should spawn the unit and target
    //         let log = SPAWN_LOG.with(|log| log.take());
    //         assert_eq!(log.len(), 2);
    //         assert_log_contains(&log, "some-unit", SpawnAction::SpawnUnit);
    //         assert_log_contains(&log, "null", SpawnAction::SpawnTarget);
    //         Ok(())
    //     }

    //     #[tokio::test(flavor = "multi_thread")]
    //     async fn added_target_should_be_spawned() -> Result<(), Terminate> {
    //         // given a config with only a single target with a link to a single unit
    //         let toml = r#"
    //         http_listen = []

    //         [units.some-unit]
    //         type = "bmp-tcp-in"
    //         listen = ""

    //         [targets.null]
    //         type = "null-out"
    //         source = "some-unit"
    //         "#;
    //         let config_file = mk_config_from_toml(toml);

    //         // when loaded into the manager and spawned
    //         let mut manager = init_manager();
    //         let (_source, config) = Config::from_config_file(config_file, &mut manager)?;
    //         spawn(&mut manager, config);

    //         // then it should spawn the unit and target
    //         let log = SPAWN_LOG.with(|log| log.take());
    //         assert_eq!(log.len(), 2);
    //         assert_log_contains(&log, "some-unit", SpawnAction::SpawnUnit);
    //         assert_log_contains(&log, "null", SpawnAction::SpawnTarget);

    //         // when the config is modified to include a new target
    //         let toml = r#"
    //         http_listen = []

    //         [units.some-unit]
    //         type = "bmp-tcp-in"
    //         listen = ""

    //         [targets.null]
    //         type = "null-out"
    //         source = "some-unit"

    //         [targets.null2]
    //         type = "null-out"
    //         source = "some-unit"
    //         "#;
    //         let config_file = mk_config_from_toml(toml);

    //         // when loaded into the manager and spawned
    //         let (_source, config) = Config::from_config_file(config_file, &mut manager)?;
    //         spawn(&mut manager, config);

    //         // then it should spawn the added target
    //         let log = SPAWN_LOG.with(|log| log.take());
    //         assert_eq!(log.len(), 3);
    //         assert_log_contains(&log, "some-unit", SpawnAction::ReconfigureUnit);
    //         assert_log_contains(&log, "null", SpawnAction::ReconfigureTarget);
    //         assert_log_contains(&log, "null2", SpawnAction::SpawnTarget);
    //         Ok(())
    //     }

    //     #[tokio::test(flavor = "multi_thread")]
    //     async fn removed_target_should_be_terminated() -> Result<(), Terminate> {
    //         // given a config with only a single target with a link to a missing unit
    //         let toml = r#"
    //         http_listen = []

    //         [units.some-unit]
    //         type = "bmp-tcp-in"
    //         listen = ""

    //         [targets.null]
    //         type = "null-out"
    //         source = "some-unit"

    //         [targets.null2]
    //         type = "null-out"
    //         source = "some-unit"
    //         "#;
    //         let config_file = mk_config_from_toml(toml);

    //         // when loaded into the manager and spawned
    //         let mut manager = init_manager();
    //         let (_source, config) = Config::from_config_file(config_file, &mut manager)?;
    //         spawn(&mut manager, config);

    //         // then it should spawn the unit and target
    //         let log = SPAWN_LOG.with(|log| log.take());
    //         assert_eq!(log.len(), 3);
    //         assert_log_contains(&log, "some-unit", SpawnAction::SpawnUnit);
    //         assert_log_contains(&log, "null", SpawnAction::SpawnTarget);
    //         assert_log_contains(&log, "null2", SpawnAction::SpawnTarget);

    //         // when the config is modified to remove a target
    //         let toml = r#"
    //         http_listen = []

    //         [units.some-unit]
    //         type = "bmp-tcp-in"
    //         listen = ""

    //         #[targets.null]
    //         #type = "null-out"
    //         #source = "some-unit"

    //         [targets.null2]
    //         type = "null-out"
    //         source = "some-unit"
    //         "#;
    //         let config_file = mk_config_from_toml(toml);

    //         // when loaded into the manager and spawned
    //         let (_source, config) = Config::from_config_file(config_file, &mut manager)?;
    //         spawn(&mut manager, config);

    //         // then it should terminate the removed target
    //         let log = SPAWN_LOG.with(|log| log.take());
    //         assert_eq!(log.len(), 3);
    //         assert_log_contains(&log, "some-unit", SpawnAction::ReconfigureUnit);
    //         assert_log_contains(&log, "null", SpawnAction::TerminateTarget);
    //         assert_log_contains(&log, "null2", SpawnAction::ReconfigureTarget);

    //         // Note: we don't check that the gate of some-unit has been updated to
    //         // remove the Sender for the Link to target null because that is logic
    //         // within the Gate itself and should be tested in the Gate unit tests.

    //         Ok(())
    //     }

    //     #[tokio::test(flavor = "multi_thread")]
    //     async fn modified_settings_are_correctly_announced() -> Result<(), Terminate> {
    //         // given a config with only a single target with a link to a missing unit
    //         let toml = r#"
    //         http_listen = []

    //         [units.some-unit]
    //         type = "bmp-tcp-in"
    //         listen = ""

    //         [targets.null]
    //         type = "null-out"
    //         source = "some-unit"
    //         "#;
    //         let config_file = mk_config_from_toml(toml);

    //         // when loaded into the manager and spawned
    //         let mut manager = init_manager();
    //         let (_source, config) = Config::from_config_file(config_file, &mut manager)?;
    //         spawn(&mut manager, config);

    //         // then it should spawn the unit and target
    //         let log = SPAWN_LOG.with(|log| log.take());
    //         assert_eq!(log.len(), 2);
    //         assert_log_contains(&log, "some-unit", SpawnAction::SpawnUnit);
    //         assert_log_contains(&log, "null", SpawnAction::SpawnTarget);

    //         // when the config is modified
    //         let toml = r#"
    //         http_listen = []

    //         [units.some-unit]
    //         type = "bmp-tcp-in"
    //         listen = "changed"

    //         [targets.null]
    //         type = "null-out"
    //         source = "some-unit"
    //         "#;
    //         let config_file = mk_config_from_toml(toml);

    //         // when loaded into the manager and spawned
    //         let (_source, config) = Config::from_config_file(config_file, &mut manager)?;
    //         spawn(&mut manager, config);

    //         // then it should terminate the removed target
    //         let log = SPAWN_LOG.with(|log| log.take());
    //         assert_eq!(log.len(), 2);
    //         assert_log_contains(&log, "some-unit", SpawnAction::ReconfigureUnit);
    //         assert_log_contains(&log, "null", SpawnAction::ReconfigureTarget);

    //         let item = get_log_item(&log, "some-unit", SpawnAction::ReconfigureUnit);
    //         if let UnitOrTargetConfig::UnitConfig(Unit::BmpTcpIn(config)) = &item.config {
    //             assert_eq!(config.listen, "changed");
    //         } else {
    //             unreachable!();
    //         }

    //         Ok(())
    //     }

    //     #[tokio::test]
    //     async fn coordinator_with_no_components_should_finish_immediately() {
    //         let coordinator = Coordinator::new(0);
    //         let mut alarm_fired = false;
    //         coordinator.wait(|_, _| alarm_fired = true).await;
    //         assert!(!alarm_fired);
    //     }

    //     #[tokio::test]
    //     #[should_panic]
    //     async fn coordinator_track_too_many_components_causes_panic() {
    //         let coordinator = Coordinator::new(0);
    //         coordinator.track(SOME_COMPONENT.to_string());
    //     }

    //     #[tokio::test]
    //     #[should_panic]
    //     async fn coordinator_track_component_twice_causes_panic() {
    //         let coordinator = Coordinator::new(0);
    //         coordinator.clone().track(SOME_COMPONENT.to_string());
    //         coordinator.track(SOME_COMPONENT.to_string());
    //     }

    //     #[tokio::test]
    //     #[should_panic]
    //     async fn coordinator_unknown_ready_component_twice_causes_panic() {
    //         let coordinator = Coordinator::new(0);
    //         coordinator.ready(SOME_COMPONENT).await;
    //     }

    //     #[tokio::test(start_paused = true)]
    //     async fn coordinator_with_one_ready_component_should_not_raise_alarm() {
    //         let coordinator = Coordinator::new(1);
    //         let mut alarm_fired = false;
    //         let wait_point = coordinator.clone().track(SOME_COMPONENT.to_string());
    //         let join_handle = tokio::task::spawn(wait_point.running());
    //         assert!(!join_handle.is_finished());
    //         coordinator.wait(|_, _| alarm_fired = true).await;
    //         join_handle.await.unwrap();
    //         assert!(!alarm_fired);
    //     }

    //     #[tokio::test(start_paused = true)]
    //     async fn coordinator_with_two_ready_components_should_not_raise_alarm() {
    //         let coordinator = Coordinator::new(2);
    //         let mut alarm_fired = false;
    //         let wait_point1 = coordinator.clone().track(SOME_COMPONENT.to_string());
    //         let wait_point2 = coordinator.clone().track(OTHER_COMPONENT.to_string());
    //         let join_handle1 = tokio::task::spawn(wait_point1.running());
    //         let join_handle2 = tokio::task::spawn(wait_point2.running());
    //         assert!(!join_handle1.is_finished());
    //         assert!(!join_handle2.is_finished());
    //         coordinator.wait(|_, _| alarm_fired = true).await;
    //         join_handle1.await.unwrap();
    //         join_handle2.await.unwrap();
    //         assert!(!alarm_fired);
    //     }

    //     #[tokio::test(start_paused = true)]
    //     async fn coordinator_with_component_with_slow_ready_phase_should_raise_alarm() {
    //         let coordinator = Coordinator::new(1);
    //         let alarm_fired_count = Arc::new(AtomicU8::new(0));
    //         let wait_point = coordinator.clone().track(SOME_COMPONENT.to_string());

    //         // Deliberately don't call wait_point.ready() or wait_point.running()
    //         let join_handle = {
    //             let alarm_fired_count = alarm_fired_count.clone();
    //             tokio::task::spawn(coordinator.wait(move |_, _| {
    //                 alarm_fired_count.fetch_add(1, Ordering::Relaxed);
    //             }))
    //         };

    //         // Advance time beyond the maximum time allowed for the 'ready' state to be reached
    //         let advance_time_by = Coordinator::SLOW_COMPONENT_ALARM_DURATION;
    //         let advance_time_by = advance_time_by.checked_add(Duration::from_secs(1)).unwrap();
    //         tokio::time::sleep(advance_time_by).await;

    //         // Check that the alarm fired once
    //         assert_eq!(alarm_fired_count.load(Ordering::Relaxed), 1);

    //         // Set the component state to the final state 'running'
    //         wait_point.running().await;

    //         // Which should unblock the coordinator wait
    //         join_handle.await.unwrap();
    //     }

    //     #[tokio::test(start_paused = true)]
    //     async fn coordinator_with_component_with_slow_running_phase_should_raise_alarm() {
    //         let coordinator = Coordinator::new(1);
    //         let alarm_fired_count = Arc::new(AtomicU8::new(0));
    //         let mut wait_point = coordinator.clone().track(SOME_COMPONENT.to_string());

    //         // Deliberately don't call wait_point.ready() or wait_point.running()
    //         let join_handle = {
    //             let alarm_fired_count = alarm_fired_count.clone();
    //             tokio::task::spawn(coordinator.wait(move |_, _| {
    //                 alarm_fired_count.fetch_add(1, Ordering::Relaxed);
    //             }))
    //         };

    //         // Advance time beyond the maximum time allowed for the 'ready' state to be reached
    //         let advance_time_by = Coordinator::SLOW_COMPONENT_ALARM_DURATION;
    //         let advance_time_by = advance_time_by.checked_add(Duration::from_secs(1)).unwrap();
    //         tokio::time::sleep(advance_time_by).await;

    //         // Check that the alarm fired once
    //         assert_eq!(alarm_fired_count.load(Ordering::Relaxed), 1);

    //         // Achieve the 'ready' state in the component under test, but not yet the 'running' state
    //         wait_point.ready().await;

    //         // Advance time beyond the maximum time allowed for the 'running' state to be reached
    //         let advance_time_by = Coordinator::SLOW_COMPONENT_ALARM_DURATION;
    //         let advance_time_by = advance_time_by.checked_add(Duration::from_secs(1)).unwrap();
    //         tokio::time::sleep(advance_time_by).await;

    //         // Check that the alarm fired again
    //         assert_eq!(alarm_fired_count.load(Ordering::Relaxed), 2);

    //         // Set the component state to the final state 'running'
    //         wait_point.running().await;

    //         // Which should unblock the coordinator wait
    //         join_handle.await.unwrap();
    //     }

    use uuid::Uuid;

    use crate::{
        tracing::{MsgRelation, Trace},
        manager::extract_msg_indices,
    };

    #[test]
    fn test_empty_extract_msg_indices() {
        let empty_trace = Trace::new();
        let gate_id = Uuid::new_v4();
        let trace_txt = extract_msg_indices(&empty_trace, gate_id);
        assert_eq!("[]", trace_txt);
    }

    #[test]
    fn test_single_extract_msg_indices() {
        let mut empty_trace = Trace::new();
        let gate_id = Uuid::new_v4();
        empty_trace.append_msg(gate_id, "blah".to_owned(), MsgRelation::GATE);
        let trace_txt = extract_msg_indices(&empty_trace, gate_id);
        assert_eq!("[0]", trace_txt);
    }

    #[test]
    fn test_long_range_extract_msg_indices() {
        let mut empty_trace = Trace::new();
        let gate_id = Uuid::new_v4();
        empty_trace.append_msg(gate_id, "blah".to_owned(), MsgRelation::GATE);
        empty_trace.append_msg(gate_id, "blah".to_owned(), MsgRelation::GATE);
        empty_trace.append_msg(gate_id, "blah".to_owned(), MsgRelation::GATE);
        let trace_txt = extract_msg_indices(&empty_trace, gate_id);
        assert_eq!("[0-2]", trace_txt);
    }

    #[test]
    fn test_single_range_extract_msg_indices() {
        let mut empty_trace = Trace::new();
        let gate_id = Uuid::new_v4();
        empty_trace.append_msg(gate_id, "blah".to_owned(), MsgRelation::GATE);
        empty_trace.append_msg(gate_id, "blah".to_owned(), MsgRelation::GATE);
        let trace_txt = extract_msg_indices(&empty_trace, gate_id);
        assert_eq!("[0-1]", trace_txt);
    }

    #[test]
    fn test_single_then_range_extract_msg_indices() {
        let mut empty_trace = Trace::new();
        let gate_id1 = Uuid::new_v4();
        let gate_id2 = Uuid::new_v4();
        empty_trace.append_msg(gate_id2, "blah".to_owned(), MsgRelation::GATE);
        empty_trace.append_msg(gate_id1, "blah".to_owned(), MsgRelation::GATE);
        empty_trace.append_msg(gate_id2, "blah".to_owned(), MsgRelation::GATE);
        empty_trace.append_msg(gate_id2, "blah".to_owned(), MsgRelation::GATE);
        let trace_txt = extract_msg_indices(&empty_trace, gate_id2);
        assert_eq!("[0, 2-3]", trace_txt);
    }

    #[test]
    fn test_single_range_single_extract_msg_indices() {
        let mut empty_trace = Trace::new();
        let gate_id1 = Uuid::new_v4();
        let gate_id2 = Uuid::new_v4();
        empty_trace.append_msg(gate_id2, "blah".to_owned(), MsgRelation::GATE);
        empty_trace.append_msg(gate_id1, "blah".to_owned(), MsgRelation::GATE);
        empty_trace.append_msg(gate_id2, "blah".to_owned(), MsgRelation::GATE);
        empty_trace.append_msg(gate_id2, "blah".to_owned(), MsgRelation::GATE);
        empty_trace.append_msg(gate_id1, "blah".to_owned(), MsgRelation::GATE);
        empty_trace.append_msg(gate_id2, "blah".to_owned(), MsgRelation::GATE);
        let trace_txt = extract_msg_indices(&empty_trace, gate_id2);
        assert_eq!("[0, 2-3, 5]", trace_txt);
    }

    #[test]
    fn test_single_range_single_long_range_extract_msg_indices() {
        let mut empty_trace = Trace::new();
        let gate_id1 = Uuid::new_v4();
        let gate_id2 = Uuid::new_v4();
        empty_trace.append_msg(gate_id2, "blah".to_owned(), MsgRelation::GATE);
        empty_trace.append_msg(gate_id1, "blah".to_owned(), MsgRelation::GATE);
        empty_trace.append_msg(gate_id2, "blah".to_owned(), MsgRelation::GATE);
        empty_trace.append_msg(gate_id2, "blah".to_owned(), MsgRelation::GATE);
        empty_trace.append_msg(gate_id1, "blah".to_owned(), MsgRelation::GATE);
        empty_trace.append_msg(gate_id2, "blah".to_owned(), MsgRelation::GATE);
        empty_trace.append_msg(gate_id1, "blah".to_owned(), MsgRelation::GATE);
        empty_trace.append_msg(gate_id2, "blah".to_owned(), MsgRelation::GATE);
        empty_trace.append_msg(gate_id2, "blah".to_owned(), MsgRelation::GATE);
        empty_trace.append_msg(gate_id2, "blah".to_owned(), MsgRelation::GATE);
        let trace_txt = extract_msg_indices(&empty_trace, gate_id2);
        assert_eq!("[0, 2-3, 5, 7-9]", trace_txt);
    }

    #[test]
    fn test_range_then_single_extract_msg_indices() {
        let mut empty_trace = Trace::new();
        let gate_id1 = Uuid::new_v4();
        let gate_id2 = Uuid::new_v4();
        empty_trace.append_msg(gate_id2, "blah".to_owned(), MsgRelation::GATE);
        empty_trace.append_msg(gate_id2, "blah".to_owned(), MsgRelation::GATE);
        empty_trace.append_msg(gate_id1, "blah".to_owned(), MsgRelation::GATE);
        empty_trace.append_msg(gate_id2, "blah".to_owned(), MsgRelation::GATE);
        let trace_txt = extract_msg_indices(&empty_trace, gate_id2);
        assert_eq!("[0-1, 3]", trace_txt);
    }

    #[tokio::test(flavor = "multi_thread")]
    async fn unused_unit_should_not_be_spawned() -> Result<(), Terminate> {
        // given a config with only a single target with a link to a missing unit
        let toml = r#"
        http_listen = []

        [units.unused-unit]
        type = "bmp-tcp-in"
        listen = "1.2.3.4:12345"

        [units.some-unit]
        type = "bmp-tcp-in"
        listen = "1.2.3.4:12345"

        [targets.null]
        type = "null-out"
        source = "some-unit"
        "#;
        let config_file = mk_config_from_toml(toml);

        // when loaded into the manager and spawned
        let mut manager = init_manager();
        let (_source, config) =
            Config::from_config_file(config_file, &mut manager)?;
        spawn(&mut manager, config);

        // then it should spawn the unit and target
        let log = SPAWN_LOG.with(|log| log.take());
        assert_eq!(log.len(), 2);
        assert_log_contains(&log, "some-unit", SpawnAction::SpawnUnit);
        assert_log_contains(&log, "null", SpawnAction::SpawnTarget);
        Ok(())
    }

    #[tokio::test(flavor = "multi_thread")]
    async fn added_target_should_be_spawned() -> Result<(), Terminate> {
        // given a config with only a single target with a link to a single unit
        let toml = r#"
        http_listen = []

        [units.some-unit]
        type = "bmp-tcp-in"
        listen = "1.2.3.4:12345"

        [targets.null]
        type = "null-out"
        source = "some-unit"
        "#;
        let config_file = mk_config_from_toml(toml);

        // when loaded into the manager and spawned
        let mut manager = init_manager();
        let (_source, config) =
            Config::from_config_file(config_file, &mut manager)?;
        spawn(&mut manager, config);

        // then it should spawn the unit and target
        let log = SPAWN_LOG.with(|log| log.take());
        assert_eq!(log.len(), 2);
        assert_log_contains(&log, "some-unit", SpawnAction::SpawnUnit);
        assert_log_contains(&log, "null", SpawnAction::SpawnTarget);

        // when the config is modified to include a new target
        let toml = r#"
        http_listen = []

        [units.some-unit]
        type = "bmp-tcp-in"
        listen = "1.2.3.4:12345"

        [targets.null]
        type = "null-out"
        source = "some-unit"

        [targets.null2]
        type = "null-out"
        source = "some-unit"
        "#;
        let config_file = mk_config_from_toml(toml);

        // when loaded into the manager and spawned
        let (_source, config) =
            Config::from_config_file(config_file, &mut manager)?;
        spawn(&mut manager, config);

        // then it should spawn the added target
        let log = SPAWN_LOG.with(|log| log.take());
        assert_eq!(log.len(), 3);
        assert_log_contains(&log, "some-unit", SpawnAction::ReconfigureUnit);
        assert_log_contains(&log, "null", SpawnAction::ReconfigureTarget);
        assert_log_contains(&log, "null2", SpawnAction::SpawnTarget);
        Ok(())
    }

    #[tokio::test(flavor = "multi_thread")]
    async fn removed_target_should_be_terminated() -> Result<(), Terminate> {
        // given a config with only a single target with a link to a missing unit
        let toml = r#"
        http_listen = []

        [units.some-unit]
        type = "bmp-tcp-in"
        listen = "1.2.3.4:12345"

        [targets.null]
        type = "null-out"
        source = "some-unit"

        [targets.null2]
        type = "null-out"
        source = "some-unit"
        "#;
        let config_file = mk_config_from_toml(toml);

        // when loaded into the manager and spawned
        let mut manager = init_manager();
        let (_source, config) =
            Config::from_config_file(config_file, &mut manager)?;
        spawn(&mut manager, config);

        // then it should spawn the unit and target
        let log = SPAWN_LOG.with(|log| log.take());
        assert_eq!(log.len(), 3);
        assert_log_contains(&log, "some-unit", SpawnAction::SpawnUnit);
        assert_log_contains(&log, "null", SpawnAction::SpawnTarget);
        assert_log_contains(&log, "null2", SpawnAction::SpawnTarget);

        // when the config is modified to remove a target
        let toml = r#"
        http_listen = []

        [units.some-unit]
        type = "bmp-tcp-in"
        listen = "1.2.3.4:12345"

        #[targets.null]
        #type = "null-out"
        #source = "some-unit"

        [targets.null2]
        type = "null-out"
        source = "some-unit"
        "#;
        let config_file = mk_config_from_toml(toml);

        // when loaded into the manager and spawned
        let (_source, config) =
            Config::from_config_file(config_file, &mut manager)?;
        spawn(&mut manager, config);

        // then it should terminate the removed target
        let log = SPAWN_LOG.with(|log| log.take());
        assert_eq!(log.len(), 3);
        assert_log_contains(&log, "some-unit", SpawnAction::ReconfigureUnit);
        assert_log_contains(&log, "null", SpawnAction::TerminateTarget);
        assert_log_contains(&log, "null2", SpawnAction::ReconfigureTarget);

        // Note: we don't check that the gate of some-unit has been updated to
        // remove the Sender for the Link to target null because that is logic
        // within the Gate itself and should be tested in the Gate unit tests.

        Ok(())
    }

    #[tokio::test(flavor = "multi_thread")]
    async fn modified_settings_are_correctly_announced(
    ) -> Result<(), Terminate> {
        // given a config with only a single target with a link to a missing unit
        let toml = r#"
        http_listen = []

        [units.some-unit]
        type = "bmp-tcp-in"
        listen = "1.2.3.4:12345"

        [targets.null]
        type = "null-out"
        source = "some-unit"
        "#;
        let config_file = mk_config_from_toml(toml);

        // when loaded into the manager and spawned
        let mut manager = init_manager();
        let (_source, config) =
            Config::from_config_file(config_file, &mut manager)?;
        spawn(&mut manager, config);

        // then it should spawn the unit and target
        let log = SPAWN_LOG.with(|log| log.take());
        assert_eq!(log.len(), 2);
        assert_log_contains(&log, "some-unit", SpawnAction::SpawnUnit);
        assert_log_contains(&log, "null", SpawnAction::SpawnTarget);

        // when the config is modified
        let toml = r#"
        http_listen = []

        [units.some-unit]
        type = "bmp-tcp-in"
        listen = "5.6.7.8:1818"

        [targets.null]
        type = "null-out"
        source = "some-unit"
        "#;
        let config_file = mk_config_from_toml(toml);

        // when loaded into the manager and spawned
        let (_source, config) =
            Config::from_config_file(config_file, &mut manager)?;
        spawn(&mut manager, config);

        // then it should terminate the removed target
        let log = SPAWN_LOG.with(|log| log.take());
        assert_eq!(log.len(), 2);
        assert_log_contains(&log, "some-unit", SpawnAction::ReconfigureUnit);
        assert_log_contains(&log, "null", SpawnAction::ReconfigureTarget);

        let item =
            get_log_item(&log, "some-unit", SpawnAction::ReconfigureUnit);
        if let UnitOrTargetConfig::UnitConfig(Unit::BmpTcpIn(config)) =
            &item.config
        {
            assert_eq!(config.listen.to_string(), "5.6.7.8:1818");
        } else {
            unreachable!();
        }

        Ok(())
    }

    #[tokio::test]
    async fn coordinator_with_no_components_should_finish_immediately() {
        let coordinator = Coordinator::new(0);
        let mut alarm_fired = false;
        coordinator.wait(|_, _| alarm_fired = true).await;
        assert!(!alarm_fired);
    }

    #[tokio::test]
    #[should_panic]
    async fn coordinator_track_too_many_components_causes_panic() {
        let coordinator = Coordinator::new(0);
        coordinator.track(SOME_COMPONENT.to_string());
    }

    #[tokio::test]
    #[should_panic]
    async fn coordinator_track_component_twice_causes_panic() {
        let coordinator = Coordinator::new(0);
        coordinator.clone().track(SOME_COMPONENT.to_string());
        coordinator.track(SOME_COMPONENT.to_string());
    }

    #[tokio::test]
    #[should_panic]
    async fn coordinator_unknown_ready_component_twice_causes_panic() {
        let coordinator = Coordinator::new(0);
        coordinator.ready(SOME_COMPONENT).await;
    }

    #[tokio::test(start_paused = true)]
    async fn coordinator_with_one_ready_component_should_not_raise_alarm() {
        let coordinator = Coordinator::new(1);
        let mut alarm_fired = false;
        let wait_point =
            coordinator.clone().track(SOME_COMPONENT.to_string());
        let join_handle = tokio::task::spawn(wait_point.running());
        assert!(!join_handle.is_finished());
        coordinator.wait(|_, _| alarm_fired = true).await;
        join_handle.await.unwrap();
        assert!(!alarm_fired);
    }

    #[tokio::test(start_paused = true)]
    async fn coordinator_with_two_ready_components_should_not_raise_alarm() {
        let coordinator = Coordinator::new(2);
        let mut alarm_fired = false;
        let wait_point1 =
            coordinator.clone().track(SOME_COMPONENT.to_string());
        let wait_point2 =
            coordinator.clone().track(OTHER_COMPONENT.to_string());
        let join_handle1 = tokio::task::spawn(wait_point1.running());
        let join_handle2 = tokio::task::spawn(wait_point2.running());
        assert!(!join_handle1.is_finished());
        assert!(!join_handle2.is_finished());
        coordinator.wait(|_, _| alarm_fired = true).await;
        join_handle1.await.unwrap();
        join_handle2.await.unwrap();
        assert!(!alarm_fired);
    }

    #[tokio::test(start_paused = true)]
    async fn coordinator_with_component_with_slow_ready_phase_should_raise_alarm(
    ) {
        let coordinator = Coordinator::new(1);
        let alarm_fired_count = Arc::new(AtomicU8::new(0));
        let wait_point =
            coordinator.clone().track(SOME_COMPONENT.to_string());

        // Deliberately don't call wait_point.ready() or wait_point.running()
        let join_handle = {
            let alarm_fired_count = alarm_fired_count.clone();
            tokio::task::spawn(coordinator.wait(move |_, _| {
                alarm_fired_count.fetch_add(1, SeqCst);
            }))
        };

        // Advance time beyond the maximum time allowed for the 'ready' state to be reached
        let advance_time_by = Coordinator::SLOW_COMPONENT_ALARM_DURATION;
        let advance_time_by =
            advance_time_by.checked_add(Duration::from_secs(1)).unwrap();
        tokio::time::sleep(advance_time_by).await;

        // Check that the alarm fired once
        assert_eq!(alarm_fired_count.load(SeqCst), 1);

        // Set the component state to the final state 'running'
        wait_point.running().await;

        // Which should unblock the coordinator wait
        join_handle.await.unwrap();
    }

    #[tokio::test(start_paused = true)]
    async fn coordinator_with_component_with_slow_running_phase_should_raise_alarm(
    ) {
        let coordinator = Coordinator::new(1);
        let alarm_fired_count = Arc::new(AtomicU8::new(0));
        let mut wait_point =
            coordinator.clone().track(SOME_COMPONENT.to_string());

        // Deliberately don't call wait_point.ready() or wait_point.running()
        let join_handle = {
            let alarm_fired_count = alarm_fired_count.clone();
            tokio::task::spawn(coordinator.wait(move |_, _| {
                alarm_fired_count.fetch_add(1, SeqCst);
            }))
        };

        // Advance time beyond the maximum time allowed for the 'ready' state to be reached
        let advance_time_by = Coordinator::SLOW_COMPONENT_ALARM_DURATION;
        let advance_time_by =
            advance_time_by.checked_add(Duration::from_secs(1)).unwrap();
        tokio::time::sleep(advance_time_by).await;

        // Check that the alarm fired once
        assert_eq!(alarm_fired_count.load(SeqCst), 1);

        // Achieve the 'ready' state in the component under test, but not yet the 'running' state
        wait_point.ready().await;

        // Advance time beyond the maximum time allowed for the 'running' state to be reached
        let advance_time_by = Coordinator::SLOW_COMPONENT_ALARM_DURATION;
        let advance_time_by =
            advance_time_by.checked_add(Duration::from_secs(1)).unwrap();
        tokio::time::sleep(advance_time_by).await;

        // Check that the alarm fired again
        assert_eq!(alarm_fired_count.load(SeqCst), 2);

        // Set the component state to the final state 'running'
        wait_point.running().await;

        // Which should unblock the coordinator wait
        join_handle.await.unwrap();
    }

    // --- Test helpers ------------------------------------------------------

    fn mk_config_from_toml(toml: &str) -> ConfigFile {
        ConfigFile::new(
            toml.as_bytes().to_vec(),
            Source::default(),
            Default::default(),
        )
    }

    type UnitOrTargetName = String;

    #[derive(Debug, Eq, PartialEq)]
    enum SpawnAction {
        SpawnUnit,
        SpawnTarget,
        ReconfigureUnit,
        ReconfigureTarget,
        TerminateUnit,
        TerminateTarget,
    }

    impl Display for SpawnAction {
        fn fmt(&self, f: &mut std::fmt::Formatter<'_>) -> std::fmt::Result {
            match self {
                SpawnAction::SpawnUnit => f.write_str("SpawnUnit"),
                SpawnAction::SpawnTarget => f.write_str("SpawnTarget"),
                SpawnAction::ReconfigureUnit => {
                    f.write_str("ReconfigureUnit")
                }
                SpawnAction::ReconfigureTarget => {
                    f.write_str("ReconfigureTarget")
                }
                SpawnAction::TerminateUnit => f.write_str("TerminateUnit"),
                SpawnAction::TerminateTarget => {
                    f.write_str("TerminateTarget")
                }
            }
        }
    }

    #[derive(Debug)]
    enum UnitOrTargetConfig {
        None,
        UnitConfig(Unit),
        TargetConfig(Target),
    }

    #[derive(Debug)]
    struct SpawnLogItem {
        pub name: UnitOrTargetName,
        pub action: SpawnAction,
        pub config: UnitOrTargetConfig,
    }

    impl SpawnLogItem {
        fn new(
            name: UnitOrTargetName,
            action: SpawnAction,
            _config: UnitOrTargetConfig,
        ) -> Self {
            Self {
                name,
                action,
                config: _config,
            }
        }
    }

    impl Display for SpawnLogItem {
        fn fmt(&self, f: &mut std::fmt::Formatter<'_>) -> std::fmt::Result {
            write!(f, "'{}' for unit/target '{}'", self.action, self.name)
        }
    }

    #[derive(Debug, Default)]
    struct SpawnLog(pub Vec<SpawnLogItem>);

    impl SpawnLog {
        pub fn new() -> Self {
            Self(vec![])
        }
    }

    impl Display for SpawnLog {
        fn fmt(&self, f: &mut std::fmt::Formatter<'_>) -> std::fmt::Result {
            writeln!(f, "[")?;
            for item in &self.0 {
                writeln!(f, "  {}", item)?;
            }
            writeln!(f, "]")
        }
    }

    impl Deref for SpawnLog {
        type Target = Vec<SpawnLogItem>;

        fn deref(&self) -> &Self::Target {
            &self.0
        }
    }

    impl DerefMut for SpawnLog {
        fn deref_mut(&mut self) -> &mut Self::Target {
            &mut self.0
        }
    }

    thread_local!(
        static SPAWN_LOG: RefCell<SpawnLog> = RefCell::new(SpawnLog::new())
    );

    fn assert_log_contains(log: &SpawnLog, name: &str, action: SpawnAction) {
        assert!(
            log.iter()
                .any(|item| item.name == name && item.action == action),
            "No '{}' action for unit/target '{}' found in spawn log: {}",
            action,
            name,
            log
        );
    }

    fn get_log_item<'a>(
        log: &'a SpawnLog,
        name: &str,
        action: SpawnAction,
    ) -> &'a SpawnLogItem {
        let found = log
            .iter()
            .find(|item| item.name == name && item.action == action);
        assert!(found.is_some());
        found.unwrap()
    }

    fn spawn_unit(c: Component, u: Unit, _: Gate, _: WaitPoint) {
        log_spawn_action(
            c.name.to_string(),
            SpawnAction::SpawnUnit,
            UnitOrTargetConfig::UnitConfig(u),
        );
    }

    fn spawn_target(
        c: Component,
        t: Target,
        _: Receiver<TargetCommand>,
        _: WaitPoint,
    ) {
        log_spawn_action(
            c.name.to_string(),
            SpawnAction::SpawnTarget,
            UnitOrTargetConfig::TargetConfig(t),
        );
    }

    fn reconfigure_unit(name: &str, _: GateAgent, u: Unit, _: Gate) {
        log_spawn_action(
            name.to_string(),
            SpawnAction::ReconfigureUnit,
            UnitOrTargetConfig::UnitConfig(u),
        );
    }

    fn reconfigure_target(name: &str, _: Sender<TargetCommand>, t: Target) {
        log_spawn_action(
            name.to_string(),
            SpawnAction::ReconfigureTarget,
            UnitOrTargetConfig::TargetConfig(t),
        );
    }

    fn terminate_unit(name: &str, _: Arc<GateAgent>) {
        log_spawn_action(
            name.to_string(),
            SpawnAction::TerminateUnit,
            UnitOrTargetConfig::None,
        );
    }

    fn terminate_target(name: &str, _: Arc<Sender<TargetCommand>>) {
        log_spawn_action(
            name.to_string(),
            SpawnAction::TerminateTarget,
            UnitOrTargetConfig::None,
        );
    }

    fn clear_spawn_action_log() {
        SPAWN_LOG.with(|log| log.borrow_mut().clear());
    }

    fn log_spawn_action(
        name: String,
        action: SpawnAction,
        cfg: UnitOrTargetConfig,
    ) {
        SPAWN_LOG.with(|log| {
            log.borrow_mut().push(SpawnLogItem::new(name, action, cfg))
        });
    }

    fn spawn(manager: &mut Manager, mut config: Config) {
        clear_spawn_action_log();
        manager.spawn_internal(
            &mut config,
            spawn_unit,
            spawn_target,
            reconfigure_unit,
            reconfigure_target,
            terminate_unit,
            terminate_target,
        );
    }

    fn init_manager() -> Manager {
        GATES.with(|gates| gates.replace(Some(Default::default())));
        ROTO_FILTER_NAMES.with(|filter_names| {
            filter_names.replace(Some(Default::default()))
        });
        Manager::new()
    }
}<|MERGE_RESOLUTION|>--- conflicted
+++ resolved
@@ -239,20 +239,8 @@
 
     fn get_gate_id(&self, name: &str) -> Option<Uuid> {
         self.gates.get(name).copied()
-<<<<<<< HEAD
-    }
-
-=======
-    }
-
-    #[cfg(not(feature = "config-graph"))]
-    fn get_svg(self) -> String {
-        String::new()
-    }
-
-    // TODO: accept trace id here and colour route through gates by gate id of trace steps.
-    #[cfg(feature = "config-graph")]
->>>>>>> a663d6b1
+    }
+
     fn get_svg(&self, tracer: Arc<Tracer>, trace_id: Option<u8>) -> String {
         use chrono::Utc;
         use layout::backends::svg::SVGWriter;
@@ -608,12 +596,6 @@
         )));
         let tracer = Arc::new(Tracer::new());
 
-<<<<<<< HEAD
-        let tracer = Arc::new(Tracer::new());
-
-=======
-        #[cfg(feature = "config-graph")]
->>>>>>> a663d6b1
         let (graph_svg_processor, graph_svg_rel_base_url) =
             Self::mk_svg_http_processor(
                 graph_svg_data.clone(),
