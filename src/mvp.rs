//! MvpConfig.
//!
//! This module provides facilities to override the embedded MVP configuration
//! via [`MvpConfig`].
use clap::{Arg, ArgAction, ArgMatches, Command};
use const_format::formatcp;
use log::error;
use serde::Deserialize;
use std::fmt;
use std::net::SocketAddr;
use std::str::FromStr;

use crate::log::Terminate;

use crate::targets::DEF_MQTT_PORT;

//------------ Constants -----------------------------------------------------

// NOTE: Unit and target names MUST match the names used in `rotonda.conf`!

pub const CFG_UNIT_BGP_IN: &str = "bgp-in";
pub const CFG_UNIT_BMP_IN: &str = "bmp-in";
pub const CFG_UNIT_RIB_IN_PRE: &str = "rib-in-pre";
pub const CFG_UNIT_RIB_IN_POST: &str = "rib-in-post";

pub const CFG_TARGET_NULL: &str = "null";
pub const CFG_TARGET_BMP_PROXY: &str = "bmp-proxy";
pub const CFG_TARGET_MQTT: &str = "mqtt";

pub const ARG_CONFIG: &str = "config";
pub const ARG_PRINT_CONFIG_AND_EXIT: &str = "print-config-and-exit";
pub const ARG_HTTP_LISTEN: &str = "http-listen";
pub const ARG_BGP_LISTEN: &str = "bgp-listen";
pub const ARG_BMP_LISTEN: &str = "bmp-listen";
pub const ARG_BMP_PROXY_DESTINATION: &str = "bmp-proxy-destination";
pub const ARG_MQTT_DESTINATION: &str = "mqtt-destination";

//------------ MvpConfig -----------------------------------------------------

/// Logging configuration.
#[derive(Default, Deserialize)]
pub struct MvpConfig {
    /// Alternate BGP listen address
    #[serde(default)]
    pub bgp_listen_addr: Option<SocketAddr>,

    /// Alternate BMP listen address
    #[serde(default)]
    pub bmp_listen_addr: Option<SocketAddr>,

    /// Whether to proxy BMP connections and if so to where
    #[serde(default)]
    pub bmp_proxy_destination_addr: Option<SocketAddr>,

    /// Alternate HTTP listen address
    #[serde(default)]
    pub http_listen_addr: Option<SocketAddr>,

    /// Ignore missing Roto filters
    #[serde(default)]
    pub ignore_missing_filters: bool,

    /// Whether to publish to MQTT and if so to where
    #[serde(default)]
    pub mqtt_destination_addr: Option<String>,

    /// Print finalised embedded config and exit
    #[serde(default)]
    pub print_config_and_exit: bool,
}

impl MvpConfig {
    /// Configures a clap app with the options for logging.
    pub fn config_args(app: Command) -> Command {
        app.next_help_heading("Options for use with the embedded config file")
            .arg(
                Arg::new(ARG_PRINT_CONFIG_AND_EXIT)
                    .long(ARG_PRINT_CONFIG_AND_EXIT)
                    .required(false)
                    .action(ArgAction::SetTrue)
                    .conflicts_with(ARG_CONFIG)
                    .help("Prints the configuration that will be used and then exits"),
            )
            .arg(
                Arg::new(ARG_HTTP_LISTEN)
                    .long(ARG_HTTP_LISTEN)
                    .required(false)
                    .value_name("IP:PORT")
                    .conflicts_with(ARG_CONFIG)
                    .help("Listen for HTTP connections on this address"),
            )
            .arg(
                Arg::new(ARG_BGP_LISTEN)
                    .long(ARG_BGP_LISTEN)
                    .required(false)
                    .value_name("IP:PORT")
                    .conflicts_with(ARG_CONFIG)
                    .help("Listen for BGP connections on this address"),
            )
            .arg(
                Arg::new(ARG_BMP_LISTEN)
                    .long(ARG_BMP_LISTEN)
                    .required(false)
                    .value_name("IP:PORT")
                    .conflicts_with(ARG_CONFIG)
                    .help("Listen for BMP connections on this address"),
            )
            .arg(
                Arg::new(ARG_BMP_PROXY_DESTINATION)
                    .long(ARG_BMP_PROXY_DESTINATION)
                    .required(false)
                    .value_name("IP:PORT")
                    .conflicts_with(ARG_CONFIG)
                    .help("Proxy BMP connections to this address"),
            )
            .arg(
                Arg::new(ARG_MQTT_DESTINATION)
                    .long(ARG_MQTT_DESTINATION)
                    .required(false)
                    .value_name("IP or IP:PORT")
                    .conflicts_with(ARG_CONFIG)
                    .help(formatcp!(
                        "Publish MQTT messages to this address [default port: {DEF_MQTT_PORT}]"
                    )),
            )
    }

    /// Update the MVP override configuration from command line arguments.
    ///
    /// This should be called after the configuration file has been loaded.
    pub fn update_with_arg_matches(
        &mut self,
        matches: &ArgMatches,
    ) -> Result<(), Terminate> {
        self.apply_mvp_matches(matches)
    }

    /// Applies the MVP override command line arguments to the config.
    fn apply_mvp_matches(
        &mut self,
        matches: &ArgMatches,
    ) -> Result<(), Terminate> {
        self.bgp_listen_addr =
            Self::from_str_value_of(matches, ARG_BGP_LISTEN)?;
        self.bmp_listen_addr =
            Self::from_str_value_of(matches, ARG_BMP_LISTEN)?;
        self.bmp_proxy_destination_addr =
            Self::from_str_value_of(matches, ARG_BMP_PROXY_DESTINATION)?;
        self.http_listen_addr =
            Self::from_str_value_of(matches, ARG_HTTP_LISTEN)?;
        self.mqtt_destination_addr =
            Self::from_str_value_of(matches, ARG_MQTT_DESTINATION)?;
        self.print_config_and_exit =
            matches.get_flag(ARG_PRINT_CONFIG_AND_EXIT);

        // If a config file is specified it should be valid, but if not specified then we are using an embedded MVP
        // config file that references Roto filters that the user may not have the required .roto files for, e.g.
        // if they installed Rotonda using `cargo install`. In the MVP case we therefore want to warn about missing
        // filters rather than it be a hard failure.
        self.ignore_missing_filters = !matches.contains_id(ARG_CONFIG);

        Ok(())
    }

    /// Try to convert a string encoded value.
    ///
    /// This helper function just changes error handling. Instead of returning
    /// the actual conversion error, it logs it as an invalid value for entry
    /// `key` and returns the standard error.
    fn from_str_value_of<T>(
        matches: &ArgMatches,
        key: &str,
    ) -> Result<Option<T>, Terminate>
    where
        T: FromStr,
        T::Err: fmt::Display,
    {
        match matches.get_one::<String>(key) {
            Some(value) => match T::from_str(value) {
                Ok(value) => Ok(Some(value)),
                Err(err) => {
                    error!("Invalid value for {}: {}.", key, err);
                    Err(Terminate::error())
                }
            },
            None => Ok(None),
        }
    }
}

//------------ Tests ---------------------------------------------------------

#[cfg(test)]
mod tests {
    use super::*;

    use std::path::{Path, PathBuf};

    use clap::Command;
    use const_format::concatcp;

    use crate::{
        common::file_io::TheFileIo,
        config::Config,
        log::{LogFilter, LogTarget},
        manager::Manager,
        mvp::{
            CFG_TARGET_BMP_PROXY, CFG_TARGET_MQTT, CFG_TARGET_NULL,
<<<<<<< HEAD
            CFG_UNIT_BGP_IN, CFG_UNIT_BMP_IN, CFG_UNIT_RIB_IN_POST,
            CFG_UNIT_RIB_IN_PRE,
=======
            CFG_UNIT_BGP_IN, CFG_UNIT_BMP_IN, CFG_UNIT_BMP_IN_FILTER,
            CFG_UNIT_BMP_TCP_IN, CFG_UNIT_RIB_IN_POST, CFG_UNIT_RIB_IN_PRE,
>>>>>>> 78ffa2ae
        },
        tests::util::internal::enable_logging,
    };

    #[test]
    fn mvp_config_without_args_should_be_correct() {
        let app = Command::new("test");
        let arg_vec = vec!["rotonda"];
        let matches = Config::config_args(app)
            .try_get_matches_from(arg_vec)
            .unwrap();
        let cur_dir = Path::new("");
        let mut manager = Manager::default();

        // when the expected roto scripts exist in the mock filesystem
        let readable_paths: [(PathBuf, String); 5] = [
            (
                "etc/filter.roto".into(),
                include_str!("../etc/filter.roto").into(),
            ),
            (
                "etc/bgp-in-filter.roto".into(),
                include_str!("../etc/bgp-in-filter.roto").into(),
            ),
            (
                "etc/bmp-in-filter.roto".into(),
                include_str!("../etc/bmp-in-filter.roto").into(),
            ),
            (
                "etc/rib-in-pre.roto".into(),
                include_str!("../etc/rib-in-pre-filter.roto").into(),
            ),
            (
                "etc/rib-in-post.roto".into(),
                include_str!("../etc/rib-in-post-filter.roto").into(),
            ),
        ];
        let mock_io = TheFileIo::new(readable_paths);
        manager.set_file_io(mock_io);

        // when loaded into the manager
        let (config_source, conf) =
            Config::from_arg_matches(&matches, cur_dir, &mut manager)
                .unwrap();

        // then there should be no config file path
        assert!(!config_source.is_path());

        // and the configuration should be correct
        assert_eq!(conf.roto_scripts_path, Some("etc/".into()));
        assert_eq!(conf.log.log_target, LogTarget::Stderr);
        assert_eq!(
            conf.log.log_level,
            LogFilter::try_from("info".to_string()).unwrap()
        );

        assert_eq!(conf.http.listen(), &["127.0.0.1:8080".parse().unwrap()]);

        let units = conf.units.units();
        assert_eq!(units.len(), 4);
        assert!(units.contains_key(CFG_UNIT_BGP_IN));
        assert!(units.contains_key(CFG_UNIT_BMP_IN));
        assert!(units.contains_key(CFG_UNIT_RIB_IN_PRE));
        assert!(units.contains_key(CFG_UNIT_RIB_IN_POST));

        let targets = conf.targets.targets();
        assert_eq!(targets.len(), 1);
        assert!(targets.contains_key(CFG_TARGET_NULL));
    }

    #[test]
    fn mvp_config_with_missing_roto_scripts_should_still_work() {
        let app = Command::new("test");
        let arg_vec = vec!["rotonda"];
        let matches = Config::config_args(app)
            .try_get_matches_from(arg_vec)
            .unwrap();
        let cur_dir = Path::new("");
        let mut manager = Manager::default();

        // when loaded into the manager
        let (config_source, conf) =
            Config::from_arg_matches(&matches, cur_dir, &mut manager)
                .unwrap();

        // then there should be no config file path
        assert!(!config_source.is_path());

        // and the configuration should be correct
        assert_eq!(conf.roto_scripts_path, Some("etc/".into()));
        assert_eq!(conf.log.log_target, LogTarget::Stderr);
        assert_eq!(
            conf.log.log_level,
            LogFilter::try_from("info".to_string()).unwrap()
        );

        assert_eq!(conf.http.listen(), &["127.0.0.1:8080".parse().unwrap()]);

        let units = conf.units.units();
        assert_eq!(units.len(), 4);
        assert!(units.contains_key(CFG_UNIT_BGP_IN));
        assert!(units.contains_key(CFG_UNIT_BMP_IN));
        assert!(units.contains_key(CFG_UNIT_RIB_IN_PRE));
        assert!(units.contains_key(CFG_UNIT_RIB_IN_POST));

        let targets = conf.targets.targets();
        assert_eq!(targets.len(), 1);
        assert!(targets.contains_key(CFG_TARGET_NULL));
    }

    #[test]
    fn mvp_config_with_both_mvp_specific_cmd_line_arg_and_config_file_arg_should_fail(
    ) {
        let app = Command::new("test");
        let arg_vec = vec![
            "rotonda",
            "--config",
            "some/config/file/path",
            "--bmp-proxy-destination",
            "127.0.0.1:12345",
        ];
        let res = Config::config_args(app).try_get_matches_from(arg_vec);
        assert!(
            matches!(res, Err(err) if err.kind() == clap::error::ErrorKind::ArgumentConflict)
        );
    }

    #[test]
    fn mvp_config_with_proxy_destination_cmd_line_arg_should_have_proxy_target(
    ) {
        let app = Command::new("test");
        let arg_vec = vec![
            "rotonda",
            concatcp!("--", ARG_BMP_PROXY_DESTINATION),
            "127.0.0.1:12345",
        ];
        let matches = Config::config_args(app)
            .try_get_matches_from(arg_vec)
            .unwrap();
        let cur_dir = Path::new("");
        let mut manager = Manager::default();

        // when loaded into the manager
        let (_, conf) =
            Config::from_arg_matches(&matches, cur_dir, &mut manager)
                .unwrap();

        let targets = conf.targets.targets();
        assert_eq!(targets.len(), 2);
        assert!(targets.contains_key(CFG_TARGET_NULL));
        assert!(targets.contains_key(CFG_TARGET_BMP_PROXY));
    }

    #[test]
    fn mvp_config_with_mqtt_destination_cmd_line_arg_should_have_mqtt_target()
    {
        let app = Command::new("test");
        let arg_vec = vec![
            "rotonda",
            concatcp!("--", ARG_MQTT_DESTINATION),
            "127.0.0.1:12345",
        ];
        let matches = Config::config_args(app)
            .try_get_matches_from(arg_vec)
            .unwrap();
        let cur_dir = Path::new("");
        let mut manager = Manager::default();

        // when loaded into the manager
        let (_, conf) =
            Config::from_arg_matches(&matches, cur_dir, &mut manager)
                .unwrap();

        let targets = conf.targets.targets();
        assert_eq!(targets.len(), 2);
        assert!(targets.contains_key(CFG_TARGET_NULL));
        assert!(targets.contains_key(CFG_TARGET_MQTT));
    }

    #[test]
    fn mvp_config_with_proxy_and_mqtt_destination_cmd_line_args_should_have_both_targets(
    ) {
        enable_logging("trace");
        let app = Command::new("test");
        let arg_vec = vec![
            "rotonda",
            concatcp!("--", ARG_BMP_PROXY_DESTINATION),
            "127.0.0.1:12345",
            concatcp!("--", ARG_MQTT_DESTINATION),
            "127.0.0.1",
        ];
        let matches = Config::config_args(app)
            .try_get_matches_from(arg_vec)
            .unwrap();
        let cur_dir = Path::new("");
        let mut manager = Manager::default();

        // when loaded into the manager
        let (_, conf) =
            Config::from_arg_matches(&matches, cur_dir, &mut manager)
                .unwrap();

        let targets = conf.targets.targets();
        assert_eq!(targets.len(), 3);
        assert!(targets.contains_key(CFG_TARGET_NULL));
        assert!(targets.contains_key(CFG_TARGET_BMP_PROXY));
        assert!(targets.contains_key(CFG_TARGET_MQTT));
    }
}<|MERGE_RESOLUTION|>--- conflicted
+++ resolved
@@ -18,8 +18,8 @@
 
 // NOTE: Unit and target names MUST match the names used in `rotonda.conf`!
 
-pub const CFG_UNIT_BGP_IN: &str = "bgp-in";
-pub const CFG_UNIT_BMP_IN: &str = "bmp-in";
+pub const CFG_UNIT_BGP_TCP_IN: &str = "bgp-in";
+pub const CFG_UNIT_BMP_TCP_IN: &str = "bmp-in";
 pub const CFG_UNIT_RIB_IN_PRE: &str = "rib-in-pre";
 pub const CFG_UNIT_RIB_IN_POST: &str = "rib-in-post";
 
@@ -206,13 +206,8 @@
         manager::Manager,
         mvp::{
             CFG_TARGET_BMP_PROXY, CFG_TARGET_MQTT, CFG_TARGET_NULL,
-<<<<<<< HEAD
-            CFG_UNIT_BGP_IN, CFG_UNIT_BMP_IN, CFG_UNIT_RIB_IN_POST,
+            CFG_UNIT_BGP_TCP_IN, CFG_UNIT_BMP_TCP_IN, CFG_UNIT_RIB_IN_POST,
             CFG_UNIT_RIB_IN_PRE,
-=======
-            CFG_UNIT_BGP_IN, CFG_UNIT_BMP_IN, CFG_UNIT_BMP_IN_FILTER,
-            CFG_UNIT_BMP_TCP_IN, CFG_UNIT_RIB_IN_POST, CFG_UNIT_RIB_IN_PRE,
->>>>>>> 78ffa2ae
         },
         tests::util::internal::enable_logging,
     };
@@ -273,8 +268,8 @@
 
         let units = conf.units.units();
         assert_eq!(units.len(), 4);
-        assert!(units.contains_key(CFG_UNIT_BGP_IN));
-        assert!(units.contains_key(CFG_UNIT_BMP_IN));
+        assert!(units.contains_key(CFG_UNIT_BGP_TCP_IN));
+        assert!(units.contains_key(CFG_UNIT_BMP_TCP_IN));
         assert!(units.contains_key(CFG_UNIT_RIB_IN_PRE));
         assert!(units.contains_key(CFG_UNIT_RIB_IN_POST));
 
@@ -313,8 +308,8 @@
 
         let units = conf.units.units();
         assert_eq!(units.len(), 4);
-        assert!(units.contains_key(CFG_UNIT_BGP_IN));
-        assert!(units.contains_key(CFG_UNIT_BMP_IN));
+        assert!(units.contains_key(CFG_UNIT_BGP_TCP_IN));
+        assert!(units.contains_key(CFG_UNIT_BMP_TCP_IN));
         assert!(units.contains_key(CFG_UNIT_RIB_IN_PRE));
         assert!(units.contains_key(CFG_UNIT_RIB_IN_POST));
 
