--- conflicted
+++ resolved
@@ -106,16 +106,10 @@
 //------------ Payload -------------------------------------------------------
 
 pub trait Filterable {
-<<<<<<< HEAD
-    fn filter<E, T>(
-        self,
-        filter_fn: T,
-=======
     fn filter<E, T, U>(
         self,
         filter_fn: T,
         filtered_fn: U,
->>>>>>> 78ffa2ae
     ) -> Result<SmallVec<[Payload; 8]>, FilterError>
     where
         T: Fn(TypeValue) -> FilterResult<E> + Clone,
@@ -173,16 +167,10 @@
 }
 
 impl Filterable for Payload {
-<<<<<<< HEAD
-    fn filter<E, T>(
-        self,
-        filter_fn: T,
-=======
     fn filter<E, T, U>(
         self,
         filter_fn: T,
         filtered_fn: U,
->>>>>>> 78ffa2ae
     ) -> Result<SmallVec<[Payload; 8]>, FilterError>
     where
         T: Fn(TypeValue) -> FilterResult<E> + Clone,
@@ -202,16 +190,10 @@
 }
 
 impl Filterable for SmallVec<[Payload; 8]> {
-<<<<<<< HEAD
-    fn filter<E, T>(
-        self,
-        filter_fn: T,
-=======
     fn filter<E, T, U>(
         self,
         filter_fn: T,
         filtered_fn: U,
->>>>>>> 78ffa2ae
     ) -> Result<SmallVec<[Payload; 8]>, FilterError>
     where
         T: Fn(TypeValue) -> FilterResult<E> + Clone,
