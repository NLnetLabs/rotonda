--- conflicted
+++ resolved
@@ -38,17 +38,10 @@
             true => {
                 format!(
                     "in-flight: {}\npublished: {}\nerrors: {}",
-<<<<<<< HEAD
                     self.in_flight_count.load(SeqCst),
                     self.topics.guard().iter().fold(0, |acc, v| acc
                         + v.1.publish_counts.load(SeqCst)),
                     self.transmit_error_count.load(SeqCst),
-=======
-                    self.in_flight_count.load(Ordering::SeqCst),
-                    self.topics.guard().iter().fold(0, |acc, v| acc
-                        + v.1.publish_counts.load(Ordering::SeqCst)),
-                    self.transmit_error_count.load(Ordering::SeqCst),
->>>>>>> 78ffa2ae
                 )
             }
             false => "N/A".to_string(),
