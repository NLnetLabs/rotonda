--- conflicted
+++ resolved
@@ -19,10 +19,7 @@
     QoS,
 };
 use non_empty_vec::NonEmpty;
-<<<<<<< HEAD
 use roto::types::typevalue::TypeValue;
-=======
->>>>>>> 5a07526b
 use routecore::bmp::message::Message as BmpMsg;
 use routecore::{addr::Prefix, bgp::communities::Community};
 use serde::Deserialize;
@@ -563,7 +560,6 @@
                     "Update::Single(Payload::RawBmp)",
                     "Update::Single(RawBmp)|Update::Bulk(_)",
                 );
-<<<<<<< HEAD
             }
 
             Update::QueryResult(..) => {
@@ -585,13 +581,6 @@
                     );
                     self.sender.as_ref().unwrap().send(msg).unwrap();
                 }
-=======
-            }
-
-            Update::QueryResult(..) => {
-                self.status_reporter
-                    .input_mismatch("Update::Single(Payload::RawBmp)", "Update::QueryResult(_)");
->>>>>>> 5a07526b
             }
         }
     }
