--- conflicted
+++ resolved
@@ -16,8 +16,6 @@
         )
         .is_test(true)
         .try_init();
-<<<<<<< HEAD
-=======
     }
 
     pub(crate) fn get_testable_metrics_snapshot(
@@ -26,7 +24,6 @@
         let mut target = Target::new(OutputFormat::Test);
         metrics.append("testunit", &mut target);
         target
->>>>>>> 78ffa2ae
     }
 }
 
