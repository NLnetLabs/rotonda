#[cfg(test)]
pub(crate) mod internal {
    use std::sync::Arc;

    use chrono::Utc;
    use env_logger::Env;
    use routecore::{asn::Asn, bgp::types::NextHop};

    use crate::payload::Payload;

    /// Tries to enable logging. Intended for use in tests.
    ///
    /// Accepts a log level name as a string, e.g. "trace".
    pub(crate) fn enable_logging(log_level: &str) {
        let _ = env_logger::Builder::from_env(Env::default().default_filter_or(log_level))
            .is_test(true)
            .try_init();
    }
}

pub mod bgp {
    pub mod raw {
        pub mod communities {
            pub mod standard {
                use routecore::bgp::communities::StandardCommunity;

                pub fn sample_reserved_standard_community() -> StandardCommunity {
                    [0x00, 0x00, 0x00, 0x00].into()
                }

                pub fn sample_private_community() -> StandardCommunity {
                    [0x00, 0x01, 0x00, 0x00].into()
                }

                pub fn well_known_rfc1997_no_export_community() -> StandardCommunity {
                    [0xFF, 0xFF, 0xFF, 0x01].into()
                }

                pub fn well_known_rfc7999_blackhole_community() -> StandardCommunity {
                    [0xFF, 0xFF, 0x02, 0x9A].into()
                }

                pub fn well_known_rfc8326_graceful_shutdown_community() -> StandardCommunity {
                    [0xFF, 0xFF, 0x00, 0x00].into()
                }
            }

            pub mod extended {
                use routecore::bgp::communities::ExtendedCommunity;

                pub fn sample_as2_specific_route_target_extended_community() -> ExtendedCommunity {
                    ExtendedCommunity::from_raw([0x00, 0x02, 0x00, 0x22, 0x00, 0x00, 0xD5, 0x08])
                }

                pub fn sample_ipv4_address_specific_route_target_extended_community(
                ) -> ExtendedCommunity {
                    ExtendedCommunity::from_raw([0x01, 0x02, 0xC1, 0x2A, 0x00, 0x0A, 0xD5, 0x08])
                }

                pub fn sample_unrecgonised_extended_community() -> ExtendedCommunity {
                    ExtendedCommunity::from_raw([0x02, 0x02, 0x00, 0x22, 0x00, 0x00, 0xD5, 0x08])
                }
            }

            pub mod large {
                use routecore::bgp::communities::LargeCommunity;

                pub fn sample_large_community() -> LargeCommunity {
                    LargeCommunity::from_raw([
                        0x00, 0x00, 0x00, 0x22, 0x00, 0x00, 0x01, 0x00, 0x00, 0x00, 0x02, 0x00,
                    ])
                }
            }
        }
    }

    pub mod encode {
        use std::convert::{TryFrom, TryInto};
        use std::{net::IpAddr, ops::Deref, str::FromStr};

        use bytes::{BufMut, Bytes, BytesMut};
        use chrono::Utc;
        use rotonda_store::addr::Prefix;
        use routecore::asn::Asn;
        use routecore::bgp::aspath::HopPath;
        use routecore::bgp::communities::Community;
        use routecore::bgp::types::{NextHop, OriginType, PathAttributeType, AFI, SAFI};
        use routecore::bmp::message::{
            InformationTlvType, MessageType, PeerType, TerminationInformation,
        };

        use super::raw::communities::large;

        pub fn mk_initiation_msg(sys_name: &str, sys_descr: &str) -> Bytes {
            let mut buf = BytesMut::new();
            push_bmp_common_header(&mut buf, MessageType::InitiationMessage);

            // 4.3.  Initiation Message
            //
            // "The initiation message consists of the common BMP header followed by
            //  two or more Information TLVs (Section 4.4) containing information
            //  about the monitored router.  The sysDescr and sysName Information
            //  TLVs MUST be sent, any others are optional.  The string TLV MAY be
            //  included multiple times."
            //
            // From: https://www.rfc-editor.org/rfc/rfc7854.html#section-4.3

            // 4.4.  Information TLV
            //
            //  0                   1                   2                   3
            //  0 1 2 3 4 5 6 7 8 9 0 1 2 3 4 5 6 7 8 9 0 1 2 3 4 5 6 7 8 9 0 1
            // +-+-+-+-+-+-+-+-+-+-+-+-+-+-+-+-+-+-+-+-+-+-+-+-+-+-+-+-+-+-+-+-+
            // |          Information Type     |       Information Length      |
            // +-+-+-+-+-+-+-+-+-+-+-+-+-+-+-+-+-+-+-+-+-+-+-+-+-+-+-+-+-+-+-+-+
            // |                 Information (variable)                        |
            // ~                                                               ~
            // +-+-+-+-+-+-+-+-+-+-+-+-+-+-+-+-+-+-+-+-+-+-+-+-+-+-+-+-+-+-+-+-+
            //
            // From: https://www.rfc-editor.org/rfc/rfc7854.html#section-4.4

            push_bmp_information_tlv(&mut buf, InformationTlvType::SysName, sys_name.as_bytes());
            push_bmp_information_tlv(&mut buf, InformationTlvType::SysDesc, sys_descr.as_bytes());

            finalize_bmp_msg_len(&mut buf);
            buf.freeze()
        }

        pub fn mk_invalid_initiation_message_that_lacks_information_tlvs() -> Bytes {
            let mut buf = BytesMut::new();
            push_bmp_common_header(&mut buf, MessageType::InitiationMessage);

            // 4.3.  Initiation Message
            //
            // "The initiation message consists of the common BMP header followed by
            //  two or more Information TLVs (Section 4.4) containing information
            //  about the monitored router.  The sysDescr and sysName Information
            //  TLVs MUST be sent, any others are optional.  The string TLV MAY be
            //  included multiple times."
            //
            // From: https://www.rfc-editor.org/rfc/rfc7854.html#section-4.3

            finalize_bmp_msg_len(&mut buf);
            buf.freeze()
        }

        #[allow(clippy::too_many_arguments)]
        #[allow(clippy::vec_init_then_push)]
        pub fn mk_peer_up_notification_msg(
            per_peer_header: &PerPeerHeader,
            local_address: IpAddr,
            local_port: u16,
            remote_port: u16,
            sent_open_asn: u16,
            received_open_asn: u16,
            sent_bgp_identifier: u32,
            received_bgp_identifier: u32,
            information_tlvs: Vec<(InformationTlvType, String)>,
            eor_capable: bool,
        ) -> Bytes {
            let mut buf = BytesMut::new();
            push_bmp_common_header(&mut buf, MessageType::PeerUpNotification);
            push_bmp_per_peer_header(&mut buf, per_peer_header);

            // 4.10.  Peer Up Notification
            //
            //  0                   1                   2                   3
            //  0 1 2 3 4 5 6 7 8 9 0 1 2 3 4 5 6 7 8 9 0 1 2 3 4 5 6 7 8 9 0 1
            // +-+-+-+-+-+-+-+-+-+-+-+-+-+-+-+-+-+-+-+-+-+-+-+-+-+-+-+-+-+-+-+-+
            // |                 Local Address (16 bytes)                      |
            // ~                                                               ~
            // +-+-+-+-+-+-+-+-+-+-+-+-+-+-+-+-+-+-+-+-+-+-+-+-+-+-+-+-+-+-+-+-+
            // |         Local Port            |        Remote Port            |
            // +-+-+-+-+-+-+-+-+-+-+-+-+-+-+-+-+-+-+-+-+-+-+-+-+-+-+-+-+-+-+-+-+
            // |                    Sent OPEN Message                          |
            // ~                                                               ~
            // +-+-+-+-+-+-+-+-+-+-+-+-+-+-+-+-+-+-+-+-+-+-+-+-+-+-+-+-+-+-+-+-+
            // |                  Received OPEN Message                        |
            // ~                                                               ~
            // +-+-+-+-+-+-+-+-+-+-+-+-+-+-+-+-+-+-+-+-+-+-+-+-+-+-+-+-+-+-+-+-+
            // |                 Information (variable)                        |
            // ~                                                               ~
            // +-+-+-+-+-+-+-+-+-+-+-+-+-+-+-+-+-+-+-+-+-+-+-+-+-+-+-+-+-+-+-+-+
            //
            // From: https://www.rfc-editor.org/rfc/rfc7854.html#section-4.10

            match local_address {
                IpAddr::V4(addr) => {
                    assert!(per_peer_header.is_ipv4());
                    buf.resize(buf.len() + 12, 0u8);
                    buf.extend_from_slice(&addr.octets());
                }
                IpAddr::V6(addr) => {
                    assert!(per_peer_header.is_ipv6());
                    buf.extend_from_slice(&addr.octets());
                }
            }

            buf.extend_from_slice(&local_port.to_be_bytes());
            buf.extend_from_slice(&remote_port.to_be_bytes());

            // 4.2.  OPEN Message Format
            //
            // After a TCP connection is established, the first message sent by each
            // side is an OPEN message.  If the OPEN message is acceptable, a
            // KEEPALIVE message confirming the OPEN is sent back.
            //
            // In addition to the fixed-size BGP header, the OPEN message contains
            // the following fields:
            //
            //      0                   1                   2                   3
            //      0 1 2 3 4 5 6 7 8 9 0 1 2 3 4 5 6 7 8 9 0 1 2 3 4 5 6 7 8 9 0 1
            //     +-+-+-+-+-+-+-+-+
            //     |    Version    |
            //     +-+-+-+-+-+-+-+-+-+-+-+-+-+-+-+-+
            //     |     My Autonomous System      |
            //     +-+-+-+-+-+-+-+-+-+-+-+-+-+-+-+-+
            //     |           Hold Time           |
            //     +-+-+-+-+-+-+-+-+-+-+-+-+-+-+-+-+-+-+-+-+-+-+-+-+-+-+-+-+-+-+-+-+
            //     |                         BGP Identifier                        |
            //     +-+-+-+-+-+-+-+-+-+-+-+-+-+-+-+-+-+-+-+-+-+-+-+-+-+-+-+-+-+-+-+-+
            //     | Opt Parm Len  |
            //     +-+-+-+-+-+-+-+-+-+-+-+-+-+-+-+-+-+-+-+-+-+-+-+-+-+-+-+-+-+-+-+-+
            //     |                                                               |
            //     |             Optional Parameters (variable)                    |
            //     |                                                               |
            //     +-+-+-+-+-+-+-+-+-+-+-+-+-+-+-+-+-+-+-+-+-+-+-+-+-+-+-+-+-+-+-+-+
            //
            // From: https://datatracker.ietf.org/doc/html/rfc4271#section-4.2

            // insert fake BGP open sent message
            let mut bgp_msg_buf = BytesMut::new();
            // Fixed size BGP header
            bgp_msg_buf.resize(bgp_msg_buf.len() + 16, 0xFFu8); // marker
            bgp_msg_buf.resize(bgp_msg_buf.len() + 2, 0); // placeholder length, to be replaced later
            bgp_msg_buf.extend_from_slice(&1u8.to_be_bytes()); // 1 - OPEN
            bgp_msg_buf.extend_from_slice(&4u8.to_be_bytes()); // BGP version 4

            // Other fields
            bgp_msg_buf.extend_from_slice(&sent_open_asn.to_be_bytes());
            bgp_msg_buf.extend_from_slice(&0u16.to_be_bytes()); // 0 hold time - disables keep alive
            bgp_msg_buf.extend_from_slice(&sent_bgp_identifier.to_be_bytes());
            bgp_msg_buf.extend_from_slice(&0u8.to_be_bytes()); // 0 optional parameters

            // Finalize BGP message
            finalize_bgp_msg_len(&mut bgp_msg_buf);
            buf.extend_from_slice(&bgp_msg_buf);

            // insert fake BGP open received message
            let mut bgp_msg_buf = BytesMut::new();
            // Fixed size BGP header
            bgp_msg_buf.resize(bgp_msg_buf.len() + 16, 0xFFu8); // marker
            bgp_msg_buf.resize(bgp_msg_buf.len() + 2, 0); // placeholder length, to be replaced later
            bgp_msg_buf.extend_from_slice(&1u8.to_be_bytes()); // 1 - OPEN
            bgp_msg_buf.extend_from_slice(&4u8.to_be_bytes()); // BGP version 4

            // Other fields
            bgp_msg_buf.extend_from_slice(&received_open_asn.to_be_bytes());
            bgp_msg_buf.extend_from_slice(&0u16.to_be_bytes()); // 0 hold time - disables keep alive
            bgp_msg_buf.extend_from_slice(&received_bgp_identifier.to_be_bytes());

            if !eor_capable {
                bgp_msg_buf.extend_from_slice(&0u8.to_be_bytes()); // 0 optional parameter bytes
            } else {
                // A peer capable of sending the special End-Of-Rib marker BGP
                // UPDATE message advertises this ability using a BGP capability
                // (RFC 5492) which is expressed as an optional parameter type 2
                // with a capability code 64 (from RFC 4274).

                // Optional Parameters:
                //
                // This field contains a list of optional parameters, in which
                // each parameter is encoded as a <Parameter Type, Parameter
                // Length, Parameter Value> triplet.
                //
                //  0                   1
                //  0 1 2 3 4 5 6 7 8 9 0 1 2 3 4 5
                // +-+-+-+-+-+-+-+-+-+-+-+-+-+-+-+-+-+-+-+-...
                // |  Parm. Type   | Parm. Length  |  Parameter Value (variable)
                // +-+-+-+-+-+-+-+-+-+-+-+-+-+-+-+-+-+-+-+-...
                //
                // Parameter Type is a one octet field that unambiguously
                // identifies individual parameters.  Parameter Length is a one
                // octet field that contains the length of the Parameter Value
                // field in octets.  Parameter Value is a variable length field
                // that is interpreted according to the value of the Parameter
                // Type field.
                //
                // [RFC3392] defines the Capabilities Optional Parameter.
                //
                // From: https://datatracker.ietf.org/doc/html/rfc4271#section-4.2
                // Note that RFC 3392 was obsoleted by RFC 5492
                //
                // Which leads us to...

                // 4.  Capabilities Optional Parameter (Parameter Type 2):
                //
                // This is an Optional Parameter that is used by a BGP speaker to convey
                // to its BGP peer the list of capabilities supported by the speaker.
                // The encoding of BGP Optional Parameters is specified in Section 4.2
                // of [RFC4271].  The parameter type of the Capabilities Optional
                // Parameter is 2.
                //
                // The parameter contains one or more triples <Capability Code,
                // Capability Length, Capability Value>, where each triple is encoded as
                // shown below:
                //
                //        +------------------------------+
                //        | Capability Code (1 octet)    |
                //        +------------------------------+
                //        | Capability Length (1 octet)  |
                //        +------------------------------+
                //        | Capability Value (variable)  |
                //        ~                              ~
                //        +------------------------------+
                //
                // The use and meaning of these fields are as follows:
                //
                //    Capability Code:
                //
                //       Capability Code is a one-octet unsigned binary integer that
                //       unambiguously identifies individual capabilities.
                //
                //    Capability Length:
                //
                //       Capability Length is a one-octet unsigned binary integer that
                //       contains the length of the Capability Value field in octets.
                //
                //    Capability Value:
                //
                //       Capability Value is a variable-length field that is interpreted
                //       according to the value of the Capability Code field.
                //
                // From: https://datatracker.ietf.org/doc/html/rfc5492#section-4
                //
                // Which leads us further on to ...

                // 3.  Graceful Restart Capability
                //
                // The Graceful Restart Capability is a new BGP capability [BGP-CAP]
                // that can be used by a BGP speaker to indicate its ability to preserve
                // its forwarding state during BGP restart.  It can also be used to
                // convey to its peer its intention of generating the End-of-RIB marker
                // upon the completion of its initial routing updates.
                //
                // This capability is defined as follows:
                //
                //    Capability code: 64
                //
                //    Capability length: variable
                //
                //    Capability value: Consists of the "Restart Flags" field, "Restart
                //    Time" field, and 0 to 63 of the tuples <AFI, SAFI, Flags for
                //    address family> as follows:
                //
                //       +--------------------------------------------------+
                //       | Restart Flags (4 bits)                           |
                //       +--------------------------------------------------+
                //       | Restart Time in seconds (12 bits)                |
                //       +--------------------------------------------------+
                //       | Address Family Identifier (16 bits)              |
                //       +--------------------------------------------------+
                //       | Subsequent Address Family Identifier (8 bits)    |
                //       +--------------------------------------------------+
                //       | Flags for Address Family (8 bits)                |
                //       +--------------------------------------------------+
                //       | ...                                              |
                //       +--------------------------------------------------+
                //       | Address Family Identifier (16 bits)              |
                //       +--------------------------------------------------+
                //       | Subsequent Address Family Identifier (8 bits)    |
                //       +--------------------------------------------------+
                //       | Flags for Address Family (8 bits)                |
                //       +--------------------------------------------------+
                //
                // The use and meaning of the fields are as follows:
                //
                //    Restart Flags:
                //
                //       This field contains bit flags related to restart.
                //
                //           0 1 2 3
                //          +-+-+-+-+
                //          |R|Resv.|
                //          +-+-+-+-+
                //
                //       The most significant bit is defined as the Restart State (R)
                //       bit, which can be used to avoid possible deadlock caused by
                //       waiting for the End-of-RIB marker when multiple BGP speakers
                //       peering with each other restart.  When set (value 1), this bit
                //       indicates that the BGP speaker has restarted, and its peer MUST
                //       NOT wait for the End-of-RIB marker from the speaker before
                //       advertising routing information to the speaker.
                //
                //       The remaining bits are reserved and MUST be set to zero by the
                //       sender and ignored by the receiver.
                //
                //    Restart Time:
                //
                //       This is the estimated time (in seconds) it will take for the
                //       BGP session to be re-established after a restart.  This can be
                //       used to speed up routing convergence by its peer in case that
                //       the BGP speaker does not come back after a restart.
                //
                //    Address Family Identifier (AFI), Subsequent Address Family
                //       Identifier (SAFI):
                //
                //       The AFI and SAFI, taken in combination, indicate that Graceful
                //       Restart is supported for routes that are advertised with the
                //       same AFI and SAFI.  Routes may be explicitly associated with a
                //       particular AFI and SAFI using the encoding of [BGP-MP] or
                //       implicitly associated with <AFI=IPv4, SAFI=Unicast> if using
                //       the encoding of [BGP-4].
                //
                //    Flags for Address Family:
                //
                //       This field contains bit flags relating to routes that were
                //       advertised with the given AFI and SAFI.
                //
                //           0 1 2 3 4 5 6 7
                //          +-+-+-+-+-+-+-+-+
                //          |F|   Reserved  |
                //          +-+-+-+-+-+-+-+-+
                //
                //       The most significant bit is defined as the Forwarding State (F)
                //       bit, which can be used to indicate whether the forwarding state
                //       for routes that were advertised with the given AFI and SAFI has
                //       indeed been preserved during the previous BGP restart.  When
                //       set (value 1), the bit indicates that the forwarding state has
                //       been preserved.
                //
                //       The remaining bits are reserved and MUST be set to zero by the
                //       sender and ignored by the receiver.
                // From: https://datatracker.ietf.org/doc/html/rfc4724#section-3

                // BGP optional parameters: optp_len, optp_params
                // Where:
                //   optp_len = octet len of optp_params
                //   optp_params = [(optpi_type, optpi_len, optpi_value), ...]
                //     Where:
                //       optpi_type = 2 (the RFC 5492 capabilities optional parameter code)
                //       optpi_len = the octet len of optpi_vals
                //       optpi_value = [(cap_code, cap_len, cap_val), ...]
                //         Where there is a single tuple with:
                //           cap_code = 64 (the RFC 4724 graceful restart capability code)
                //           cap_len  = 2 (two bytes for 4-bit flags + 12-bit restart time)
                //           cap_val  = 0 (0 4-bit flags + 0 12-bit restart time)
                //       }
                //   }

                // innermost layer
                let cap_code = 64u8;
                let cap_len = 2u8;
                let cap_val = 0u16;

                // middle layer
                let optpi_type = 2u8;
                let mut optpi_value = Vec::<u8>::new();
                optpi_value.push(cap_code);
                optpi_value.push(cap_len);
                optpi_value.extend_from_slice(&cap_val.to_be_bytes());
                let optpi_len = u8::try_from(optpi_value.len()).unwrap();

                // outer layer
                let mut optp_params = Vec::<u8>::new();
                optp_params.push(optpi_type);
                optp_params.push(optpi_len);
                optp_params.append(&mut optpi_value);
                let optp_len = u8::try_from(optp_params.len()).unwrap();

                // extend the BGP OPEN message with the optional parameters
                bgp_msg_buf.extend_from_slice(&[optp_len]);
                bgp_msg_buf.extend_from_slice(&optp_params);
            }

            // Finalize BGP message
            finalize_bgp_msg_len(&mut bgp_msg_buf);
            buf.extend_from_slice(&bgp_msg_buf);

            for (typ, val) in information_tlvs {
                push_bmp_information_tlv(&mut buf, typ, val.as_bytes());
            }

            finalize_bmp_msg_len(&mut buf);
            buf.freeze()
        }

        #[allow(clippy::vec_init_then_push)]
        pub fn mk_route_monitoring_msg(
            per_peer_header: &PerPeerHeader,
            withdrawals: &Prefixes,
            announcements: &Announcements,
            extra_path_attributes: &[u8],
        ) -> Bytes {
            let bgp_msg_buf = mk_bgp_update(withdrawals, announcements, extra_path_attributes);
            mk_raw_route_monitoring_msg(per_peer_header, bgp_msg_buf)
        }

        pub fn mk_raw_route_monitoring_msg(
            per_peer_header: &PerPeerHeader,
            bgp_msg_buf: Bytes,
        ) -> Bytes {
            // 4.6.  Route Monitoring
            //
            // "Following the common BMP header and per-peer header is a BGP Update
            //  PDU."
            //
            // From: https://www.rfc-editor.org/rfc/rfc7854.html#section-4.6

            let mut buf = BytesMut::new();
            push_bmp_common_header(&mut buf, MessageType::RouteMonitoring);
            push_bmp_per_peer_header(&mut buf, per_peer_header);
            buf.extend_from_slice(&bgp_msg_buf);
            finalize_bmp_msg_len(&mut buf);
            buf.freeze()
        }

        #[allow(clippy::vec_init_then_push)]
        pub fn mk_bgp_update(
            withdrawals: &Prefixes,
            announcements: &Announcements,
            extra_path_attributes: &[u8],
        ) -> Bytes {
            // 4.3. UPDATE Message Format
            //
            // "The UPDATE message always includes the fixed-size BGP
            //  header, and also includes the other fields, as shown below (note,
            //  some of the shown fields may not be present in every UPDATE message):"
            //
            //      +-----------------------------------------------------+
            //      |   Withdrawn Routes Length (2 octets)                |
            //      +-----------------------------------------------------+
            //      |   Withdrawn Routes (variable)                       |
            //      +-----------------------------------------------------+
            //      |   Total Path Attribute Length (2 octets)            |
            //      +-----------------------------------------------------+
            //      |   Path Attributes (variable)                        |
            //      +-----------------------------------------------------+
            //      |   Network Layer Reachability Information (variable) |
            //      +-----------------------------------------------------+
            //
            // From: https://datatracker.ietf.org/doc/html/rfc4271#section-4.3

            let mut buf = BytesMut::new();

            // Fixed size BGP header
            buf.resize(buf.len() + 16, 0xFFu8);
            // marker
            buf.resize(buf.len() + 2, 0);
            // placeholder length, to be replaced later
            buf.extend_from_slice(&2u8.to_be_bytes());
            // 2 - UPDATE

            // Other fields
            // Route withdrawals
            // "Withdrawn Routes Length:
            //
            //  This 2-octets unsigned integer indicates the total length of
            //  the Withdrawn Routes field in octets.  Its value allows the
            //  length of the Network Layer Reachability Information field to
            //  be determined, as specified below.
            //
            //  A value of 0 indicates that no routes are being withdrawn from
            //  service, and that the WITHDRAWN ROUTES field is not present in
            //  this UPDATE message.
            //
            //  Withdrawn Routes:
            //
            //  This is a variable-length field that contains a list of IP
            //  address prefixes for the routes that are being withdrawn from
            //  service.  Each IP address prefix is encoded as a 2-tuple of the
            //  form <length, prefix>, whose fields are described below:
            //
            //           +---------------------------+
            //           |   Length (1 octet)        |
            //           +---------------------------+
            //           |   Prefix (variable)       |
            //           +---------------------------+
            //
            //  The use and the meaning of these fields are as follows:
            //
            //  a) Length:
            //
            //     The Length field indicates the length in bits of the IP
            //     address prefix.  A length of zero indicates a prefix that
            //     matches all IP addresses (with prefix, itself, of zero
            //     octets).
            //
            //  b) Prefix:
            //
            //     The Prefix field contains an IP address prefix, followed by
            //     the minimum number of trailing bits needed to make the end
            //     of the field fall on an octet boundary.  Note that the value
            //     of trailing bits is irrelevant."
            //
            // From: https://datatracker.ietf.org/doc/html/rfc4271#section-4.3
            let mut withdrawn_routes = BytesMut::new();
            let mut mp_unreach_nlri = BytesMut::new();

            for prefix in withdrawals.iter() {
                let (addr, len) = prefix.addr_and_len();
                match addr {
                    IpAddr::V4(addr) => {
                        withdrawn_routes.extend_from_slice(&[len]);
                        if len > 0 {
                            let min_bytes = div_ceil(len, 8) as usize;
                            withdrawn_routes.extend_from_slice(&addr.octets()[..min_bytes]);
                        }
                    }
                    IpAddr::V6(addr) => {
                        // https://datatracker.ietf.org/doc/html/rfc4760#section-4
                        if mp_unreach_nlri.is_empty() {
                            mp_unreach_nlri.put_u16(AFI::Ipv6.into());
                            mp_unreach_nlri.put_u8(u8::from(SAFI::Unicast)|u8::from(SAFI::Multicast));
                        }
                        mp_unreach_nlri.extend_from_slice(&[len]);
                        if len > 0 {
                            let min_bytes = div_ceil(len, 8) as usize;
                            mp_unreach_nlri.extend_from_slice(&addr.octets()[..min_bytes]);
                        }
                    }
                }
            }
            let num_withdrawn_route_bytes = u16::try_from(withdrawn_routes.len()).unwrap();
            buf.extend_from_slice(&num_withdrawn_route_bytes.to_be_bytes());
            // N withdrawn route bytes
            if num_withdrawn_route_bytes > 0 {
                buf.extend(&withdrawn_routes); // the withdrawn routes
            }

            // Route announcements
            // "Total Path Attribute Length:
            //
            //  This 2-octet unsigned integer indicates the total length of the
            //  Path Attributes field in octets.  Its value allows the length
            //  of the Network Layer Reachability field to be determined as
            //  specified below.
            //
            //  A value of 0 indicates that neither the Network Layer
            //  Reachability Information field nor the Path Attribute field is
            //  present in this UPDATE message.
            //
            //  Path Attributes:
            //
            //  A variable-length sequence of path attributes is present in
            //  every UPDATE message, except for an UPDATE message that carries
            //  only the withdrawn routes.  Each path attribute is a triple
            //  <attribute type, attribute length, attribute value> of variable
            //  length.
            //
            //  Attribute Type is a two-octet field that consists of the
            //  Attribute Flags octet, followed by the Attribute Type Code
            //  octet.
            //
            //        0                   1
            //        0 1 2 3 4 5 6 7 8 9 0 1 2 3 4 5
            //        +-+-+-+-+-+-+-+-+-+-+-+-+-+-+-+-+
            //        |  Attr. Flags  |Attr. Type Code|
            //        +-+-+-+-+-+-+-+-+-+-+-+-+-+-+-+-+"
            //
            // ...
            //
            // "Network Layer Reachability Information:
            //
            //  This variable length field contains a list of IP address
            //  prefixes.  The length, in octets, of the Network Layer
            //  Reachability Information is not encoded explicitly, but can be
            //  calculated as:
            //
            //        UPDATE message Length - 23 - Total Path Attributes Length
            //        - Withdrawn Routes Length
            //
            //  where UPDATE message Length is the value encoded in the fixed-
            //  size BGP header, Total Path Attribute Length, and Withdrawn
            //  Routes Length are the values encoded in the variable part of
            //  the UPDATE message, and 23 is a combined length of the fixed-
            //  size BGP header, the Total Path Attribute Length field, and the
            //  Withdrawn Routes Length field.
            //
            //  Reachability information is encoded as one or more 2-tuples of
            //  the form <length, prefix>, whose fields are described below:
            //
            //           +---------------------------+
            //           |   Length (1 octet)        |
            //           +---------------------------+
            //           |   Prefix (variable)       |
            //           +---------------------------+
            //
            //  The use and the meaning of these fields are as follows:
            //
            //  a) Length:
            //
            //     The Length field indicates the length in bits of the IP
            //     address prefix.  A length of zero indicates a prefix that
            //     matches all IP addresses (with prefix, itself, of zero
            //     octets).
            //
            //  b) Prefix:
            //
            //     The Prefix field contains an IP address prefix, followed by
            //     enough trailing bits to make the end of the field fall on an
            //     octet boundary.  Note that the value of the trailing bits is
            //     irrelevant."
            //
            // From: https://datatracker.ietf.org/doc/html/rfc4271#section-4.3
            match announcements {
                Announcements::None => {
                    buf.extend_from_slice(&0u16.to_be_bytes()); // 0 path attributes and no NLRI field
                }
                Announcements::Some {
                    origin,
                    as_path,
                    next_hop,
                    communities,
                    prefixes,
                } => {
                    fn push_attributes(
                        out_bytes: &mut Vec<u8>,
                        r#type: PathAttributeType,
                        pa_bytes: &[u8],
                    ) {
                        let len = pa_bytes.len();

                        let (optional, transitive, complete) = match r#type {
                            PathAttributeType::AsPath
                            | PathAttributeType::NextHop
                            | PathAttributeType::Origin => (false, true, true),
                            PathAttributeType::Communities
                            | PathAttributeType::ExtendedCommunities
                            | PathAttributeType::LargeCommunities
                            | PathAttributeType::MpReachNlri => (true, false, true),
                            _ => todo!(),
                        };

                        let mut flags = 0u8;
                        if optional {
                            flags = flags | 0b1000_0000;
                        }
                        if transitive {
                            flags = flags | 0b0100_0000;
                        }
                        if complete {
                            flags = flags | 0b0010_0000;
                        }
                        if len > 255 {
                            flags = flags | 0b0001_0000;
                        }

                        out_bytes.put_u8(flags); // attr. flags
                        out_bytes.put_u8(u8::from(r#type)); // attr. type
                        if len <= 255 {
                            out_bytes.put_u8(u8::try_from(len).unwrap()); // attr. octet length
                        } else {
                            out_bytes.put_u16(u16::try_from(len).unwrap()); // attr. octet length
                        };

                        out_bytes.extend_from_slice(pa_bytes);
                    }

                    let mut path_attributes = Vec::<u8>::new();

                    // -------------------------------------------------------------------
                    // "ORIGIN (Type Code 1):
                    //
                    //  ORIGIN is a well-known mandatory attribute that defines the origin
                    //  of the path information."
                    //
                    // From: https://datatracker.ietf.org/doc/html/rfc4271#section-4.3
                    push_attributes(
                        &mut path_attributes,
                        PathAttributeType::Origin,
                        &[origin.into()],
                    );

                    // -------------------------------------------------------------------
                    // "AS_PATH (Type Code 2):
                    //
                    //  AS_PATH is a well-known mandatory attribute that is composed of a
                    //  sequence of AS path segments.  Each AS path segment is represented
                    //  by a triple <path segment type, path segment length, path segment
                    //  value>."
                    //
                    // From: https://datatracker.ietf.org/doc/html/rfc4271#section-4.3
                    let mut as_path_attr_value_bytes = Vec::<u8>::new();

                    // sequence of AS path segments [(seg. type, seg. len, seg. val), ...]
                    for segment in as_path.to_as_path::<Vec<u8>>().unwrap().segments() {
                        segment.compose(&mut as_path_attr_value_bytes).unwrap();
                    }

                    let as_path_attr_value_octet_len =
                        u8::try_from(as_path_attr_value_bytes.len()).unwrap();

                    push_attributes(
                        &mut path_attributes,
                        PathAttributeType::AsPath,
                        &as_path_attr_value_bytes,
                    );

                    // -------------------------------------------------------------------
                    // "NEXT_HOP (Type Code 3):
                    //
                    //  This is a well-known mandatory attribute that defines the (unicast)
                    //  IP address of the router that SHOULD be used as the next hop to the
                    //  destinations listed in the Network Layer Reachability Information
                    //  field of the UPDATE message."
                    //
                    // From: https://datatracker.ietf.org/doc/html/rfc4271#section-4.3
                    if let NextHop::Ipv4(addr) = next_hop.0 {
                        push_attributes(
                            &mut path_attributes,
                            PathAttributeType::NextHop,
                            &addr.octets(),
                        );
                    }

                    // -------------------------------------------------------------------
                    // "COMMUNITIES attribute:
                    //
                    //  This document creates the COMMUNITIES path attribute is an optional
                    //  transitive attribute of variable length.  The attribute consists of a
                    //  set of four octet values, each of which specify a community.  All
                    //  routes with this attribute belong to the communities listed in the
                    //  attribute.
                    //
                    //  The COMMUNITIES attribute has Type Code 8.
                    //
                    //  Communities are treated as 32 bit values,  however for administrative
                    //  assignment,  the following presumptions may be made:
                    //
                    //  The community attribute values ranging from 0x0000000 through
                    //  0x0000FFFF and 0xFFFF0000 through 0xFFFFFFFF are hereby reserved.
                    //
                    //  The rest of the community attribute values shall be encoded using an
                    //  autonomous system number in the first two octets.  The semantics of
                    //  the final two octets may be defined by the autonomous system (e.g. AS
                    //  690 may define research, educational and commercial community values
                    //  that may be used for policy routing as defined by the operators of
                    //  that AS using community attribute values 0x02B20000 through
                    //  0x02B2FFFF)."
                    //
                    // From: https://www.rfc-editor.org/rfc/rfc1997.html
                    if !communities.is_empty() {
                        let mut communities_attribute_bytes = Vec::<u8>::new();
                        let mut extended_communities_attribute_bytes = Vec::<u8>::new();
                        let mut large_communities_attribute_bytes = Vec::<u8>::new();

                        for community in communities.deref() {
                            match community {
                                Community::Standard(c) => {
                                    communities_attribute_bytes.extend_from_slice(&c.to_raw())
                                }
                                Community::Extended(c) => {
                                    extended_communities_attribute_bytes.extend_from_slice(&c.raw())
                                }
                                Community::Ipv6Extended(_) => todo!(),
                                Community::Large(c) => {
                                    large_communities_attribute_bytes.extend_from_slice(&c.raw())
                                }
                            }
                        }

                        if !communities_attribute_bytes.is_empty() {
                            push_attributes(
                                &mut path_attributes,
                                PathAttributeType::Communities,
                                &communities_attribute_bytes,
                            );
                        }

                        if !extended_communities_attribute_bytes.is_empty() {
                            push_attributes(
                                &mut path_attributes,
                                PathAttributeType::ExtendedCommunities,
                                &extended_communities_attribute_bytes,
                            );
                        }

                        if !large_communities_attribute_bytes.is_empty() {
                            push_attributes(
                                &mut path_attributes,
                                PathAttributeType::LargeCommunities,
                                &large_communities_attribute_bytes,
                            );
                        }
                    }

                    // Now add the list of NLRI IP addresses
                    let mut announced_routes = Vec::<u8>::new();
                    let mut mp_reach_nlri = BytesMut::new();

                    for prefix in prefixes.iter() {
                        let (addr, len) = prefix.addr_and_len();
                        match addr {
                            IpAddr::V4(addr) => {
                                announced_routes.extend_from_slice(&[len]);
                                if len > 0 {
                                    let min_bytes = div_ceil(len, 8) as usize;
                                    announced_routes.extend_from_slice(&addr.octets()[..min_bytes]);
                                }
                            }
                            IpAddr::V6(addr) => {
                                // https://datatracker.ietf.org/doc/html/rfc4760#section-3
                                if mp_reach_nlri.is_empty() {
                                    mp_reach_nlri.put_u16(AFI::Ipv6.into());
                                    mp_reach_nlri.put_u8(u8::from(SAFI::Unicast));
                                    if let NextHop::Ipv6(addr) = next_hop.0 {
                                        mp_reach_nlri.put_u8(addr.octets().len() as u8);
                                        mp_reach_nlri.extend_from_slice(&addr.octets());
                                    } else {
                                        unreachable!();
                                    }
                                    mp_reach_nlri.put_u8(0u8); // reserved
                                }
                                mp_reach_nlri.extend_from_slice(&[len]);
                                if len > 0 {
                                    let min_bytes = div_ceil(len, 8) as usize;
                                    mp_reach_nlri.extend_from_slice(&addr.octets()[..min_bytes]);
                                }
                            }
                        }
                    }

                    if !mp_reach_nlri.is_empty() {
                        push_attributes(
                            &mut path_attributes,
                            PathAttributeType::MpReachNlri,
                            &mp_reach_nlri,
                        );
                    }

                    let num_path_attribute_bytes =
                        u16::try_from(path_attributes.len() + extra_path_attributes.len()).unwrap();
                    buf.extend_from_slice(&num_path_attribute_bytes.to_be_bytes()); // N path attribute bytes
                    buf.extend_from_slice(&path_attributes);
                    buf.extend_from_slice(extra_path_attributes);

                    if !announced_routes.is_empty() {
                        buf.extend_from_slice(&announced_routes); // the announced routes
                    }
                }
            }

            // Finalize BGP message
            finalize_bgp_msg_len(&mut buf);
            buf.freeze()
        }

        pub fn mk_peer_down_notification_msg(per_peer_header: &PerPeerHeader) -> Bytes {
            let mut buf = BytesMut::new();
            push_bmp_common_header(&mut buf, MessageType::PeerDownNotification);
            push_bmp_per_peer_header(&mut buf, per_peer_header);

            // 4.9.  Peer Down Notification
            //
            //  0                   1                   2                   3
            //  0 1 2 3 4 5 6 7 8 9 0 1 2 3 4 5 6 7 8 9 0 1 2 3 4 5 6 7 8 9 0 1
            // +-+-+-+-+-+-+-+-+
            // |    Reason     |
            // +-+-+-+-+-+-+-+-+-+-+-+-+-+-+-+-+-+-+-+-+-+-+-+-+-+-+-+-+-+-+-+-+
            // |            Data (present if Reason = 1, 2 or 3)               |
            // ~                                                               ~
            // +-+-+-+-+-+-+-+-+-+-+-+-+-+-+-+-+-+-+-+-+-+-+-+-+-+-+-+-+-+-+-+-+
            //
            // From: https://www.rfc-editor.org/rfc/rfc7854.html#section-4.9

            buf.extend_from_slice(&5u8.to_be_bytes()); // reason code 5

            finalize_bmp_msg_len(&mut buf);
            buf.freeze()
        }

        pub fn mk_statistics_report_msg(per_peer_header: &PerPeerHeader) -> Bytes {
            // 4.8.  Stats Reports
            //
            // "Following the common BMP header and per-peer header is a 4-byte field
            //  that indicates the number of counters in the stats message where each
            //  counter is encoded as a TLV."
            //
            //     0                   1                   2                   3
            //     0 1 2 3 4 5 6 7 8 9 0 1 2 3 4 5 6 7 8 9 0 1 2 3 4 5 6 7 8 9 0 1
            //    +-+-+-+-+-+-+-+-+-+-+-+-+-+-+-+-+-+-+-+-+-+-+-+-+-+-+-+-+-+-+-+-+
            //    |                        Stats Count                            |
            //    +-+-+-+-+-+-+-+-+-+-+-+-+-+-+-+-+-+-+-+-+-+-+-+-+-+-+-+-+-+-+-+-+
            //
            //  Each counter is encoded as follows:
            //
            //     0                   1                   2                   3
            //     0 1 2 3 4 5 6 7 8 9 0 1 2 3 4 5 6 7 8 9 0 1 2 3 4 5 6 7 8 9 0 1
            //    +-+-+-+-+-+-+-+-+-+-+-+-+-+-+-+-+-+-+-+-+-+-+-+-+-+-+-+-+-+-+-+-+
            //    |         Stat Type             |          Stat Len             |
            //    +-+-+-+-+-+-+-+-+-+-+-+-+-+-+-+-+-+-+-+-+-+-+-+-+-+-+-+-+-+-+-+-+
            //    |                        Stat Data                              |
            //    ~                                                               ~
            //    +-+-+-+-+-+-+-+-+-+-+-+-+-+-+-+-+-+-+-+-+-+-+-+-+-+-+-+-+-+-+-+-+
            //
            //  o  Stat Type (2 bytes): Defines the type of the statistic carried in
            //     the Stat Data field.
            //
            //  o  Stat Len (2 bytes): Defines the length of the Stat Data field.
            //
            // From: https://www.rfc-editor.org/rfc/rfc7854.html#section-4.8

            let mut buf = BytesMut::new();
            push_bmp_common_header(&mut buf, MessageType::StatisticsReport);
            push_bmp_per_peer_header(&mut buf, per_peer_header);

            buf.extend_from_slice(&0u32.to_be_bytes()); // zero stats

            finalize_bmp_msg_len(&mut buf);
            buf.freeze()
        }

        pub fn mk_termination_msg() -> Bytes {
            let mut buf = BytesMut::new();
            push_bmp_common_header(&mut buf, MessageType::TerminationMessage);

            // 4.5. Termination Message
            //
            // "The termination message consists of the common BMP header followed by
            //  one or more TLVs containing information about the reason for the
            //  termination, as follows:"
            //
            // From: https://www.rfc-editor.org/rfc/rfc7854.html#section-4.5

            // 4.4 Information TLV
            //
            //  0                   1                   2                   3
            //  0 1 2 3 4 5 6 7 8 9 0 1 2 3 4 5 6 7 8 9 0 1 2 3 4 5 6 7 8 9 0 1
            // +-+-+-+-+-+-+-+-+-+-+-+-+-+-+-+-+-+-+-+-+-+-+-+-+-+-+-+-+-+-+-+-+
            // |          Information Type     |       Information Length      |
            // +-+-+-+-+-+-+-+-+-+-+-+-+-+-+-+-+-+-+-+-+-+-+-+-+-+-+-+-+-+-+-+-+
            // |                 Information (variable)                        |
            // ~                                                               ~
            // +-+-+-+-+-+-+-+-+-+-+-+-+-+-+-+-+-+-+-+-+-+-+-+-+-+-+-+-+-+-+-+-+
            //
            // From: https://www.rfc-editor.org/rfc/rfc7854.html#section-4.4

            push_bmp_termination_tlv(&mut buf, TerminationInformation::AdminClose, &[0u8, 0u8]);

            finalize_bmp_msg_len(&mut buf);
            buf.freeze()
        }

        fn finalize_bmp_msg_len(buf: &mut BytesMut) {
            let len_bytes: [u8; 4] = (buf.len() as u32).to_be_bytes();
            buf[1] = len_bytes[0];
            buf[2] = len_bytes[1];
            buf[3] = len_bytes[2];
            buf[4] = len_bytes[3];
        }

        fn finalize_bgp_msg_len(buf: &mut BytesMut) {
            assert!(buf.len() >= 19);
            assert!(buf.len() <= 4096);

            let len_bytes: [u8; 2] = (buf.len() as u16).to_be_bytes();
            buf[16] = len_bytes[0];
            buf[17] = len_bytes[1];
        }

        fn push_bmp_common_header(buf: &mut BytesMut, msg_type: MessageType) {
            //  0                   1                   2                   3
            //  0 1 2 3 4 5 6 7 8 9 0 1 2 3 4 5 6 7 8 9 0 1 2 3 4 5 6 7 8 9 0 1
            // +-+-+-+-+-+-+-+-+
            // |    Version    |
            // +-+-+-+-+-+-+-+-+-+-+-+-+-+-+-+-+-+-+-+-+-+-+-+-+-+-+-+-+-+-+-+-+
            // |                        Message Length                         |
            // +-+-+-+-+-+-+-+-+-+-+-+-+-+-+-+-+-+-+-+-+-+-+-+-+-+-+-+-+-+-+-+-+
            // |   Msg. Type   |
            // +---------------+
            //
            // From: https://datatracker.ietf.org/doc/html/rfc4271#section-4.1
            buf.extend_from_slice(&[3u8]); // version 3
            buf.resize(buf.len() + 4, 0u8); // placeholder length, to be replaced later
            buf.extend_from_slice(&u8::from(msg_type).to_be_bytes());
        }

        #[derive(Debug, PartialEq, Eq)]
        pub struct PerPeerHeader {
            pub peer_type: MyPeerType,
            pub peer_flags: u8,
            pub peer_distinguisher: [u8; 8],
            pub peer_address: IpAddr,
            pub peer_as: Asn,
            pub peer_bgp_id: [u8; 4],
        }

        impl PerPeerHeader {
            fn is_ipv4(&self) -> bool {
                self.peer_flags & 0x80 == 0
            }

            fn is_ipv6(&self) -> bool {
                self.peer_flags & 0x80 == 0x80
            }
        }

        fn push_bmp_per_peer_header(buf: &mut BytesMut, pph: &PerPeerHeader) {
            //  0                   1                   2                   3
            //  0 1 2 3 4 5 6 7 8 9 0 1 2 3 4 5 6 7 8 9 0 1 2 3 4 5 6 7 8 9 0 1
            // +-+-+-+-+-+-+-+-+-+-+-+-+-+-+-+-+-+-+-+-+-+-+-+-+-+-+-+-+-+-+-+-+
            // |   Peer Type   |  Peer Flags   |
            // +-+-+-+-+-+-+-+-+-+-+-+-+-+-+-+-+-+-+-+-+-+-+-+-+-+-+-+-+-+-+-+-+
            // |         Peer Distinguisher (present based on peer type)       |
            // |                                                               |
            // +-+-+-+-+-+-+-+-+-+-+-+-+-+-+-+-+-+-+-+-+-+-+-+-+-+-+-+-+-+-+-+-+
            // |                 Peer Address (16 bytes)                       |
            // ~                                                               ~
            // +-+-+-+-+-+-+-+-+-+-+-+-+-+-+-+-+-+-+-+-+-+-+-+-+-+-+-+-+-+-+-+-+
            // |                           Peer AS                             |
            // +-+-+-+-+-+-+-+-+-+-+-+-+-+-+-+-+-+-+-+-+-+-+-+-+-+-+-+-+-+-+-+-+
            // |                         Peer BGP ID                           |
            // +-+-+-+-+-+-+-+-+-+-+-+-+-+-+-+-+-+-+-+-+-+-+-+-+-+-+-+-+-+-+-+-+
            // |                    Timestamp (seconds)                        |
            // +-+-+-+-+-+-+-+-+-+-+-+-+-+-+-+-+-+-+-+-+-+-+-+-+-+-+-+-+-+-+-+-+
            // |                  Timestamp (microseconds)                     |
            // +-+-+-+-+-+-+-+-+-+-+-+-+-+-+-+-+-+-+-+-+-+-+-+-+-+-+-+-+-+-+-+-+
            //
            // From: https://www.rfc-editor.org/rfc/rfc7854.html#section-4.2

            // "Timestamp: The time when the encapsulated routes were received (one
            //  may also think of this as the time when they were installed in the
            //  Adj-RIB-In), expressed in seconds and microseconds since midnight
            //  (zero hour), January 1, 1970 (UTC).  If zero, the time is
            //  unavailable.  Precision of the timestamp is implementation-dependent."
            //
            // From: https://www.rfc-editor.org/rfc/rfc7854.html#section-4.2
            let now = Utc::now();
            let epoch_seconds = u32::try_from(now.timestamp()).unwrap();
            let epoch_micros = now.timestamp_subsec_micros();

            buf.put_u8(u8::from(*pph.peer_type));
            buf.put_u8(pph.peer_flags.into());
            buf.extend_from_slice(&pph.peer_distinguisher);

            // "Peer Address: The remote IP address associated with the TCP session
            //  over which the encapsulated PDU was received.  It is 4 bytes long if
            //  an IPv4 address is carried in this field (with the 12 most significant
            //  bytes zero-filled) and 16 bytes long if an IPv6 address is carried in
            //  this field."
            //
            // From: https://www.rfc-editor.org/rfc/rfc7854.html#section-4.2
            match pph.peer_address {
                IpAddr::V4(addr) => {
                    buf.resize(buf.len() + 12, 0u8);
                    buf.extend_from_slice(&addr.octets());
                }
                IpAddr::V6(addr) => {
                    buf.extend_from_slice(&addr.octets());
                }
            }

            buf.extend_from_slice(&pph.peer_as.into_u32().to_be_bytes()); // assumes 32-bit ASN
            buf.extend_from_slice(&pph.peer_bgp_id);
            buf.extend_from_slice(&epoch_seconds.to_be_bytes());
            buf.extend_from_slice(&epoch_micros.to_be_bytes());
        }

        fn push_bmp_information_tlv(
            buf: &mut BytesMut,
            tlv_type: InformationTlvType,
            tlv_value: &[u8],
        ) {
            //  0                   1                   2                   3
            //  0 1 2 3 4 5 6 7 8 9 0 1 2 3 4 5 6 7 8 9 0 1 2 3 4 5 6 7 8 9 0 1
            // +-+-+-+-+-+-+-+-+-+-+-+-+-+-+-+-+-+-+-+-+-+-+-+-+-+-+-+-+-+-+-+-+
            // |          Information Type     |       Information Length      |
            // +-+-+-+-+-+-+-+-+-+-+-+-+-+-+-+-+-+-+-+-+-+-+-+-+-+-+-+-+-+-+-+-+
            // |                 Information (variable)                        |
            // ~                                                               ~
            // +-+-+-+-+-+-+-+-+-+-+-+-+-+-+-+-+-+-+-+-+-+-+-+-+-+-+-+-+-+-+-+-+
            //
            // From: https://www.rfc-editor.org/rfc/rfc7854.html#section-4.4
            buf.extend_from_slice(&information_tlv_type_to_be_bytes(tlv_type));
            buf.extend_from_slice(&(tlv_value.len() as u16).to_be_bytes());
            buf.extend_from_slice(tlv_value);
        }

        fn push_bmp_termination_tlv(
            buf: &mut BytesMut,
            tlv_type: TerminationInformation,
            tlv_value: &[u8],
        ) {
            //  0                   1                   2                   3
            //  0 1 2 3 4 5 6 7 8 9 0 1 2 3 4 5 6 7 8 9 0 1 2 3 4 5 6 7 8 9 0 1
            // +-+-+-+-+-+-+-+-+-+-+-+-+-+-+-+-+-+-+-+-+-+-+-+-+-+-+-+-+-+-+-+-+
            // |          Information Type     |       Information Length      |
            // +-+-+-+-+-+-+-+-+-+-+-+-+-+-+-+-+-+-+-+-+-+-+-+-+-+-+-+-+-+-+-+-+
            // |                 Information (variable)                        |
            // ~                                                               ~
            // +-+-+-+-+-+-+-+-+-+-+-+-+-+-+-+-+-+-+-+-+-+-+-+-+-+-+-+-+-+-+-+-+
            //
            // From: https://www.rfc-editor.org/rfc/rfc7854.html#section-4.4
            buf.extend_from_slice(&termination_tlv_type_to_be_bytes(tlv_type));
            buf.extend_from_slice(&(tlv_value.len() as u16).to_be_bytes());
            buf.extend_from_slice(tlv_value);
        }

        fn information_tlv_type_to_be_bytes(typ: InformationTlvType) -> [u8; 2] {
            match typ {
                InformationTlvType::String => 0u16.to_be_bytes(),
                InformationTlvType::SysDesc => 1u16.to_be_bytes(),
                InformationTlvType::SysName => 2u16.to_be_bytes(),
                _ => unreachable!(),
            }
        }

        fn termination_tlv_type_to_be_bytes(typ: TerminationInformation) -> [u8; 2] {
            match typ {
                TerminationInformation::CustomString(_) => 0u16.to_be_bytes(),
                TerminationInformation::AdminClose
                | TerminationInformation::Unspecified
                | TerminationInformation::OutOfResources
                | TerminationInformation::RedundantConnection
                | TerminationInformation::PermAdminClose => 1u16.to_be_bytes(),
                TerminationInformation::Undefined(_) => unreachable!(),
            }
        }

<<<<<<< HEAD
        fn peer_type_to_be_bytes(typ: &PeerType) -> [u8; 1] {
            match typ {
                PeerType::GlobalInstance => [0u8],
                PeerType::RdInstance => [1u8],
                PeerType::LocalInstance => [2u8],
                PeerType::LocalRibInstance => [3u8],
                PeerType::Reserved => [255u8],
                PeerType::Unassigned(u) => [*u],
                PeerType::Experimental(e) => [*e],
                PeerType::Unimplemented(u) => [*u],
            }
        }

=======
>>>>>>> c86b3d57
        #[derive(Debug, PartialEq, Eq)]
        pub struct MyPeerType(PeerType);

        impl From<PeerType> for MyPeerType {
            fn from(peer_type: PeerType) -> Self {
                MyPeerType(peer_type)
            }
        }

        impl Deref for MyPeerType {
            type Target = PeerType;

            fn deref(&self) -> &Self::Target {
                &self.0
            }
        }

        impl FromStr for MyPeerType {
            type Err = anyhow::Error;

            fn from_str(s: &str) -> Result<Self, Self::Err> {
                let peer_type = match s {
                    "global" => PeerType::GlobalInstance,
                    "local" => PeerType::LocalInstance,
                    "localrib" => PeerType::LocalRibInstance,
                    "rd" => PeerType::RdInstance,
<<<<<<< HEAD
                    _ => PeerType::Unimplemented(0) // XXX is this sufficient? 
=======
                    _ => todo!(),
>>>>>>> c86b3d57
                };

                Ok(MyPeerType(peer_type))
            }
        }

        #[derive(Default)]
        pub struct Prefixes(Vec<Prefix>);

        impl Prefixes {
            pub fn new(prefixes: Vec<Prefix>) -> Self {
                Self(prefixes)
            }
        }

        impl Deref for Prefixes {
            type Target = Vec<Prefix>;

            fn deref(&self) -> &Self::Target {
                &self.0
            }
        }

        impl FromStr for Prefixes {
            type Err = anyhow::Error;

            fn from_str(s: &str) -> Result<Self, Self::Err> {
                match s.to_lowercase().as_str() {
                    "" | "none" => Ok(Prefixes(vec![])),

                    _ => {
                        let mut prefixes = Vec::new();
                        for prefix_str in s.split(',') {
                            prefixes.push(prefix_str.parse()?);
                        }
                        Ok(Prefixes(prefixes))
                    }
                }
            }
        }

        // Based on `div_ceil()` from Rust nightly.
        pub const fn div_ceil(lhs: u8, rhs: u8) -> u8 {
            let d = lhs / rhs;
            let r = lhs % rhs;
            if r > 0 && rhs > 0 {
                d + 1
            } else {
                d
            }
        }

        pub struct MyOriginType(OriginType);

        impl Deref for MyOriginType {
            type Target = OriginType;

            fn deref(&self) -> &Self::Target {
                &self.0
            }
        }

        impl FromStr for MyOriginType {
            type Err = anyhow::Error;

            fn from_str(s: &str) -> Result<Self, Self::Err> {
                match s {
                    "i" => Ok(Self(OriginType::Igp)),
                    "e" => Ok(Self(OriginType::Egp)),
                    "?" => Ok(Self(OriginType::Incomplete)),
                    _ => Ok(s.parse::<u8>()?.into()),
                }
            }
        }

        impl From<u8> for MyOriginType {
            fn from(v: u8) -> Self {
                let origin_type = match v {
                    0 => OriginType::Igp,
                    1 => OriginType::Egp,
                    2 => OriginType::Incomplete,
                    _ => OriginType::Unknown(v),
                };
                Self(origin_type)
            }
        }

        impl From<&MyOriginType> for u8 {
            fn from(v: &MyOriginType) -> Self {
                match v {
                    MyOriginType(OriginType::Igp) => 0,
                    MyOriginType(OriginType::Egp) => 1,
                    MyOriginType(OriginType::Incomplete) => 2,
                    MyOriginType(OriginType::Unknown(v)) => *v,
                }
            }
        }

        pub struct MyAsPath(HopPath);

        impl Deref for MyAsPath {
            type Target = HopPath;

            fn deref(&self) -> &Self::Target {
                &self.0
            }
        }

        impl FromStr for MyAsPath {
            type Err = anyhow::Error;

            fn from_str(s: &str) -> Result<Self, Self::Err> {
                let mut hop_path = HopPath::new();
                if s.starts_with('[') && s.ends_with(']') {
                    let s = &s[1..s.len() - 1];
                    for asn in s.split(',') {
                        let asn: Asn = asn.parse()?;
                        hop_path.append(asn);
                    }
                    Ok(Self(hop_path))
                } else {
                    Err(anyhow::anyhow!("Expected [asn, ...]"))
                }
            }
        }

        pub struct MyNextHop(NextHop);

        impl Deref for MyNextHop {
            type Target = NextHop;

            fn deref(&self) -> &Self::Target {
                &self.0
            }
        }

        impl FromStr for MyNextHop {
            type Err = anyhow::Error;

            fn from_str(s: &str) -> Result<Self, Self::Err> {
                let ip_addr: IpAddr = s.parse()?;
                match ip_addr {
                    IpAddr::V4(addr) => Ok(MyNextHop(NextHop::Ipv4(addr))),
                    IpAddr::V6(addr) => Ok(MyNextHop(NextHop::Ipv6(addr))),
                }
            }
        }

        pub struct MyCommunities(Vec<Community>);

        impl Deref for MyCommunities {
            type Target = Vec<Community>;

            fn deref(&self) -> &Self::Target {
                &self.0
            }
        }

        impl FromStr for MyCommunities {
            type Err = anyhow::Error;

            fn from_str(s: &str) -> Result<Self, Self::Err> {
                match s.to_lowercase().as_str() {
                    "" | "none" => Ok(MyCommunities(vec![])),

                    _ => {
                        let mut communities = Vec::new();
                        for community_str in s.split(',') {
                            communities.push(community_str.parse().unwrap());
                        }
                        Ok(MyCommunities(communities))
                    }
                }
            }
        }

        #[derive(Default)]
        pub enum Announcements {
            #[default]
            None,
            Some {
                origin: MyOriginType,
                as_path: MyAsPath,
                next_hop: MyNextHop,
                communities: MyCommunities,
                prefixes: Prefixes,
            },
        }

        impl FromStr for Announcements {
            type Err = anyhow::Error;

            fn from_str(s: &str) -> Result<Self, Self::Err> {
                match s.to_lowercase().as_str() {
                    "" | "none" => Ok(Self::None),

                    _ => {
                        let parts: Vec<&str> = s.splitn(5, ' ').collect();
                        assert_eq!(parts.len(), 5);
                        let origin = parts[0].parse().unwrap();
                        let as_path = parts[1].parse().unwrap();
                        let next_hop = parts[2].parse().unwrap();
                        let communities = parts[3].parse().unwrap();
                        let prefixes = parts[4].parse().unwrap();
                        Ok(Self::Some {
                            origin,
                            as_path,
                            next_hop,
                            communities,
                            prefixes,
                        })
                    }
                }
            }
        }
    }
}<|MERGE_RESOLUTION|>--- conflicted
+++ resolved
@@ -1217,22 +1217,6 @@
             }
         }
 
-<<<<<<< HEAD
-        fn peer_type_to_be_bytes(typ: &PeerType) -> [u8; 1] {
-            match typ {
-                PeerType::GlobalInstance => [0u8],
-                PeerType::RdInstance => [1u8],
-                PeerType::LocalInstance => [2u8],
-                PeerType::LocalRibInstance => [3u8],
-                PeerType::Reserved => [255u8],
-                PeerType::Unassigned(u) => [*u],
-                PeerType::Experimental(e) => [*e],
-                PeerType::Unimplemented(u) => [*u],
-            }
-        }
-
-=======
->>>>>>> c86b3d57
         #[derive(Debug, PartialEq, Eq)]
         pub struct MyPeerType(PeerType);
 
@@ -1259,11 +1243,7 @@
                     "local" => PeerType::LocalInstance,
                     "localrib" => PeerType::LocalRibInstance,
                     "rd" => PeerType::RdInstance,
-<<<<<<< HEAD
-                    _ => PeerType::Unimplemented(0) // XXX is this sufficient? 
-=======
                     _ => todo!(),
->>>>>>> c86b3d57
                 };
 
                 Ok(MyPeerType(peer_type))
