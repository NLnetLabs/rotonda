--- conflicted
+++ resolved
@@ -525,11 +525,7 @@
     );
 
     let mut session =
-<<<<<<< HEAD
-        BgpSession::new(candidate_config, tcp_stream, sess_tx, cmds_rx);
-=======
         Session::new(candidate_config, tcp_stream, sess_tx, cmds_rx);
->>>>>>> 78ffa2ae
 
     if delay_open {
         session.enable_delay_open();
