--- conflicted
+++ resolved
@@ -162,13 +162,9 @@
             status_reporter,
             roto_scripts,
         )
-<<<<<<< HEAD
-        .run(Arc::new(StandardTcpListenerFactory))
-=======
         .run::<_, _, StandardTcpStream, BgpTcpInRunner>(Arc::new(
             StandardTcpListenerFactory,
         ))
->>>>>>> 78ffa2ae
         .await
     }
 }
@@ -223,12 +219,6 @@
         }
     }
 
-<<<<<<< HEAD
-    async fn run<T, U>(
-        mut self,
-        listener_factory: Arc<T>,
-    ) -> Result<(), crate::comms::Terminated>
-=======
     #[cfg(test)]
     fn mock(bgp: BgpTcpIn) -> (Self, crate::comms::GateAgent) {
         let (gate, gate_agent) = Gate::new(0);
@@ -249,7 +239,6 @@
         mut self,
         listener_factory: Arc<T>,
     ) -> Result<(), Terminated>
->>>>>>> 78ffa2ae
     where
         T: TcpListenerFactory<U>,
         U: TcpListener<V>,
@@ -319,27 +308,6 @@
                                 peer_addr.ip(),
                                 cfg.name()
                             );
-<<<<<<< HEAD
-                            let (cmds_tx, cmds_rx) = mpsc::channel(16);
-                            crate::tokio::spawn(
-                                &child_name,
-                                handle_connection(
-                                    self.roto_scripts.clone(),
-                                    self.gate.clone(),
-                                    self.bgp.clone(),
-                                    tcp_stream,
-                                    //cfg.clone(),
-                                    CombinedConfig::new(
-                                        self.bgp.clone(),
-                                        cfg.clone(),
-                                        remote_net,
-                                    ),
-                                    cmds_tx.clone(),
-                                    cmds_rx,
-                                    child_status_reporter,
-                                    self.live_sessions.clone(),
-                                ),
-=======
                             F::accept_config(
                                 child_name,
                                 &self.roto_scripts,
@@ -350,7 +318,6 @@
                                 remote_net,
                                 child_status_reporter,
                                 self.live_sessions.clone(),
->>>>>>> 78ffa2ae
                             );
                         } else {
                             debug!("No config to accept {}", peer_addr.ip());
