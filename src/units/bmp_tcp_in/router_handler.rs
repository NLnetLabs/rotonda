--- conflicted
+++ resolved
@@ -17,7 +17,6 @@
 use crate::common::roto::{
     FilterName, FilterOutput, RotoScripts, ThreadLocalVM,
 };
-use crate::comms::GateAgent;
 use crate::payload::SourceId;
 use crate::{
     comms::{Gate, GateStatus},
@@ -31,17 +30,11 @@
 };
 
 use super::io::FatalError;
-<<<<<<< HEAD
 use super::state_machine::machine::BmpState;
 use super::state_machine::processing::MessageType;
 use super::util::format_source_id;
 
 pub struct RouterHandler {
-=======
-
-#[allow(clippy::too_many_arguments)]
-pub async fn handle_router(
->>>>>>> 78ffa2ae
     gate: Gate,
     roto_scripts: RotoScripts,
     router_id_template: Arc<ArcSwap<String>>,
@@ -52,36 +45,10 @@
     last_msg_at: Option<Arc<RwLock<DateTime<Utc>>>>,
 }
 
-<<<<<<< HEAD
 impl RouterHandler {
     thread_local!(
         static VM: ThreadLocalVM = RefCell::new(None);
     );
-=======
-async fn read_from_router<T: AsyncRead + Unpin>(
-    gate: Gate,
-    rx: T,
-    router_addr: SocketAddr,
-    status_reporter: Arc<BmpTcpInStatusReporter>,
-) {
-    // Setup BMP streaming
-    let gate_worker = gate.clone();
-    let mut stream = BmpStream::new(rx, gate);
-
-    loop {
-        // Read the incoming TCP stream, extracting BMP messages.
-        match stream.next().await {
-            Err(err) => {
-                // There was a problem reading from the BMP stream.
-                status_reporter.receive_io_error(router_addr, &err);
-
-                if err.is_fatal() {
-                    // Break to close our side of the connection and stop
-                    // processing this BMP stream.
-                    break;
-                }
-            }
->>>>>>> 78ffa2ae
 
     pub fn new(
         gate: Gate,
@@ -106,16 +73,36 @@
         }
     }
 
-    pub fn mock() -> (Self, GateAgent, Gate) {
+    #[cfg(test)]
+    pub fn mock() -> (Self, crate::comms::GateAgent, Gate) {
+        use crate::units::bmp_tcp_in::state_machine::metrics::BmpMetrics;
+
+        use super::metrics::BmpTcpInMetrics;
+
         let (parent_gate, gate_agent) = Gate::new(0);
+
+        let source_id = SourceId::SocketAddr("1.2.3.4:12345".parse().unwrap());
+        let router_id = Arc::new("unknown".into());
+        let bmp_in_metrics = Arc::new(BmpTcpInMetrics::default());
+        let bmp_metrics = Arc::new(BmpMetrics::default());
+        let parent_status_reporter = Arc::new(BmpTcpInStatusReporter::new("dummy", bmp_in_metrics.clone()));
+
+        let state_machine = BmpState::new(
+            source_id,
+            router_id,
+            parent_status_reporter.clone(),
+            bmp_metrics,
+        );
+
+        let state_machine = Arc::new(Mutex::new(Some(state_machine)));
 
         let mock = Self {
             gate: parent_gate.clone(),
             roto_scripts: Default::default(),
             router_id_template: Default::default(),
             filter_name: Default::default(),
-            status_reporter: Default::default(),
-            state_machine: Default::default(),
+            status_reporter: parent_status_reporter,
+            state_machine,
             #[cfg(feature = "router-list")]
             last_msg_at: None,
         };
@@ -178,7 +165,6 @@
                     break;
                 }
 
-<<<<<<< HEAD
                 Ok((Some(msg_buf), status)) => {
                     // We want the stream reading to abort as soon as the Gate
                     // is terminated so we handle status updates to the Gate in
@@ -216,20 +202,13 @@
                         )
                         .await;
                     }
-=======
-                if let Ok(bmp_msg) = BmpMessage::from_octets(msg_buf) {
-                    let bmp_msg = Arc::new(BytesRecord(bmp_msg));
-                    let value = TypeValue::Builtin(
-                        BuiltinTypeValue::BmpMessage(bmp_msg),
-                    );
-                    let payload = Payload::new(router_addr, value);
-                    gate_worker.update_data(payload.into()).await;
->>>>>>> 78ffa2ae
                 }
             }
         }
 
-        // status_reporter.router_connection_lost(router_addr);
+        let bmp_state_lock = self.state_machine.lock().await;
+
+        self.status_reporter.router_connection_lost(bmp_state_lock.as_ref().unwrap().router_id());
 
         // Notify downstream units that the data stream for this
         // particular monitored router has ended.
@@ -365,7 +344,7 @@
 
     fn check_update_router_id(
         &self,
-        addr: SocketAddr,
+        _addr: SocketAddr, // TODO: Why both socket address AND source id?
         source_id: &SourceId,
         next_state: &mut BmpState,
     ) {
@@ -410,8 +389,6 @@
 
     use tokio::{io::ReadBuf, time::timeout};
 
-<<<<<<< HEAD
-=======
     use crate::{
         common::status_reporter::AnyStatusReporter,
         tests::util::internal::{
@@ -419,18 +396,11 @@
         },
     };
 
->>>>>>> 78ffa2ae
     use super::*;
 
     #[tokio::test(flavor = "multi_thread")]
     async fn terminate_on_loss_of_parent_gate() {
-<<<<<<< HEAD
         let (runner, _gate_agent, parent_gate) = RouterHandler::mock();
-=======
-        let (gate, _agent) = Gate::new(1);
-        let router_addr = "127.0.0.1:8080".parse().unwrap();
-        let status_reporter = Arc::new(BmpTcpInStatusReporter::default());
->>>>>>> 78ffa2ae
 
         struct MockRouterStream;
 
@@ -447,14 +417,9 @@
         let rx = MockRouterStream;
 
         eprintln!("STARTING ROUTER READER");
-<<<<<<< HEAD
         let router_addr = "1.2.3.4:12345".parse().unwrap();
         let source_id = "dummy".into();
         let join_handle = runner.read_from_router(rx, router_addr, source_id);
-=======
-        let fut =
-            read_from_router(gate.clone(), rx, router_addr, status_reporter);
->>>>>>> 78ffa2ae
 
         // Simulate the unit terminating. Without this the reader continues
         // forever.
@@ -462,129 +427,18 @@
         drop(parent_gate);
 
         eprintln!("WAITING FOR ROUTER READER TO EXIT");
-        timeout(Duration::from_secs(5), fut).await.unwrap();
+        timeout(Duration::from_secs(5), join_handle).await.unwrap();
 
         eprintln!("DONE");
     }
 
-<<<<<<< HEAD
-    // Note: The tests below assume that the default router id template
-    // includes the BMP sysName.
-
-    // #[tokio::test(flavor = "multi_thread")]
-    // #[should_panic]
-    // async fn counters_for_expected_sys_name_should_not_exist() {
-    // let (runner, _) = RouterHandler::mock();
-    // let initiation_msg =
-    //     BmpMessage::from_octets(mk_initiation_msg(SYS_NAME, SYS_DESCR)).unwrap();
-
-    // runner
-    //     .process_msg(
-    //         "127.0.0.1".parse().unwrap(),
-    //         "unknown".into(),
-    //         initiation_msg,
-    //     )
-    //     .await;
-
-    // let metrics = get_testable_metrics_snapshot(&runner.status_reporter.metrics().unwrap());
-    // assert_eq!(
-    //     metrics.with_label::<usize>("bmp_in_num_invalid_bmp_messages", ("router", SYS_NAME)),
-    //     0,
-    // );
-    // }
-
-    // #[tokio::test(flavor = "multi_thread")]
-    // #[should_panic]
-    // async fn counters_for_other_sys_name_should_not_exist() {
-    //     let (runner, _) = BmpInRunner::mock();
-    //     let initiation_msg = mk_update(mk_initiation_msg(SYS_NAME, SYS_DESCR));
-
-    //     runner.process_update(initiation_msg).await;
-
-    //     let metrics = get_testable_metrics_snapshot(&runner.status_reporter.metrics().unwrap());
-    //     assert_eq!(
-    //         metrics.with_label::<usize>(
-    //             "bmp_in_num_invalid_bmp_messages",
-    //             ("router", OTHER_SYS_NAME)
-    //         ),
-    //         0,
-    //     );
-    // }
-
-    // #[tokio::test(flavor = "multi_thread")]
-    // async fn num_invalid_bmp_messages_counter_should_increase() {
-    //     let (runner, _) = BmpInRunner::mock();
-
-    //     // A BMP Initiation message that lacks required fields
-    //     let bad_initiation_msg =
-    //         mk_update(mk_invalid_initiation_message_that_lacks_information_tlvs());
-
-    //     // A BMP Peer Down Notification message without a corresponding Peer
-    //     // Up Notification message.
-    //     let pph = mk_per_peer_header("10.0.0.1", 12345);
-    //     let bad_peer_down_msg = mk_update(mk_peer_down_notification_msg(&pph));
-
-    //     runner.process_update(bad_initiation_msg).await;
-    //     runner.process_update(bad_peer_down_msg).await;
-
-    //     let metrics = get_testable_metrics_snapshot(&runner.status_reporter.metrics().unwrap());
-    //     assert_eq!(
-    //         metrics.with_label::<usize>(
-    //             "bmp_in_num_invalid_bmp_messages",
-    //             ("router", UNKNOWN_ROUTER_SYSNAME)
-    //         ),
-    //         2,
-    //     );
-    // }
-
-    // #[tokio::test(flavor = "multi_thread")]
-    // async fn new_counters_should_be_started_if_the_router_id_changes() {
-    //     let (runner, _) = BmpInRunner::mock();
-    //     let initiation_msg = mk_update(mk_initiation_msg(SYS_NAME, SYS_DESCR));
-    //     let pph = mk_per_peer_header("10.0.0.1", 12345);
-    //     let bad_peer_down_msg = mk_update(mk_peer_down_notification_msg(&pph));
-    //     let reinitiation_msg = mk_update(mk_initiation_msg(OTHER_SYS_NAME, SYS_DESCR));
-    //     let another_bad_peer_down_msg = mk_update(mk_peer_down_notification_msg(&pph));
-
-    //     runner.process_update(initiation_msg).await;
-    //     runner.process_update(bad_peer_down_msg).await;
-    //     runner.process_update(reinitiation_msg).await;
-    //     runner.process_update(another_bad_peer_down_msg).await;
-
-    //     let metrics = get_testable_metrics_snapshot(&runner.status_reporter.metrics().unwrap());
-    //     assert_eq!(
-    //         metrics.with_label::<usize>("bmp_in_num_invalid_bmp_messages", ("router", SYS_NAME)),
-    //         1,
-    //     );
-    //     assert_eq!(
-    //         metrics.with_label::<usize>(
-    //             "bmp_in_num_invalid_bmp_messages",
-    //             ("router", OTHER_SYS_NAME)
-    //         ),
-    //         1,
-    //     );
-    // }
-
-    // --- Test helpers ------------------------------------------------------
-
-    fn mk_update(msg_buf: Bytes) -> Update {
-        let source_id =
-            SourceId::SocketAddr("127.0.0.1:8080".parse().unwrap());
-        let bmp_msg =
-            Arc::new(BytesRecord(BmpMessage::from_octets(msg_buf).unwrap()));
-        let value = TypeValue::Builtin(BuiltinTypeValue::BmpMessage(bmp_msg));
-        Update::Single(Payload::new(source_id, value))
-=======
     #[tokio::test(flavor = "multi_thread")]
     async fn should_count_io_errors() {
         enable_logging("trace");
-        let (gate, _agent) = Gate::new(1);
-        let router_addr = "127.0.0.1:8080".parse().unwrap();
-        let status_reporter = Arc::new(BmpTcpInStatusReporter::default());
+        let (runner, _, _parent_gate) = RouterHandler::mock();
 
         struct MockRouterStream {
             interrupted_already: bool,
-            router_addr: SocketAddr,
             status_reporter: Arc<BmpTcpInStatusReporter>,
         }
 
@@ -596,7 +450,7 @@
             ) -> Poll<tokio::io::Result<()>> {
                 // Fail with a non-fatal error so that reading from the router
                 // continues giving us a chance to check the router specific
-                // metrics rather than  returning a fatal error which would
+                // metrics rather than returning a fatal error which would
                 // cause the simulated router to be disconnected and its
                 // associated metrics to be removed.
                 if !self.interrupted_already {
@@ -606,8 +460,7 @@
                     let metrics = get_testable_metrics_snapshot(
                         &self.status_reporter.metrics().unwrap(),
                     );
-                    let router_addr = self.router_addr.to_string();
-                    let label = ("router", router_addr.as_str());
+                    let label = ("router", "unknown"); // Unknown because no BMP Initiation message with a sysName was processed
                     assert_eq!(
                         metrics.with_label::<usize>(
                             "bmp_tcp_in_num_bmp_messages_received",
@@ -630,35 +483,143 @@
             }
         }
 
+        let router_addr = "1.2.3.4:12345".parse().unwrap();
+        let source_id = "dummy".into();
+
         let rx = MockRouterStream {
             interrupted_already: false,
-            router_addr,
-            status_reporter: status_reporter.clone(),
+            status_reporter: runner.status_reporter.clone(),
         };
 
         let metrics = get_testable_metrics_snapshot(
-            &status_reporter.metrics().unwrap(),
+            &runner.status_reporter.metrics().unwrap(),
         );
         assert_eq!(
             metrics.with_name::<usize>("bmp_tcp_in_connection_lost_count"),
             0
         );
 
-        read_from_router(
-            gate.clone(),
+        runner.read_from_router(
             rx,
             router_addr,
-            status_reporter.clone(),
+            source_id,
         )
         .await;
 
         let metrics = get_testable_metrics_snapshot(
-            &status_reporter.metrics().unwrap(),
+            &runner.status_reporter.metrics().unwrap(),
         );
         assert_eq!(
             metrics.with_name::<usize>("bmp_tcp_in_connection_lost_count"),
             1
         );
->>>>>>> 78ffa2ae
-    }
+    }
+
+    // Note: The tests below assume that the default router id template
+    // includes the BMP sysName.
+
+    // #[tokio::test(flavor = "multi_thread")]
+    // #[should_panic]
+    // async fn counters_for_expected_sys_name_should_not_exist() {
+    // let (runner, _) = RouterHandler::mock();
+    // let initiation_msg =
+    //     BmpMessage::from_octets(mk_initiation_msg(SYS_NAME, SYS_DESCR)).unwrap();
+
+    // runner
+    //     .process_msg(
+    //         "127.0.0.1".parse().unwrap(),
+    //         "unknown".into(),
+    //         initiation_msg,
+    //     )
+    //     .await;
+
+    // let metrics = get_testable_metrics_snapshot(&runner.status_reporter.metrics().unwrap());
+    // assert_eq!(
+    //     metrics.with_label::<usize>("bmp_in_num_invalid_bmp_messages", ("router", SYS_NAME)),
+    //     0,
+    // );
+    // }
+
+    // #[tokio::test(flavor = "multi_thread")]
+    // #[should_panic]
+    // async fn counters_for_other_sys_name_should_not_exist() {
+    //     let (runner, _) = BmpInRunner::mock();
+    //     let initiation_msg = mk_update(mk_initiation_msg(SYS_NAME, SYS_DESCR));
+
+    //     runner.process_update(initiation_msg).await;
+
+    //     let metrics = get_testable_metrics_snapshot(&runner.status_reporter.metrics().unwrap());
+    //     assert_eq!(
+    //         metrics.with_label::<usize>(
+    //             "bmp_in_num_invalid_bmp_messages",
+    //             ("router", OTHER_SYS_NAME)
+    //         ),
+    //         0,
+    //     );
+    // }
+
+    // #[tokio::test(flavor = "multi_thread")]
+    // async fn num_invalid_bmp_messages_counter_should_increase() {
+    //     let (runner, _) = BmpInRunner::mock();
+
+    //     // A BMP Initiation message that lacks required fields
+    //     let bad_initiation_msg =
+    //         mk_update(mk_invalid_initiation_message_that_lacks_information_tlvs());
+
+    //     // A BMP Peer Down Notification message without a corresponding Peer
+    //     // Up Notification message.
+    //     let pph = mk_per_peer_header("10.0.0.1", 12345);
+    //     let bad_peer_down_msg = mk_update(mk_peer_down_notification_msg(&pph));
+
+    //     runner.process_update(bad_initiation_msg).await;
+    //     runner.process_update(bad_peer_down_msg).await;
+
+    //     let metrics = get_testable_metrics_snapshot(&runner.status_reporter.metrics().unwrap());
+    //     assert_eq!(
+    //         metrics.with_label::<usize>(
+    //             "bmp_in_num_invalid_bmp_messages",
+    //             ("router", UNKNOWN_ROUTER_SYSNAME)
+    //         ),
+    //         2,
+    //     );
+    // }
+
+    // #[tokio::test(flavor = "multi_thread")]
+    // async fn new_counters_should_be_started_if_the_router_id_changes() {
+    //     let (runner, _) = BmpInRunner::mock();
+    //     let initiation_msg = mk_update(mk_initiation_msg(SYS_NAME, SYS_DESCR));
+    //     let pph = mk_per_peer_header("10.0.0.1", 12345);
+    //     let bad_peer_down_msg = mk_update(mk_peer_down_notification_msg(&pph));
+    //     let reinitiation_msg = mk_update(mk_initiation_msg(OTHER_SYS_NAME, SYS_DESCR));
+    //     let another_bad_peer_down_msg = mk_update(mk_peer_down_notification_msg(&pph));
+
+    //     runner.process_update(initiation_msg).await;
+    //     runner.process_update(bad_peer_down_msg).await;
+    //     runner.process_update(reinitiation_msg).await;
+    //     runner.process_update(another_bad_peer_down_msg).await;
+
+    //     let metrics = get_testable_metrics_snapshot(&runner.status_reporter.metrics().unwrap());
+    //     assert_eq!(
+    //         metrics.with_label::<usize>("bmp_in_num_invalid_bmp_messages", ("router", SYS_NAME)),
+    //         1,
+    //     );
+    //     assert_eq!(
+    //         metrics.with_label::<usize>(
+    //             "bmp_in_num_invalid_bmp_messages",
+    //             ("router", OTHER_SYS_NAME)
+    //         ),
+    //         1,
+    //     );
+    // }
+
+    // --- Test helpers ------------------------------------------------------
+
+    // fn mk_update(msg_buf: Bytes) -> Update {
+    //     let source_id =
+    //         SourceId::SocketAddr("127.0.0.1:8080".parse().unwrap());
+    //     let bmp_msg =
+    //         Arc::new(BytesRecord(BmpMessage::from_octets(msg_buf).unwrap()));
+    //     let value = TypeValue::Builtin(BuiltinTypeValue::BmpMessage(bmp_msg));
+    //     Update::Single(Payload::new(source_id, value))
+    // }
 }