//! BMP message stream handler for a single connected BMP publishing client.
use std::cell::RefCell;
use std::sync::{Arc, RwLock};
use std::{net::SocketAddr, ops::ControlFlow};

use arc_swap::ArcSwap;
use bytes::Bytes;
use chrono::{DateTime, Utc};
use roto::types::{
    builtin::BuiltinTypeValue, collections::BytesRecord,
    lazyrecord_types::BmpMessage, typevalue::TypeValue,
};
use routecore::bmp::message::Message;
use tokio::sync::Mutex;
use tokio::{io::AsyncRead, net::TcpStream};

use crate::common::roto::{
    FilterName, FilterOutput, RotoScripts, ThreadLocalVM,
};
<<<<<<< HEAD
use crate::log::{BoundTracer, Tracer};
=======
>>>>>>> 848812e6
use crate::payload::SourceId;
use crate::{
    comms::{Gate, GateStatus},
    payload::{Payload, Update, UpstreamStatus},
    units::{
        bmp_tcp_in::{
            io::BmpStream, status_reporter::BmpTcpInStatusReporter,
        },
        Unit,
    },
};

use super::io::FatalError;
use super::state_machine::machine::BmpState;
use super::state_machine::processing::MessageType;
use super::unit::TracingMode;
use super::util::format_source_id;

pub struct RouterHandler {
    gate: Gate,
    roto_scripts: RotoScripts,
    router_id_template: Arc<ArcSwap<String>>,
    filter_name: Arc<ArcSwap<FilterName>>,
    status_reporter: Arc<BmpTcpInStatusReporter>,
    state_machine: Arc<Mutex<Option<BmpState>>>,
<<<<<<< HEAD
    tracer: Arc<Tracer>,
    tracing_mode: Arc<ArcSwap<TracingMode>>,
=======
>>>>>>> 848812e6
    #[cfg(feature = "router-list")]
    last_msg_at: Option<Arc<RwLock<DateTime<Utc>>>>,
}

impl RouterHandler {
    thread_local!(
        static VM: ThreadLocalVM = RefCell::new(None);
    );

    pub fn new(
        gate: Gate,
        roto_scripts: RotoScripts,
        router_id_template: Arc<ArcSwap<String>>,
        filter_name: Arc<ArcSwap<FilterName>>,
        status_reporter: Arc<BmpTcpInStatusReporter>,
        state_machine: Arc<Mutex<Option<BmpState>>>,
<<<<<<< HEAD
        tracer: Arc<Tracer>,
        tracing_mode: Arc<ArcSwap<TracingMode>>,
=======
>>>>>>> 848812e6
        #[cfg(feature = "router-list")] last_msg_at: Option<
            Arc<RwLock<DateTime<Utc>>>,
        >,
    ) -> Self {
        Self {
            gate,
            roto_scripts,
            router_id_template,
            filter_name,
            status_reporter,
            state_machine,
<<<<<<< HEAD
            tracer,
            tracing_mode,
=======
>>>>>>> 848812e6
            #[cfg(feature = "router-list")]
            last_msg_at,
        }
    }

    #[cfg(test)]
    pub fn mock() -> (Self, crate::comms::GateAgent, Gate) {
        use crate::units::bmp_tcp_in::state_machine::metrics::BmpMetrics;

        use super::metrics::BmpTcpInMetrics;

        let (parent_gate, gate_agent) = Gate::new(0);

        let source_id =
            SourceId::SocketAddr("1.2.3.4:12345".parse().unwrap());
        let router_id = Arc::new("unknown".into());
        let bmp_in_metrics = Arc::new(BmpTcpInMetrics::default());
        let bmp_metrics = Arc::new(BmpMetrics::default());
        let parent_status_reporter = Arc::new(BmpTcpInStatusReporter::new(
            "dummy",
            bmp_in_metrics.clone(),
        ));

        let state_machine = BmpState::new(
            source_id,
            router_id,
            parent_status_reporter.clone(),
            bmp_metrics,
        );

        let state_machine = Arc::new(Mutex::new(Some(state_machine)));

        let mock = Self {
            gate: parent_gate.clone(),
            roto_scripts: Default::default(),
            router_id_template: Default::default(),
            filter_name: Default::default(),
            status_reporter: parent_status_reporter,
            state_machine,
<<<<<<< HEAD
            tracer: Default::default(),
            tracing_mode: Default::default(),
=======
>>>>>>> 848812e6
            #[cfg(feature = "router-list")]
            last_msg_at: None,
        };

        (mock, gate_agent, parent_gate)
    }

    #[allow(clippy::too_many_arguments)]
    pub async fn run(
        &self,
        mut tcp_stream: TcpStream,
        router_addr: SocketAddr,
        source_id: SourceId,
    ) {
        // Discard the write half of the TCP stream as we are a "monitoring
        // station" and per the BMP RFC 7584 specification _"No BMP message is
        // ever sent from the monitoring station to the monitored router"_.
        // See: https://datatracker.ietf.org/doc/html/rfc7854#section-3.2
        let (rx, _tx) = tcp_stream.split();
        self.read_from_router(rx, router_addr, source_id).await;
    }

    async fn read_from_router<T: AsyncRead + Unpin>(
        &self,
        rx: T,
        router_addr: SocketAddr,
        source_id: SourceId,
    ) {
        // Setup BMP streaming
        let mut stream =
            BmpStream::new(rx, self.gate.clone(), self.tracing_mode.clone());

        // Ensure that on first use the metrics for the "unknown" router are
        // correctly initialised.
        // self.status_reporter.router_id_changed(router_addr);

        loop {
            // Read the incoming TCP stream, extracting BMP messages.
            match stream.next().await {
                Err(err) => {
                    // There was a problem reading from the BMP stream.
                    let bmp_state_lock = self.state_machine.lock().await;

                    // SAFETY: Each connection should always have a state machine.
                    self.status_reporter.receive_io_error(
                        bmp_state_lock.as_ref().unwrap().router_id(),
                        &err,
                    );

                    if err.is_fatal() {
                        // Break to close our side of the connection and stop
                        // processing this BMP stream.
                        break;
                    }
                }

                Ok((None, _, _)) => {
                    // The stream consumer exited in response to a Gate
                    // termination message. Break to close our side of the
                    // connection and stop processing this BMP stream.
                    break;
                }

                Ok((Some(msg_buf), status, mut trace_id)) => {
                    // We want the stream reading to abort as soon as the Gate
                    // is terminated so we handle status updates to the Gate in
                    // the stream reader. The last non-terminal status updates is
                    // then passed to us here along with the next message that was
                    // read.
                    //
                    // TODO: Should we require that we receive all non-terminal
                    // gate status updates here so that none are missed?

                    // Update our behaviour to follow setting changes, if any.
                    // Note that this is delayed until a BMP message was received,
                    // but as we only read BMP messages it shouldn't matter that
                    // we can't react to setting changes while waiting for the
                    // next message but can then handle it at that point.
                    match status {
                        Some(GateStatus::Reconfiguring {
                            new_config: Unit::BmpTcpIn(_unit),
                        }) => {
                            // We don't have any settings to reconfigure.
                        }

                        Some(GateStatus::ReportLinks { report }) => {
                            report.declare_source();
                        }

                        _ => { /* Nothing to do */ }
                    }

                    let tracing_mode = **self.tracing_mode.load();

                    if trace_id == 0 && tracing_mode == TracingMode::On {
                        trace_id = self.tracer.next_tracing_id();
                    }

                    if trace_id > 0 || tracing_mode == TracingMode::On {
                        self.tracer.reset_trace_id(trace_id);
                    }

                    if let Ok(bmp_msg) = BmpMessage::from_octets(msg_buf) {
<<<<<<< HEAD
                        let trace_id = if trace_id > 0
                            || tracing_mode == TracingMode::On
                        {
                            self.tracer.note_component_event(
                                trace_id,
                                self.gate.id(),
                                format!("Started tracing BMP message {bmp_msg:#?}"),
                            );
                            Some(trace_id)
                        } else {
                            None
                        };
=======
>>>>>>> 848812e6
                        self.process_msg(
                            router_addr,
                            source_id.clone(),
                            bmp_msg,
<<<<<<< HEAD
                            trace_id,
=======
>>>>>>> 848812e6
                        )
                        .await;
                    }
                }
            }
        }

        let bmp_state_lock = self.state_machine.lock().await;

        self.status_reporter.router_connection_lost(
            bmp_state_lock.as_ref().unwrap().router_id(),
        );

        // Notify downstream units that the data stream for this
        // particular monitored router has ended.
        let new_status = UpstreamStatus::EndOfStream {
            source_id: router_addr.into(),
        };
        self.gate
            .update_data(Update::UpstreamStatusChange(new_status))
            .await;
    }

    async fn process_msg(
        &self,
        addr: SocketAddr,
        source_id: SourceId,
        msg: Message<Bytes>,
<<<<<<< HEAD
        trace_id: Option<u8>,
=======
>>>>>>> 848812e6
    ) {
        let mut bmp_state_lock = self.state_machine.lock().await;

        // SAFETY: Each connection should always have a state machine.
        let bmp_state = bmp_state_lock.take().unwrap();

        #[cfg(feature = "router-list")]
        if let Some(last_msg_at) = &self.last_msg_at {
            if let Ok(mut guard) = last_msg_at.write() {
                *guard = Utc::now();
            }
        }
<<<<<<< HEAD

        let bound_tracer =
            BoundTracer::bind(self.tracer.clone(), self.gate.id());
=======
>>>>>>> 848812e6

        self.status_reporter
            .bmp_message_received(bmp_state.router_id());

        let next_state =
            if let Ok(ControlFlow::Continue(FilterOutput { south, east })) =
<<<<<<< HEAD
                Self::VM
                    .with(|vm| {
                        let value =
                            TypeValue::Builtin(BuiltinTypeValue::BmpMessage(
                                Arc::new(BytesRecord(msg)),
                            ));
                        self.roto_scripts.exec_with_tracer(
                            vm,
                            &self.filter_name.load(),
                            value,
                            bound_tracer,
                            trace_id,
                        )
                    })
                    .map_err(|err| {
                        self.status_reporter.message_filtering_failure(&err);
                        err
                    })
            {
                if !south.is_empty() {
                    let payload = Payload::from_output_stream_queue(
                        &source_id, south, trace_id,
                    )
                    .into();
                    self.gate.update_data(payload).await;
                }

                if let TypeValue::Builtin(BuiltinTypeValue::BmpMessage(msg)) =
                    east
                {
                    let msg = Arc::into_inner(msg).unwrap(); // This should succeed
                    let msg = msg.0;

                    self.status_reporter
                        .bmp_message_processed(bmp_state.router_id());

                    let mut res = bmp_state.process_msg(msg, trace_id);

                    match res.processing_result {
                        MessageType::InvalidMessage {
                            err,
                            known_peer,
                            msg_bytes,
                        } => {
                            self.status_reporter
                                .invalid_bmp_message_received(
                                    res.next_state.router_id(),
                                );
                            if let Some(reporter) =
                                res.next_state.status_reporter()
                            {
                                reporter.bgp_update_parse_hard_fail(
                                    res.next_state.router_id(),
                                    known_peer,
                                    err,
                                    msg_bytes,
                                );
                            }
                        }

=======
                Self::VM.with(|vm| {
                    let value =
                        TypeValue::Builtin(BuiltinTypeValue::BmpMessage(
                            Arc::new(BytesRecord(msg)),
                        ));
                    self.roto_scripts.exec(
                        vm,
                        &self.filter_name.load(),
                        value,
                    )
                })
            {
                if !south.is_empty() {
                    let payload =
                        Payload::from_output_stream_queue(&source_id, south)
                            .into();
                    self.gate.update_data(payload).await;
                }

                if let TypeValue::Builtin(BuiltinTypeValue::BmpMessage(msg)) =
                    east
                {
                    let msg = Arc::into_inner(msg).unwrap(); // This should succeed
                    let msg = msg.0;

                    self.status_reporter
                        .bmp_message_processed(bmp_state.router_id());

                    let mut res = bmp_state.process_msg(msg);

                    match res.processing_result {
                        MessageType::InvalidMessage {
                            err,
                            known_peer,
                            msg_bytes,
                        } => {
                            self.status_reporter
                                .invalid_bmp_message_received(
                                    res.next_state.router_id(),
                                );
                            if let Some(reporter) =
                                res.next_state.status_reporter()
                            {
                                reporter.bgp_update_parse_hard_fail(
                                    res.next_state.router_id(),
                                    known_peer,
                                    err,
                                    msg_bytes,
                                );
                            }
                        }

>>>>>>> 848812e6
                        MessageType::StateTransition => {
                            // If we have transitioned to the Dumping state that means we
                            // just processed an Initiation message and MUST have captured
                            // a sysName Information TLV string. Use the captured value to
                            // make the router ID more meaningful, instead of the
                            // UNKNOWN_ROUTER_SYSNAME sysName value we used until now.
                            self.check_update_router_id(
                                addr,
                                &source_id,
                                &mut res.next_state,
                            );
                        }

                        MessageType::RoutingUpdate { update } => {
                            // Pass the routing update on to downstream units and/or targets.
                            // This is where we send an update down the pipeline.
                            self.gate.update_data(update).await;
                        }

                        MessageType::Other => {
                            // A BMP initiation message received after the initiation
                            // phase will result in this type of message.
                            self.check_update_router_id(
                                addr,
                                &source_id,
                                &mut res.next_state,
                            );
                        }

                        MessageType::Aborted => {
                            // Something went fatally wrong, the issue should already have
                            // been logged so there's nothing more we can do here.
                        }
                    }

<<<<<<< HEAD
=======
                    // *bmp_state_lock = Some(res.next_state);
>>>>>>> 848812e6
                    res.next_state
                } else {
                    bmp_state
                }
            } else {
                bmp_state
            };

        *bmp_state_lock = Some(next_state);
    }

    fn check_update_router_id(
        &self,
        _addr: SocketAddr, // TODO: Why both socket address AND source id?
        source_id: &SourceId,
        next_state: &mut BmpState,
    ) {
        let new_sys_name = match next_state {
            BmpState::Dumping(v) => &v.details.sys_name,
            BmpState::Updating(v) => &v.details.sys_name,
            _ => {
                // Other states don't carry the sys name
                return;
            }
        };

        let new_router_id = Arc::new(format_source_id(
            &self.router_id_template.load(),
            new_sys_name,
            source_id,
        ));

        let old_router_id = next_state.router_id();
        if new_router_id != old_router_id {
            // Ensure that on first use the metrics for this
            // new router ID are correctly initialised.
            self.status_reporter
                .router_id_changed(old_router_id, new_router_id.clone());

            match next_state {
                BmpState::Dumping(v) => v.router_id = new_router_id.clone(),
                BmpState::Updating(v) => v.router_id = new_router_id.clone(),
                _ => unreachable!(),
            }
        }
    }
}

#[cfg(test)]
mod tests {
    use std::{
        pin::Pin,
        task::{Context, Poll},
        time::Duration,
    };

    use tokio::{io::ReadBuf, time::timeout};

    use crate::{
<<<<<<< HEAD

=======
>>>>>>> 848812e6
        common::status_reporter::AnyStatusReporter,
        tests::util::internal::{
            enable_logging, get_testable_metrics_snapshot,
        },
    };

    use super::*;

    #[tokio::test(flavor = "multi_thread")]
    async fn terminate_on_loss_of_parent_gate() {
        let (runner, _gate_agent, parent_gate) = RouterHandler::mock();

        struct MockRouterStream;

        impl AsyncRead for MockRouterStream {
            fn poll_read(
                self: Pin<&mut Self>,
                _cx: &mut Context<'_>,
                _buf: &mut ReadBuf<'_>,
            ) -> Poll<tokio::io::Result<()>> {
                Poll::Pending
            }
        }
<<<<<<< HEAD

        let rx = MockRouterStream;

        eprintln!("STARTING ROUTER READER");
        let router_addr = "1.2.3.4:12345".parse().unwrap();
        let source_id = "dummy".into();
        let join_handle = runner.read_from_router(rx, router_addr, source_id);

        // Simulate the unit terminating. Without this the reader continues
        // forever.
        eprintln!("DROPPING PARENT GATE");
        drop(parent_gate);

        eprintln!("WAITING FOR ROUTER READER TO EXIT");
        timeout(Duration::from_secs(5), join_handle).await.unwrap();

        eprintln!("DONE");
    }

    #[tokio::test(flavor = "multi_thread")]
    async fn should_count_io_errors() {
        enable_logging("trace");
        let (runner, _, _parent_gate) = RouterHandler::mock();

        struct MockRouterStream {
            interrupted_already: bool,
            status_reporter: Arc<BmpTcpInStatusReporter>,
        }

        impl AsyncRead for MockRouterStream {
            fn poll_read(
                self: Pin<&mut Self>,
                _cx: &mut Context<'_>,
                _buf: &mut ReadBuf<'_>,
            ) -> Poll<tokio::io::Result<()>> {
                // Fail with a non-fatal error so that reading from the router
                // continues giving us a chance to check the router specific
                // metrics rather than returning a fatal error which would
                // cause the simulated router to be disconnected and its
                // associated metrics to be removed.
                if !self.interrupted_already {
                    self.get_mut().interrupted_already = true;
                    Poll::Ready(Err(std::io::ErrorKind::Interrupted.into()))
                } else {
                    let metrics = get_testable_metrics_snapshot(
                        &self.status_reporter.metrics().unwrap(),
                    );
                    let label = ("router", "unknown"); // Unknown because no BMP Initiation message with a sysName was processed
                    assert_eq!(
                        metrics.with_label::<usize>(
                            "bmp_tcp_in_num_bmp_messages_received",
                            label
                        ),
                        0
                    );
                    assert_eq!(
                        metrics.with_label::<usize>(
                            "bmp_tcp_in_num_receive_io_errors",
                            label
                        ),
                        1
                    );

                    // Fail with a fatal error to stop the reader polling for
                    // more data.
                    Poll::Ready(Err(std::io::ErrorKind::Other.into()))
                }
            }
        }

        let router_addr = "1.2.3.4:12345".parse().unwrap();
        let source_id = "dummy".into();

=======

        let rx = MockRouterStream;

        eprintln!("STARTING ROUTER READER");
        let router_addr = "1.2.3.4:12345".parse().unwrap();
        let source_id = "dummy".into();
        let join_handle = runner.read_from_router(rx, router_addr, source_id);

        // Simulate the unit terminating. Without this the reader continues
        // forever.
        eprintln!("DROPPING PARENT GATE");
        drop(parent_gate);

        eprintln!("WAITING FOR ROUTER READER TO EXIT");
        timeout(Duration::from_secs(5), join_handle).await.unwrap();

        eprintln!("DONE");
    }

    #[tokio::test(flavor = "multi_thread")]
    async fn should_count_io_errors() {
        enable_logging("trace");
        let (runner, _, _parent_gate) = RouterHandler::mock();

        struct MockRouterStream {
            interrupted_already: bool,
            status_reporter: Arc<BmpTcpInStatusReporter>,
        }

        impl AsyncRead for MockRouterStream {
            fn poll_read(
                self: Pin<&mut Self>,
                _cx: &mut Context<'_>,
                _buf: &mut ReadBuf<'_>,
            ) -> Poll<tokio::io::Result<()>> {
                // Fail with a non-fatal error so that reading from the router
                // continues giving us a chance to check the router specific
                // metrics rather than returning a fatal error which would
                // cause the simulated router to be disconnected and its
                // associated metrics to be removed.
                if !self.interrupted_already {
                    self.get_mut().interrupted_already = true;
                    Poll::Ready(Err(std::io::ErrorKind::Interrupted.into()))
                } else {
                    let metrics = get_testable_metrics_snapshot(
                        &self.status_reporter.metrics().unwrap(),
                    );
                    let label = ("router", "unknown"); // Unknown because no BMP Initiation message with a sysName was processed
                    assert_eq!(
                        metrics.with_label::<usize>(
                            "bmp_tcp_in_num_bmp_messages_received",
                            label
                        ),
                        0
                    );
                    assert_eq!(
                        metrics.with_label::<usize>(
                            "bmp_tcp_in_num_receive_io_errors",
                            label
                        ),
                        1
                    );

                    // Fail with a fatal error to stop the reader polling for
                    // more data.
                    Poll::Ready(Err(std::io::ErrorKind::Other.into()))
                }
            }
        }

        let router_addr = "1.2.3.4:12345".parse().unwrap();
        let source_id = "dummy".into();

>>>>>>> 848812e6
        let rx = MockRouterStream {
            interrupted_already: false,
            status_reporter: runner.status_reporter.clone(),
        };

        let metrics = get_testable_metrics_snapshot(
            &runner.status_reporter.metrics().unwrap(),
        );
        assert_eq!(
            metrics.with_name::<usize>("bmp_tcp_in_connection_lost_count"),
            0
        );

        runner.read_from_router(rx, router_addr, source_id).await;

        let metrics = get_testable_metrics_snapshot(
            &runner.status_reporter.metrics().unwrap(),
        );
        assert_eq!(
            metrics.with_name::<usize>("bmp_tcp_in_connection_lost_count"),
            1
        );
    }

    // Note: The tests below assume that the default router id template
    // includes the BMP sysName.

    // #[tokio::test(flavor = "multi_thread")]
    // #[should_panic]
    // async fn counters_for_expected_sys_name_should_not_exist() {
<<<<<<< HEAD
    //     let (runner, _, _) = RouterHandler::mock();
    //     let initiation_msg =
    //         BmpMessage::from_octets(mk_initiation_msg(SYS_NAME, SYS_DESCR))
    //             .unwrap();

    //     runner
    //         .process_msg(
    //             "127.0.0.1".parse().unwrap(),
    //             "unknown".into(),
    //             initiation_msg,
    //             None,
    //         )
    //         .await;

    // // let metrics = get_testable_metrics_snapshot(&runner.status_reporter.metrics().unwrap());
    // // assert_eq!(
    // //     metrics.with_label::<usize>("bmp_in_num_invalid_bmp_messages", ("router", SYS_NAME)),
    // //     0,
    // // );
=======
    // let (runner, _) = RouterHandler::mock();
    // let initiation_msg =
    //     BmpMessage::from_octets(mk_initiation_msg(SYS_NAME, SYS_DESCR)).unwrap();

    // runner
    //     .process_msg(
    //         "127.0.0.1".parse().unwrap(),
    //         "unknown".into(),
    //         initiation_msg,
    //     )
    //     .await;

    // let metrics = get_testable_metrics_snapshot(&runner.status_reporter.metrics().unwrap());
    // assert_eq!(
    //     metrics.with_label::<usize>("bmp_in_num_invalid_bmp_messages", ("router", SYS_NAME)),
    //     0,
    // );
>>>>>>> 848812e6
    // }

    // #[tokio::test(flavor = "multi_thread")]
    // #[should_panic]
    // async fn counters_for_other_sys_name_should_not_exist() {
    //     let (runner, _) = BmpInRunner::mock();
    //     let initiation_msg = mk_update(mk_initiation_msg(SYS_NAME, SYS_DESCR));

    //     runner.process_update(initiation_msg).await;

    //     let metrics = get_testable_metrics_snapshot(&runner.status_reporter.metrics().unwrap());
    //     assert_eq!(
    //         metrics.with_label::<usize>(
    //             "bmp_in_num_invalid_bmp_messages",
    //             ("router", OTHER_SYS_NAME)
    //         ),
    //         0,
    //     );
    // }

    // #[tokio::test(flavor = "multi_thread")]
    // async fn num_invalid_bmp_messages_counter_should_increase() {
    //     let (runner, _) = BmpInRunner::mock();

    //     // A BMP Initiation message that lacks required fields
    //     let bad_initiation_msg =
    //         mk_update(mk_invalid_initiation_message_that_lacks_information_tlvs());

    //     // A BMP Peer Down Notification message without a corresponding Peer
    //     // Up Notification message.
    //     let pph = mk_per_peer_header("10.0.0.1", 12345);
    //     let bad_peer_down_msg = mk_update(mk_peer_down_notification_msg(&pph));

    //     runner.process_update(bad_initiation_msg).await;
    //     runner.process_update(bad_peer_down_msg).await;

    //     let metrics = get_testable_metrics_snapshot(&runner.status_reporter.metrics().unwrap());
    //     assert_eq!(
    //         metrics.with_label::<usize>(
    //             "bmp_in_num_invalid_bmp_messages",
    //             ("router", UNKNOWN_ROUTER_SYSNAME)
    //         ),
    //         2,
    //     );
    // }

    // #[tokio::test(flavor = "multi_thread")]
    // async fn new_counters_should_be_started_if_the_router_id_changes() {
    //     let (runner, _) = BmpInRunner::mock();
    //     let initiation_msg = mk_update(mk_initiation_msg(SYS_NAME, SYS_DESCR));
    //     let pph = mk_per_peer_header("10.0.0.1", 12345);
    //     let bad_peer_down_msg = mk_update(mk_peer_down_notification_msg(&pph));
    //     let reinitiation_msg = mk_update(mk_initiation_msg(OTHER_SYS_NAME, SYS_DESCR));
    //     let another_bad_peer_down_msg = mk_update(mk_peer_down_notification_msg(&pph));

    //     runner.process_update(initiation_msg).await;
    //     runner.process_update(bad_peer_down_msg).await;
    //     runner.process_update(reinitiation_msg).await;
    //     runner.process_update(another_bad_peer_down_msg).await;

    //     let metrics = get_testable_metrics_snapshot(&runner.status_reporter.metrics().unwrap());
    //     assert_eq!(
    //         metrics.with_label::<usize>("bmp_in_num_invalid_bmp_messages", ("router", SYS_NAME)),
    //         1,
    //     );
    //     assert_eq!(
    //         metrics.with_label::<usize>(
    //             "bmp_in_num_invalid_bmp_messages",
    //             ("router", OTHER_SYS_NAME)
    //         ),
    //         1,
    //     );
    // }

    // --- Test helpers ------------------------------------------------------

    // fn mk_update(msg_buf: Bytes) -> Update {
    //     let source_id =
    //         SourceId::SocketAddr("127.0.0.1:8080".parse().unwrap());
    //     let bmp_msg =
    //         Arc::new(BytesRecord(BmpMessage::from_octets(msg_buf).unwrap()));
    //     let value = TypeValue::Builtin(BuiltinTypeValue::BmpMessage(bmp_msg));
    //     Update::Single(Payload::new(source_id, value))
    // }
}<|MERGE_RESOLUTION|>--- conflicted
+++ resolved
@@ -17,10 +17,7 @@
 use crate::common::roto::{
     FilterName, FilterOutput, RotoScripts, ThreadLocalVM,
 };
-<<<<<<< HEAD
 use crate::log::{BoundTracer, Tracer};
-=======
->>>>>>> 848812e6
 use crate::payload::SourceId;
 use crate::{
     comms::{Gate, GateStatus},
@@ -46,11 +43,8 @@
     filter_name: Arc<ArcSwap<FilterName>>,
     status_reporter: Arc<BmpTcpInStatusReporter>,
     state_machine: Arc<Mutex<Option<BmpState>>>,
-<<<<<<< HEAD
     tracer: Arc<Tracer>,
     tracing_mode: Arc<ArcSwap<TracingMode>>,
-=======
->>>>>>> 848812e6
     #[cfg(feature = "router-list")]
     last_msg_at: Option<Arc<RwLock<DateTime<Utc>>>>,
 }
@@ -67,11 +61,8 @@
         filter_name: Arc<ArcSwap<FilterName>>,
         status_reporter: Arc<BmpTcpInStatusReporter>,
         state_machine: Arc<Mutex<Option<BmpState>>>,
-<<<<<<< HEAD
         tracer: Arc<Tracer>,
         tracing_mode: Arc<ArcSwap<TracingMode>>,
-=======
->>>>>>> 848812e6
         #[cfg(feature = "router-list")] last_msg_at: Option<
             Arc<RwLock<DateTime<Utc>>>,
         >,
@@ -83,11 +74,8 @@
             filter_name,
             status_reporter,
             state_machine,
-<<<<<<< HEAD
             tracer,
             tracing_mode,
-=======
->>>>>>> 848812e6
             #[cfg(feature = "router-list")]
             last_msg_at,
         }
@@ -127,11 +115,8 @@
             filter_name: Default::default(),
             status_reporter: parent_status_reporter,
             state_machine,
-<<<<<<< HEAD
             tracer: Default::default(),
             tracing_mode: Default::default(),
-=======
->>>>>>> 848812e6
             #[cfg(feature = "router-list")]
             last_msg_at: None,
         };
@@ -235,7 +220,6 @@
                     }
 
                     if let Ok(bmp_msg) = BmpMessage::from_octets(msg_buf) {
-<<<<<<< HEAD
                         let trace_id = if trace_id > 0
                             || tracing_mode == TracingMode::On
                         {
@@ -248,16 +232,11 @@
                         } else {
                             None
                         };
-=======
->>>>>>> 848812e6
                         self.process_msg(
                             router_addr,
                             source_id.clone(),
                             bmp_msg,
-<<<<<<< HEAD
                             trace_id,
-=======
->>>>>>> 848812e6
                         )
                         .await;
                     }
@@ -286,10 +265,7 @@
         addr: SocketAddr,
         source_id: SourceId,
         msg: Message<Bytes>,
-<<<<<<< HEAD
         trace_id: Option<u8>,
-=======
->>>>>>> 848812e6
     ) {
         let mut bmp_state_lock = self.state_machine.lock().await;
 
@@ -302,19 +278,15 @@
                 *guard = Utc::now();
             }
         }
-<<<<<<< HEAD
 
         let bound_tracer =
             BoundTracer::bind(self.tracer.clone(), self.gate.id());
-=======
->>>>>>> 848812e6
 
         self.status_reporter
             .bmp_message_received(bmp_state.router_id());
 
         let next_state =
             if let Ok(ControlFlow::Continue(FilterOutput { south, east })) =
-<<<<<<< HEAD
                 Self::VM
                     .with(|vm| {
                         let value =
@@ -375,60 +347,6 @@
                             }
                         }
 
-=======
-                Self::VM.with(|vm| {
-                    let value =
-                        TypeValue::Builtin(BuiltinTypeValue::BmpMessage(
-                            Arc::new(BytesRecord(msg)),
-                        ));
-                    self.roto_scripts.exec(
-                        vm,
-                        &self.filter_name.load(),
-                        value,
-                    )
-                })
-            {
-                if !south.is_empty() {
-                    let payload =
-                        Payload::from_output_stream_queue(&source_id, south)
-                            .into();
-                    self.gate.update_data(payload).await;
-                }
-
-                if let TypeValue::Builtin(BuiltinTypeValue::BmpMessage(msg)) =
-                    east
-                {
-                    let msg = Arc::into_inner(msg).unwrap(); // This should succeed
-                    let msg = msg.0;
-
-                    self.status_reporter
-                        .bmp_message_processed(bmp_state.router_id());
-
-                    let mut res = bmp_state.process_msg(msg);
-
-                    match res.processing_result {
-                        MessageType::InvalidMessage {
-                            err,
-                            known_peer,
-                            msg_bytes,
-                        } => {
-                            self.status_reporter
-                                .invalid_bmp_message_received(
-                                    res.next_state.router_id(),
-                                );
-                            if let Some(reporter) =
-                                res.next_state.status_reporter()
-                            {
-                                reporter.bgp_update_parse_hard_fail(
-                                    res.next_state.router_id(),
-                                    known_peer,
-                                    err,
-                                    msg_bytes,
-                                );
-                            }
-                        }
-
->>>>>>> 848812e6
                         MessageType::StateTransition => {
                             // If we have transitioned to the Dumping state that means we
                             // just processed an Initiation message and MUST have captured
@@ -464,10 +382,6 @@
                         }
                     }
 
-<<<<<<< HEAD
-=======
-                    // *bmp_state_lock = Some(res.next_state);
->>>>>>> 848812e6
                     res.next_state
                 } else {
                     bmp_state
@@ -527,10 +441,6 @@
     use tokio::{io::ReadBuf, time::timeout};
 
     use crate::{
-<<<<<<< HEAD
-
-=======
->>>>>>> 848812e6
         common::status_reporter::AnyStatusReporter,
         tests::util::internal::{
             enable_logging, get_testable_metrics_snapshot,
@@ -554,7 +464,6 @@
                 Poll::Pending
             }
         }
-<<<<<<< HEAD
 
         let rx = MockRouterStream;
 
@@ -628,81 +537,6 @@
         let router_addr = "1.2.3.4:12345".parse().unwrap();
         let source_id = "dummy".into();
 
-=======
-
-        let rx = MockRouterStream;
-
-        eprintln!("STARTING ROUTER READER");
-        let router_addr = "1.2.3.4:12345".parse().unwrap();
-        let source_id = "dummy".into();
-        let join_handle = runner.read_from_router(rx, router_addr, source_id);
-
-        // Simulate the unit terminating. Without this the reader continues
-        // forever.
-        eprintln!("DROPPING PARENT GATE");
-        drop(parent_gate);
-
-        eprintln!("WAITING FOR ROUTER READER TO EXIT");
-        timeout(Duration::from_secs(5), join_handle).await.unwrap();
-
-        eprintln!("DONE");
-    }
-
-    #[tokio::test(flavor = "multi_thread")]
-    async fn should_count_io_errors() {
-        enable_logging("trace");
-        let (runner, _, _parent_gate) = RouterHandler::mock();
-
-        struct MockRouterStream {
-            interrupted_already: bool,
-            status_reporter: Arc<BmpTcpInStatusReporter>,
-        }
-
-        impl AsyncRead for MockRouterStream {
-            fn poll_read(
-                self: Pin<&mut Self>,
-                _cx: &mut Context<'_>,
-                _buf: &mut ReadBuf<'_>,
-            ) -> Poll<tokio::io::Result<()>> {
-                // Fail with a non-fatal error so that reading from the router
-                // continues giving us a chance to check the router specific
-                // metrics rather than returning a fatal error which would
-                // cause the simulated router to be disconnected and its
-                // associated metrics to be removed.
-                if !self.interrupted_already {
-                    self.get_mut().interrupted_already = true;
-                    Poll::Ready(Err(std::io::ErrorKind::Interrupted.into()))
-                } else {
-                    let metrics = get_testable_metrics_snapshot(
-                        &self.status_reporter.metrics().unwrap(),
-                    );
-                    let label = ("router", "unknown"); // Unknown because no BMP Initiation message with a sysName was processed
-                    assert_eq!(
-                        metrics.with_label::<usize>(
-                            "bmp_tcp_in_num_bmp_messages_received",
-                            label
-                        ),
-                        0
-                    );
-                    assert_eq!(
-                        metrics.with_label::<usize>(
-                            "bmp_tcp_in_num_receive_io_errors",
-                            label
-                        ),
-                        1
-                    );
-
-                    // Fail with a fatal error to stop the reader polling for
-                    // more data.
-                    Poll::Ready(Err(std::io::ErrorKind::Other.into()))
-                }
-            }
-        }
-
-        let router_addr = "1.2.3.4:12345".parse().unwrap();
-        let source_id = "dummy".into();
-
->>>>>>> 848812e6
         let rx = MockRouterStream {
             interrupted_already: false,
             status_reporter: runner.status_reporter.clone(),
@@ -733,7 +567,6 @@
     // #[tokio::test(flavor = "multi_thread")]
     // #[should_panic]
     // async fn counters_for_expected_sys_name_should_not_exist() {
-<<<<<<< HEAD
     //     let (runner, _, _) = RouterHandler::mock();
     //     let initiation_msg =
     //         BmpMessage::from_octets(mk_initiation_msg(SYS_NAME, SYS_DESCR))
@@ -753,25 +586,6 @@
     // //     metrics.with_label::<usize>("bmp_in_num_invalid_bmp_messages", ("router", SYS_NAME)),
     // //     0,
     // // );
-=======
-    // let (runner, _) = RouterHandler::mock();
-    // let initiation_msg =
-    //     BmpMessage::from_octets(mk_initiation_msg(SYS_NAME, SYS_DESCR)).unwrap();
-
-    // runner
-    //     .process_msg(
-    //         "127.0.0.1".parse().unwrap(),
-    //         "unknown".into(),
-    //         initiation_msg,
-    //     )
-    //     .await;
-
-    // let metrics = get_testable_metrics_snapshot(&runner.status_reporter.metrics().unwrap());
-    // assert_eq!(
-    //     metrics.with_label::<usize>("bmp_in_num_invalid_bmp_messages", ("router", SYS_NAME)),
-    //     0,
-    // );
->>>>>>> 848812e6
     // }
 
     // #[tokio::test(flavor = "multi_thread")]
