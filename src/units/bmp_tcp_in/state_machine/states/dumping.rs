use std::{collections::hash_map::Keys, fmt::Debug, ops::ControlFlow};

use bytes::Bytes;
use roto::types::builtin::RouteStatus;
use routecore::{
    addr::Prefix,
    bgp::{
        message::{SessionConfig, UpdateMessage},
        types::{AFI, SAFI},
    },
    bmp::message::{Message as BmpMsg, PerPeerHeader, TerminationMessage},
};
use smallvec::SmallVec;

use crate::{
    payload::{Payload, Update},
    units::bmp_tcp_in::state_machine::machine::{PeerState, PeerStates},
};

use super::initiating::Initiating;

use super::super::{
    machine::{BmpState, BmpStateDetails, Initiable, PeerAware},
    processing::ProcessingResult,
};

/// BmpState machine state 'Dumping'.
///
/// Expecting Peer Up messages followed by Route Monitoring messages.
///
/// The initial table dump is considered finished when all "up" peers (peers
/// for which we see a PeerUpNotification during the dumping phase and for
/// which no corresponding PeerDownNotification is seen) that are able to send
/// End-of-RIB have done so. The next phase will then be the "Updating" phase.
///
/// If at least one Peer Up Notification is received for a peer that does not
/// advertise support for Graceful Restart (and thus sending of the End-of-RIB
/// marker) we will never progress to the "Updating" phase.
///
/// The "Dumping" and "Updating" phases are almost equivalent, the reason to
/// treat them separately is to be able to detect and report End-of-RIB
/// events.
///
/// > **3.3  Lifecycle of a BMP session**
/// >
/// > ...
/// >
/// > It subsequently sends a Peer Up message over the BMP session for
/// > each of its monitored BGP peers that is in the Established state.
/// >
/// > -- <https://datatracker.ietf.org/doc/html/rfc7854#section-3.3>
///
/// So we should expect to see Peer Up messages.
///
/// > It follows by sending the contents of its Adj-RIBs-In (pre-policy,
/// > post-policy, or both, see Section 5) encapsulated in Route
/// > Monitoring messages.
///
/// So we should expect to see Route Monitoring messages.
///
/// > Once it has sent all the routes for a given peer, it MUST send an
/// > End-of-RIB message for that peer; when End-of-RIB has been sent for
/// > each monitored peer, the initial table dump has completed."
///
/// ... hence the name 'Dumping'.
///
/// End-of-RIB is a Route Monitoring message with a particular value that when
/// seen should be interpreted as meaning that the peer has finished the
/// initial table dump. However, this interpretation was not part of the
/// original BGP specification and so a peer may never send it, or send it
/// without meaning it to mean End-of-RIB. End-of-RIB was defined by RFC 4724
/// "Graceful Restart Mechanism for BGP" in section "2. Marker for End-of-RIB"
/// [^1]. Peers that know that they will send End-of-RIB should indicate this
/// according to RFC 4724 by indicating support for the "Graceful Restart
/// Capability" (capability code 64). The mechanism for a peer to indicate its
/// capabilities is defined by RFC 3392 [^2] later obsoleted by RFC 5492 [^3].
/// RFCs 3392 and 5492 define that a peer can indicate support for one or more
/// capabilities by including an "Optional Parameter" called "Capabilities" in
/// its BGP OPEN message. From a BMP perspective, the BGP OPEN message is
/// visible to us via the BMP Peer Up Notification message.
///
/// > (A monitoring station that only wants to gather a table dump could close
/// > the connection once it has gathered an End-of-RIB or Peer Down message
/// > corresponding to each Peer Up message.)
///
/// And:
///
/// > Following the initial table dump, the router sends incremental updates
/// > encapsulated in Route Monitoring messages.  It MAY periodically send
/// > Stats Reports or even new Initiation messages, according to
/// > configuration.  If any new monitored BGP peer becomes Established, a
/// > corresponding Peer Up message is sent.  If any BGP peers for which Peer
/// > Up messages were sent transition out of the Established state,
/// > corresponding Peer Down messages are sent.
///
/// So we should expect to see Peer Down messages. The above text would seem
/// to indicate that we should not expect to see Stats Reports or Initiation
/// Messages during the dumping phase. However, the following section of the
/// RFC seems to say we should support seeing an Initiation Message at any
/// time, and section 4.8 seems to indicate that we should also expect to see
/// Stats Reports messages at any time too.
///
/// > **4.3.  Initiation Message**
/// >
/// > The initiation message provides a means for the monitored router to
/// > inform the monitoring station of its vendor, software version, and so
/// > on.  An initiation message MUST be sent as the first message after
/// > the TCP session comes up.  An initiation message MAY be sent at any
/// > point thereafter, if warranted by a change on the monitored router.
///
/// So we should expect to see Initiation messages.
///
/// > **4.7.  Route Mirroring**
/// >
/// > ...
/// >
/// > A Route Mirroring message may be sent any time it would be legal to
/// > send a Route Monitoring message.
///
/// So we should expect to see Route Mirroring messages.
///
/// > **4.8.  Stats Reports**
/// >
/// > These messages contain information that could be used by the
/// > monitoring station to observe interesting events that occur on the
/// > router.
/// >
/// > Transmission of SR messages could be timer triggered or event driven
/// > (for example, when a significant event occurs or a threshold is
/// > reached).  This specification does not impose any timing restrictions
/// > on when and on what event these reports have to be transmitted.
///
/// So we should expect to see Stats Reports messages.
///
/// Also, some of the counters and gauges included in Stats Reports messages
/// might be useful as a way to sanity check things like the number of routes
/// seen so far, but it's not clear to me if one can assume that the point at
/// which the Stats Report message is seen is the point at which the counters
/// should be equivalent to the count of counted messages of the
/// corresponding type seen until this point.
///
/// > **9.  Using BMP**
/// >
/// > Once the BMP session is established, route monitoring starts dumping
/// > the current snapshot as well as incremental changes simultaneously.
///
/// This would seem to indicate that changes to the routing table may be
/// seen while receiving the initial table dump. We separate our processing
/// into "Dumping" and "Updating" phases but in reality there may be no such
/// hard separation between the phases and thus we must share behaviour with
/// the "Updating" phase.
///
/// [^1]: [RFC 4724: Graceful Restart Mechanism for BGP, section 2: Marker for End-of-RIB](https://datatracker.ietf.org/doc/html/rfc4724#section-2)
///
/// [^2]: [RFC 3392: Capabilities Advertisement with BGP-4](https://datatracker.ietf.org/doc/html/rfc3392)
///
/// [^3]: [RFC 5492: Capabilities Advertisement with BGP-4](https://datatracker.ietf.org/doc/html/rfc5492)
#[derive(Debug, Default)]
pub struct Dumping {
    /// The name given by the Initiation Message for the router.
    pub sys_name: String,

    /// Additional description required to be provided by the Initiation
    /// Message.
    pub sys_desc: String,

    /// Optional additional strings provided by the Initiation Message.
    pub sys_extra: Vec<String>,

    /// State per peer for which a Peer Up Notification was received.
    pub peer_states: PeerStates,
}

impl BmpStateDetails<Dumping> {
    #[allow(dead_code)]
    pub fn process_msg(
        self,
        bmp_msg: BmpMsg<Bytes>,
        trace_id: Option<u8>,
    ) -> ProcessingResult {
        match bmp_msg {
            // already verified upstream
            BmpMsg::InitiationMessage(msg) => self.initiate(msg),

            BmpMsg::PeerUpNotification(msg) => {
                let res = self.peer_up(msg);
                if let BmpState::Dumping(state) = &res.next_state {
                    let num_pending_eors =
                        state.details.peer_states.num_pending_eors();
                    state.status_reporter.pending_eors_update(
                        state.router_id.clone(),
                        num_pending_eors,
                    );
                }
                res
            }

            BmpMsg::PeerDownNotification(msg) => self.peer_down(msg),

            BmpMsg::RouteMonitoring(msg) => self.route_monitoring(
                msg,
                RouteStatus::InConvergence,
<<<<<<< HEAD
                trace_id,
=======
>>>>>>> 848812e6
                |s, pph, update| {
                    s.route_monitoring_preprocessing(pph, update)
                },
            ),

            BmpMsg::TerminationMessage(msg) => self.terminate(Some(msg)),

            _ => {
                // We ignore these. TODO: Should we count them?
                self.mk_other_result()
            }
        }
    }
}

impl BmpStateDetails<Dumping> {
    pub fn route_monitoring_preprocessing(
        mut self,
        pph: &PerPeerHeader<Bytes>,
        update: &UpdateMessage<Bytes>,
    ) -> ControlFlow<ProcessingResult, Self> {
        if let Some((afi, safi)) = update.is_eor() {
            if self.details.remove_pending_eor(pph, afi, safi) {
                // The last pending EOR has been removed and so this signifies the end of the initial table dump, if
                // we're in the Dumping state, otherwise in the Updating state it signifies only that a late Peer Up
                // (that happened during the Updating state) has finished dumping. Unfortunately EoR is not a clearly
                // defined concept in BMP (e.g. see [1]), is it peer peer, per (S)AFI, per rib? Does advertising
                // support for the Graceful Restart BGP capability have relevance for a BGP client, e.g. can its
                // presence be used to assume that EoRs will be present for that peer in the BMP feed? Etc. There also
                // seems to be varying implementations in deployed routers, whether because of deliberate behavioural
                // differences, differing understanding or misunderstanding of RFCs, implementation bugs, etc.
                //
                // TODO: We may need some sort of heuristic to ascertain the likelihood that the initial table dump
                // has actually completed.
                //
                // [1]: https://www.rfc-editor.org/errata/eid7133
                let num_pending_eors = self.details.num_pending_eors();
                self.status_reporter.pending_eors_update(
                    self.router_id.clone(),
                    num_pending_eors,
                );

                let next_state = BmpState::Updating(self.into());
                return ControlFlow::Break(Self::mk_state_transition_result(
                    next_state,
                ));
            }
        }

        ControlFlow::Continue(self)
    }

    pub fn terminate<Octets: AsRef<[u8]>>(
        mut self,
        _msg: Option<TerminationMessage<Octets>>,
    ) -> ProcessingResult {
        // let reason = msg
        //     .information()
        //     .map(|tlv| tlv.to_string())
        //     .collect::<Vec<_>>()
        //     .join("|");
        let peers = self.details.get_peers().cloned().collect::<Vec<_>>();
        let routes: SmallVec<[Payload; 8]> = peers
            .iter()
            .flat_map(|pph| self.mk_withdrawals_for_peers_routes(pph))
            .collect();
        let next_state = BmpState::Terminated(self.into());
        if routes.is_empty() {
            Self::mk_state_transition_result(next_state)
        } else {
            Self::mk_final_routing_update_result(
                next_state,
                Update::Bulk(routes),
            )
        }
    }
}

impl From<Initiating> for Dumping {
    fn from(v: Initiating) -> Self {
        // A missing sysName should have been handled before now so it should
        // be safe to unwrap it, and we need a name for the router to aid in
        // diagnosing and labeling the data we produce.
        Self {
            sys_name: v.sys_name.unwrap(),
            sys_desc: v.sys_desc.unwrap(),
            sys_extra: v.sys_extra,
            ..Default::default()
        }
    }
}

/// Support transitioning from the Initiating state to the Dumping state. This
/// is the only way to create an instance of the BmpStateDetails<Dumping> type.
impl From<BmpStateDetails<Initiating>> for BmpStateDetails<Dumping> {
    fn from(v: BmpStateDetails<Initiating>) -> Self {
        let details: Dumping = v.details.into();
        Self {
            source_id: v.source_id,
            router_id: v.router_id,
            status_reporter: v.status_reporter,
            details,
        }
    }
}

impl Initiable for Dumping {
    fn set_information_tlvs(
        &mut self,
        sys_name: String,
        sys_desc: String,
        sys_extra: Vec<String>,
    ) {
        self.sys_name = sys_name;
        self.sys_desc = sys_desc;
        self.sys_extra = sys_extra;
    }

    fn sys_name(&self) -> Option<&str> {
        Some(self.sys_name.as_str())
    }
}

impl PeerAware for Dumping {
    fn add_peer_config(
        &mut self,
        pph: PerPeerHeader<Bytes>,
        session_config: SessionConfig,
        eor_capable: bool,
    ) -> bool {
        self.peer_states
            .add_peer_config(pph, session_config, eor_capable)
    }

    fn get_peers(&self) -> Keys<'_, PerPeerHeader<Bytes>, PeerState> {
        self.peer_states.get_peers()
    }

    fn update_peer_config(
        &mut self,
        pph: &PerPeerHeader<Bytes>,
        config: SessionConfig,
    ) -> bool {
        self.peer_states.update_peer_config(pph, config)
    }

    fn get_peer_config(
        &self,
        pph: &PerPeerHeader<Bytes>,
    ) -> Option<&SessionConfig> {
        self.peer_states.get_peer_config(pph)
    }

    fn remove_peer(&mut self, pph: &PerPeerHeader<Bytes>) -> bool {
        self.peer_states.remove_peer(pph)
    }

    fn num_peer_configs(&self) -> usize {
        self.peer_states.num_peer_configs()
    }

    fn is_peer_eor_capable(
        &self,
        pph: &PerPeerHeader<Bytes>,
    ) -> Option<bool> {
        self.peer_states.is_peer_eor_capable(pph)
    }

    fn add_pending_eor(
        &mut self,
        pph: &PerPeerHeader<Bytes>,
        afi: AFI,
        safi: SAFI,
    ) {
        self.peer_states.add_pending_eor(pph, afi, safi)
    }

    fn remove_pending_eor(
        &mut self,
        pph: &PerPeerHeader<Bytes>,
        afi: AFI,
        safi: SAFI,
    ) -> bool {
        self.peer_states.remove_pending_eor(pph, afi, safi)
    }

    fn num_pending_eors(&self) -> usize {
        self.peer_states.num_pending_eors()
    }

    fn add_announced_prefix(
        &mut self,
        pph: &PerPeerHeader<Bytes>,
        prefix: Prefix,
    ) -> bool {
        self.peer_states.add_announced_prefix(pph, prefix)
    }

    fn remove_announced_prefix(
        &mut self,
        pph: &PerPeerHeader<Bytes>,
        prefix: &Prefix,
    ) {
        self.peer_states.remove_announced_prefix(pph, prefix)
    }

    fn get_announced_prefixes(
        &self,
        pph: &PerPeerHeader<Bytes>,
    ) -> Option<std::collections::hash_set::Iter<Prefix>> {
        self.peer_states.get_announced_prefixes(pph)
    }
}

#[cfg(test)]
mod tests {
    use std::{net::IpAddr, str::FromStr, sync::Arc};

    use roto::types::{
        builtin::{BuiltinTypeValue, MaterializedRoute},
        typevalue::TypeValue,
    };
    use routecore::asn::Asn;

    use crate::{
        bgp::encode::{mk_per_peer_header, Announcements, Prefixes},
        payload::{Payload, SourceId, Update},
        units::bmp_tcp_in::state_machine::{
            processing::MessageType, states::updating::Updating,
        },
    };

    use super::*;

    const TEST_ROUTER_SYS_NAME: &str = "test-router";
    const TEST_ROUTER_SYS_DESC: &str = "test-desc";

    #[test]
    fn initiate() {
        // Given
        let processor = mk_test_processor();
        let initiation_msg_buf =
            mk_initiation_msg(TEST_ROUTER_SYS_NAME, TEST_ROUTER_SYS_DESC);
        assert!(processor.details.sys_name.is_empty());

        // When
        let res = processor.process_msg(initiation_msg_buf, None);

        // Then
        assert!(matches!(res.processing_result, MessageType::Other));
        assert!(matches!(res.next_state, BmpState::Dumping(_)));
        if let BmpState::Dumping(next_state) = res.next_state {
            let Dumping {
                sys_name,
                sys_desc,
                peer_states,
                ..
            } = next_state.details;
            assert_eq!(&sys_name, TEST_ROUTER_SYS_NAME);
            assert_eq!(&sys_desc, TEST_ROUTER_SYS_DESC);
            assert!(peer_states.is_empty());
        }
    }

    #[test]
    fn terminate() {
        // Given
        let processor = mk_test_processor();
        let termination_msg_buf = mk_termination_msg();

        // When
        let res = processor.process_msg(termination_msg_buf, None);

        // Then
        assert!(matches!(
            res.processing_result,
            MessageType::StateTransition
        ));
        assert!(matches!(res.next_state, BmpState::Terminated(_)));
    }

    #[test]
    fn statistics_report() {
        // Given
        let processor = mk_test_processor();
        let initiation_msg_buf =
            mk_initiation_msg(TEST_ROUTER_SYS_NAME, TEST_ROUTER_SYS_DESC);
        let (pph, peer_up_msg_buf, _real_pph) =
            mk_peer_up_notification_msg_without_rfc4724_support(
                "127.0.0.1",
                12345,
            );
        let stats_report_msg_buf = mk_statistics_report_msg(&pph);

        // When
        let processor = processor.process_msg(initiation_msg_buf, None).next_state;
        let processor = processor.process_msg(peer_up_msg_buf, None).next_state;
        let res = processor.process_msg(stats_report_msg_buf, None);

        // Then
        assert!(matches!(res.processing_result, MessageType::Other));
        assert!(matches!(res.next_state, BmpState::Dumping(_)));
    }

    #[test]
    fn peer_up_with_eor_capable_peer() {
        // Given
        let processor = mk_test_processor();
        assert!(processor.details.peer_states.is_empty());

        let initiation_msg_buf =
            mk_initiation_msg(TEST_ROUTER_SYS_NAME, TEST_ROUTER_SYS_DESC);
        let (_, peer_up_msg_buf) =
            mk_eor_capable_peer_up_notification_msg("127.0.0.1", 12345);

        // When
        let processor = processor.process_msg(initiation_msg_buf, None).next_state;
        let res = processor.process_msg(peer_up_msg_buf, None);

        // Then
        assert!(matches!(res.processing_result, MessageType::Other));
        assert!(matches!(res.next_state, BmpState::Dumping(_)));
        if let BmpState::Dumping(next_state) = res.next_state {
            let Dumping { peer_states, .. } = next_state.details;
            assert_eq!(peer_states.num_peer_configs(), 1);
            let pph = peer_states.get_peers().next().unwrap();
            assert_eq!(peer_states.is_peer_eor_capable(pph), Some(true));
            assert_eq!(peer_states.num_pending_eors(), 0); // zero because we have to see a route announcement to know which (S)AFI an EoR is expected for
        }
    }

    #[test]
    fn duplicate_peer_up() {
        // Given
        let processor = mk_test_processor();
        assert!(processor.details.peer_states.is_empty());

        let initiation_msg_buf =
            mk_initiation_msg(TEST_ROUTER_SYS_NAME, TEST_ROUTER_SYS_DESC);
        let (_, peer_up_msg_1_buf, _) =
            mk_peer_up_notification_msg_without_rfc4724_support(
                "127.0.0.1",
                12345,
            );
        let (_, peer_up_msg_2_buf, _) =
            mk_peer_up_notification_msg_without_rfc4724_support(
                "127.0.0.1",
                12345,
            );

        // When
        let processor = processor.process_msg(initiation_msg_buf, None).next_state;
        let processor = processor.process_msg(peer_up_msg_1_buf, None).next_state;
        let res = processor.process_msg(peer_up_msg_2_buf, None);

        // Then
        assert!(matches!(
            res.processing_result,
            MessageType::InvalidMessage { .. }
        ));
        assert!(matches!(res.next_state, BmpState::Dumping(_)));
        if let MessageType::InvalidMessage { err, .. } = res.processing_result
        {
            assert!(err.starts_with(
                "PeerUpNotification received for peer that is already 'up'"
            ));
        }
    }

    #[test]
    fn peer_up_peer_down() {
        // Given a BMP state machine in the Dumping state with no known peers
        let processor = mk_test_processor();
        let initiation_msg_buf =
            mk_initiation_msg(TEST_ROUTER_SYS_NAME, TEST_ROUTER_SYS_DESC);
        let (pph_1, peer_up_msg_1_buf, _) =
            mk_peer_up_notification_msg_without_rfc4724_support(
                "127.0.0.1",
                12345,
            );
        let (pph_2, peer_up_msg_2_buf, real_pph_2) =
            mk_peer_up_notification_msg_without_rfc4724_support(
                "127.0.0.2",
                12345,
            );
        let route_mon_msg_buf = mk_route_monitoring_msg(&pph_2);
        let ipv6_route_mon_msg_buf = mk_ipv6_route_monitoring_msg(&pph_2);
        let route_withdraw_msg_buf =
            mk_route_monitoring_withdrawal_msg(&pph_2);
        let peer_down_msg_1_buf = mk_peer_down_notification_msg(&pph_1);
        let peer_down_msg_2_buf = mk_peer_down_notification_msg(&pph_2);
        assert!(processor.details.peer_states.is_empty());

        // When the state machine processes the initiate and peer up notifications
        let processor = processor.process_msg(initiation_msg_buf, None).next_state;
        let processor = processor.process_msg(peer_up_msg_1_buf, None).next_state;
        let res = processor.process_msg(peer_up_msg_2_buf, None);

        // Then the state should remain unchanged
        assert!(matches!(res.next_state, BmpState::Dumping(_)));
        assert!(matches!(res.processing_result, MessageType::Other));
        let processor = res.next_state;

        // And there should now be two known peers
        assert_eq!(get_unique_peer_up_count(&processor), 2);

        // When the state machine processes a peer down notification for a peer that announced no routes
        let res = processor.process_msg(peer_down_msg_1_buf, None);

        // Then the state should remain unchanged
        // And there should not be a routing update
        assert!(matches!(res.next_state, BmpState::Dumping(_)));
        assert!(matches!(res.processing_result, MessageType::Other));
        let processor = res.next_state;

        // When the state machine processes a couple of route announcements
        let processor = processor.process_msg(route_mon_msg_buf, None).next_state;
        let res = processor.process_msg(ipv6_route_mon_msg_buf, None);

        // Then the state should remain unchanged
        // And the number of announced prefixes should increase by 2
        assert!(matches!(res.next_state, BmpState::Dumping(_)));
        assert_eq!(
            get_announced_prefix_count(&res.next_state, &real_pph_2),
            2
        );
        let processor = res.next_state;

        // And when one of the routes is withdrawn
        let res = processor.process_msg(route_withdraw_msg_buf.clone(), None);

        // Then the state should remain unchanged
        // And the number of announced prefixes should decrease by 1
        assert!(matches!(res.next_state, BmpState::Dumping(_)));
        assert_eq!(
            get_announced_prefix_count(&res.next_state, &real_pph_2),
            1
        );
        let processor = res.next_state;

        // Unless it is a not-before-announced/already-withdrawn route
        let res = processor.process_msg(route_withdraw_msg_buf, None);

        // Then the number of announced prefixes should remain unchanged
        assert!(matches!(res.next_state, BmpState::Dumping(_)));
        assert_eq!(
            get_announced_prefix_count(&res.next_state, &real_pph_2),
            1
        );
        let processor = res.next_state;

        // And when a peer down notification is received
        let res = processor.process_msg(peer_down_msg_2_buf, None);

        // Then the state should remain unchanged
        assert!(matches!(res.next_state, BmpState::Dumping(_)));

        // And a routing update to withdraw the remaining announced routes for the downed peer should be issued
        assert!(matches!(
            res.processing_result,
            MessageType::RoutingUpdate { .. }
        ));
        if let MessageType::RoutingUpdate { update } = res.processing_result {
            assert!(matches!(update, Update::Bulk(_)));
            if let Update::Bulk(mut bulk) = update {
                assert_eq!(bulk.len(), 1);

                // Verify that the update fits inline into the SmallVec without spilling on to the heap.
                assert!(!bulk.spilled());

                let pfx =
                    Prefix::from_str("2001:2000:3080:e9c::2/128").unwrap();
                let mut expected_roto_prefixes: Vec<TypeValue> =
                    vec![pfx.into()];
<<<<<<< HEAD
                for Payload { source_id, value, .. } in bulk.drain(..) {
=======
                for Payload { source_id, value } in bulk.drain(..) {
>>>>>>> 848812e6
                    if let TypeValue::Builtin(BuiltinTypeValue::Route(
                        route,
                    )) = value
                    {
                        let materialized_route =
                            MaterializedRoute::from(route);
                        let found_pfx =
                            materialized_route.route.prefix.as_ref().unwrap();
                        let position = expected_roto_prefixes
                            .iter()
                            .position(|pfx| pfx == found_pfx)
                            .unwrap();
                        expected_roto_prefixes.remove(position);
                        assert_eq!(
                            materialized_route.status,
                            RouteStatus::Withdrawn
                        );
                    } else {
                        panic!("Expected TypeValue::Builtin(BuiltinTypeValue::Route(_)");
                    }
                }
                assert!(expected_roto_prefixes.is_empty());
            }
        } else {
            unreachable!();
        }

        // And there should no longer be any known peers
        let processor = res.next_state;
        if let BmpState::Dumping(processor) = &processor {
            assert!(processor.details.peer_states.is_empty());
        } else {
            unreachable!();
        }
    }

    #[test]
    fn peer_down_without_peer_up() {
        // Given
        let processor = mk_test_processor();
        let initiation_msg_buf =
            mk_initiation_msg(TEST_ROUTER_SYS_NAME, TEST_ROUTER_SYS_DESC);
        assert!(processor.details.peer_states.is_empty());

        let (pph, _) =
            mk_eor_capable_peer_up_notification_msg("127.0.0.1", 12345);
        let peer_down_msg_buf = mk_peer_down_notification_msg(&pph);

        // When
        let processor = processor.process_msg(initiation_msg_buf, None).next_state;
        let res = processor.process_msg(peer_down_msg_buf, None);

        // Then
        assert!(matches!(res.next_state, BmpState::Dumping(_)));
        if let MessageType::InvalidMessage { err, .. } = res.processing_result
        {
            assert!(err.starts_with(
                "PeerDownNotification received for peer that was not 'up'"
            ));
        }
    }

    #[test]
    fn peer_up_different_peer_down() {
        // Given a BMP state machine in the Dumping state with no known peers
        let processor = mk_test_processor();
        assert!(processor.details.peer_states.is_empty());

        let initiation_msg_buf =
            mk_initiation_msg(TEST_ROUTER_SYS_NAME, TEST_ROUTER_SYS_DESC);

        let (pph_up, peer_up_msg_buf, _) =
            mk_peer_up_notification_msg_without_rfc4724_support(
                "127.0.0.1",
                12345,
            );
        let (pph_down, _, _) =
            mk_peer_up_notification_msg_without_rfc4724_support(
                "127.0.0.2",
                54321,
            );
        let peer_down_msg_buf = mk_peer_down_notification_msg(&pph_down);

        assert_ne!(&pph_up, &pph_down);

        // When the state machine processes a peer up notification
        let processor = processor.process_msg(initiation_msg_buf, None).next_state;
        let res = processor.process_msg(peer_up_msg_buf, None);

        // Then the state should remain unchanged
        assert!(matches!(res.next_state, BmpState::Dumping(_)));
        assert!(matches!(res.processing_result, MessageType::Other));

        // And there should now be one known peer
        let processor = res.next_state;
        assert_eq!(get_unique_peer_up_count(&processor), 1);

        // When the state machine processes a peer down notification for a different peer
        let res = processor.process_msg(peer_down_msg_buf, None);

        // Then the state should remain unchanged
        assert!(matches!(res.next_state, BmpState::Dumping(_)));

        // And there should still be one known peer
        let processor = res.next_state;
        assert_eq!(get_unique_peer_up_count(&processor), 1);

        // And the message should be considered invalid
        assert!(matches!(
            res.processing_result,
            MessageType::InvalidMessage { .. }
        ));
        if let MessageType::InvalidMessage { err, .. } = res.processing_result
        {
            assert!(err.starts_with(
                "PeerDownNotification received for peer that was not 'up'"
            ));
        }
    }

    #[test]
    fn peer_down_spreads_withdrawals_across_multiple_bgp_updates_if_needed() {
        // Given a BMP state machine in the Dumping state with no known peers
        let processor = mk_test_processor();

        // And some simulated BMP messages
        let initiation_msg_buf =
            mk_initiation_msg(TEST_ROUTER_SYS_NAME, TEST_ROUTER_SYS_DESC);
        let (pph, peer_up_msg_buf, real_pph) =
            mk_peer_up_notification_msg_without_rfc4724_support(
                "127.0.0.1",
                12345,
            );

        // Including a large number of prefix announcements
        const NUM_PREFIXES: usize = 256 * 10;
        let mut route_mon_msg_bufs = Vec::with_capacity(NUM_PREFIXES);
        'outer: for b in 0..256 {
            for c in 0..256 {
                for d in 0..256 {
                    if route_mon_msg_bufs.len() == NUM_PREFIXES {
                        break 'outer;
                    } else {
                        let announcements = Announcements::from_str(&format!(
                            "e [123,456,789] 10.0.0.1 BLACKHOLE,123:44 127.{b}.{c}.{d}/32"
                        ))
                        .unwrap();
                        route_mon_msg_bufs.push(
                            mk_route_monitoring_msg_with_details(
                                &pph,
                                &Prefixes::default(),
                                &announcements,
                                &[],
                            ),
                        );
                    }
                }
            }
        }

        let peer_down_msg_buf = mk_peer_down_notification_msg(&pph);

        // When the state machine processes the initiate and peer up notifications
        let processor = processor.process_msg(initiation_msg_buf, None).next_state;
        let res = processor.process_msg(peer_up_msg_buf, None);

        // Then the state should remain unchanged
        assert!(matches!(res.next_state, BmpState::Dumping(_)));
        assert!(matches!(res.processing_result, MessageType::Other));
        let mut processor = res.next_state;

        // And there should now be one known peer
        assert_eq!(get_unique_peer_up_count(&processor), 1);

        // When the state machine processes the route announcements
        for (i, route_mon_msg_buf) in
            route_mon_msg_bufs.into_iter().enumerate()
        {
<<<<<<< HEAD
            let res = processor.process_msg(route_mon_msg_buf, None);
=======
            let res = processor.process_msg(route_mon_msg_buf);
>>>>>>> 848812e6

            // Then the state should remain unchanged
            // And the number of announced prefixes should increase
            assert!(matches!(res.next_state, BmpState::Dumping(_)));
            assert_eq!(
                get_announced_prefix_count(&res.next_state, &real_pph),
                i + 1
            );
            processor = res.next_state;
        }

        // And when a peer down notification is received
        let res = processor.process_msg(peer_down_msg_buf, None);

        // Then the state should remain unchanged
        assert!(matches!(res.next_state, BmpState::Dumping(_)));

        // And a routing update to withdraw the remaining announced routes for the downed peer should be issued
        assert!(matches!(
            res.processing_result,
            MessageType::RoutingUpdate { .. }
        ));
        if let MessageType::RoutingUpdate { update } = res.processing_result {
            assert!(matches!(update, Update::Bulk(_)));
            if let Update::Bulk(mut bulk) = update {
                // Verify that the update had too many payload items to fit inline into the SmallVec and so it had to
                // spill over on to the heap.
                assert!(bulk.spilled());

                let mut expected_roto_prefixes =
                    Vec::<TypeValue>::with_capacity(NUM_PREFIXES);
                'outer: for b in 0..256 {
                    for c in 0..256 {
                        for d in 0..256 {
                            if expected_roto_prefixes.len() == NUM_PREFIXES {
                                break 'outer;
                            } else {
                                expected_roto_prefixes.push(
                                    Prefix::from_str(&format!(
                                        "127.{b}.{c}.{d}/32"
                                    ))
                                    .unwrap()
                                    .into(),
                                );
                            }
                        }
                    }
                }

                #[allow(clippy::mutable_key_type)]
                let mut distinct_bgp_updates_seen =
                    std::collections::HashSet::new();
                let mut num_withdrawals_seen = 0;

<<<<<<< HEAD
                for Payload { source_id, value, .. } in bulk.drain(..) {
=======
                for Payload { source_id, value } in bulk.drain(..) {
>>>>>>> 848812e6
                    if let TypeValue::Builtin(BuiltinTypeValue::Route(
                        route,
                    )) = value
                    {
                        if !distinct_bgp_updates_seen
                            .contains(&route.raw_message)
                        {
                            num_withdrawals_seen += route
                                .raw_message
                                .raw_message()
                                .0
                                .withdrawals()
                                .iter()
                                .count();
                            distinct_bgp_updates_seen
                                .insert(route.raw_message.clone());
                        }
                        let materialized_route =
                            MaterializedRoute::from(route);
                        let found_pfx =
                            materialized_route.route.prefix.as_ref().unwrap();
                        let position = expected_roto_prefixes
                            .iter()
                            .position(|pfx| pfx == found_pfx)
                            .unwrap();
                        expected_roto_prefixes.remove(position);
                        assert_eq!(
                            materialized_route.status,
                            RouteStatus::Withdrawn
                        );
                    } else {
                        panic!("Expected TypeValue::Builtin(BuiltinTypeValue::Route(_)");
                    }
                }

                // All prefixes should have been seen
                assert!(expected_roto_prefixes.is_empty());

                // More than one BGP UPDATE is expected as NUM_PREFIXES don't fit in 4096 bytes
                assert!(distinct_bgp_updates_seen.len() > 1);

                // The sum of prefixes withdrawn across the set of distinct BGP UPDATE messages
                // should be the same as the number of prefixes that were expected to be withdrawn.
                assert_eq!(NUM_PREFIXES, num_withdrawals_seen);
            }
        } else {
            unreachable!();
        }

        // And there should no longer be any known peers
        let processor = res.next_state;
        if let BmpState::Dumping(processor) = &processor {
            assert!(processor.details.peer_states.is_empty());
        } else {
            unreachable!();
        }
    }

    #[test]
    fn end_of_rib_ipv4_for_a_single_peer() {
        // Given
        let processor = mk_test_processor();
        let initiation_msg_buf =
            mk_initiation_msg(TEST_ROUTER_SYS_NAME, TEST_ROUTER_SYS_DESC);
        let (pph, peer_up_msg_buf) =
            mk_eor_capable_peer_up_notification_msg("127.0.0.1", 12345);
        let route_mon_msg_buf = mk_route_monitoring_msg(&pph);
        let eor_msg_buf = mk_route_monitoring_end_of_rib_msg(&pph);

        // When
        let processor = processor.process_msg(initiation_msg_buf, None).next_state;
        let res = processor.process_msg(peer_up_msg_buf, None);

        // Then there should be one up peer but no pending EoRs
        assert!(matches!(res.next_state, BmpState::Dumping(_)));
        if let BmpState::Updating(next_state) = &res.next_state {
            let Updating { peer_states, .. } = &next_state.details;
            assert_eq!(peer_states.num_peer_configs(), 1);
            assert_eq!(peer_states.num_pending_eors(), 0);
        }

        // And when a route announcement is received
        let processor = res.next_state;
        let res = processor.process_msg(route_mon_msg_buf, None);

        // Then there should be one up peer and one pending EoR
        assert!(matches!(res.next_state, BmpState::Dumping(_)));
        if let BmpState::Dumping(next_state) = &res.next_state {
            let Dumping { peer_states, .. } = &next_state.details;
            assert_eq!(peer_states.num_peer_configs(), 1);
            assert_eq!(peer_states.num_pending_eors(), 1);
        } else {
            panic!("Expected to be in the DUMPING state");
        }

        // And when an EoR is received
        let processor = res.next_state;
        let res = processor.process_msg(eor_msg_buf, None);

        // Then
        assert!(matches!(
            res.processing_result,
            MessageType::StateTransition
        ));
        assert!(matches!(res.next_state, BmpState::Updating(_)));
        if let BmpState::Updating(next_state) = res.next_state {
            let Updating { peer_states, .. } = next_state.details;
            assert_eq!(peer_states.num_peer_configs(), 1);
            assert_eq!(peer_states.num_pending_eors(), 0);
        } else {
            panic!("Expected to be in the UPDATING state");
        }
    }

    #[test]
    #[ignore = "to do"]
    fn end_of_rib_ipv6_for_a_single_peer() {}

    #[test]
    #[ignore = "to do"]
    fn end_of_rib_for_all_pending_peers() {}

    #[test]
    fn route_monitoring_invalid_message() {
        // Given
        let processor = mk_test_processor();

        let initiation_msg_buf =
            mk_initiation_msg(TEST_ROUTER_SYS_NAME, TEST_ROUTER_SYS_DESC);
        let (pph, peer_up_msg_buf, _) =
            mk_peer_up_notification_msg_without_rfc4724_support(
                "127.0.0.1",
                12345,
            );

        let announcements = Announcements::from_str(
            "e [123,456,789] 10.0.0.1 BLACKHOLE,123:44 127.0.0.1/32",
        )
        .unwrap();

        // The following hex bytes represent the MP_REACH_NLRI attribute, with an invalid AFI.
        //
        // 0xFFFF is a reserved AFI number according to the IANA registry and so causes an unknown (S)AFI error from
        // the routecore BGP parsing code.
        //
        // See:
        //   - https://datatracker.ietf.org/doc/html/rfc2858#section-2
        //   - https://www.iana.org/assignments/address-family-numbers/address-family-numbers.xhtml#address-family-numbers-2
        let invalid_mp_reach_nlri_attr = hex::decode(
            "900e0024FFFF4604C0A800010001190001C0A8000100070003030303030303030100000000000000",
        )
        .unwrap();

        let route_mon_msg_buf = mk_route_monitoring_msg_with_details(
            &pph,
            &Prefixes::default(),
            &announcements,
            &invalid_mp_reach_nlri_attr,
        );

        // When
        let processor = processor.process_msg(initiation_msg_buf, None).next_state;
        let processor = processor.process_msg(peer_up_msg_buf, None).next_state;
        let res = processor.process_msg(route_mon_msg_buf, None);

        // Then
        assert!(matches!(res.next_state, BmpState::Dumping(_)));
        let expected_err =
            "Invalid BMP RouteMonitoring BGP UPDATE message: unimplemented AFI/SAFI".to_string();
        assert!(matches!(
            res.processing_result,
            MessageType::InvalidMessage { err, .. } if err == expected_err
        ));
    }

    #[test]
    #[ignore = "to do"]
    fn route_monitoring_announce_route() {
        // Given
        let processor = mk_test_processor();
        let initiation_msg_buf =
            mk_initiation_msg(TEST_ROUTER_SYS_NAME, TEST_ROUTER_SYS_DESC);
        let (pph, peer_up_msg_buf, _) =
            mk_peer_up_notification_msg_without_rfc4724_support(
                "127.0.0.1",
                12345,
            );
        let route_mon_msg_buf = mk_route_monitoring_msg(&pph);

        // When
        let processor = processor.process_msg(initiation_msg_buf, None).next_state;
        let processor = processor.process_msg(peer_up_msg_buf, None).next_state;
        let res = processor.process_msg(route_mon_msg_buf, None);

        // Then
        assert!(matches!(res.next_state, BmpState::Dumping(_)));
        assert!(matches!(
            res.processing_result,
            MessageType::RoutingUpdate { .. }
        ));
        if let MessageType::RoutingUpdate { update } = res.processing_result {
            assert!(matches!(update, Update::Bulk(_)));
            if let Update::Bulk(updates) = &update {
                assert_eq!(updates.len(), 1);
                if let Payload {
                    source_id,
                    value: TypeValue::Builtin(BuiltinTypeValue::Route(route)),
                    ..
                } = &updates[0]
                {
                    assert_eq!(
                        route.peer_ip().unwrap(),
                        IpAddr::from_str("127.0.0.1").unwrap()
                    );
                    assert_eq!(
                        route.peer_asn().unwrap(),
                        Asn::from_u32(12345)
                    );
                    assert_eq!(
                        route.router_id().unwrap().as_str(),
                        TEST_ROUTER_SYS_NAME
                    );
                } else {
                    panic!("Expected a route");
                }
            } else {
                panic!("Expected a bulk update");
            }
        }
    }

    #[test]
    #[ignore = "to do"]
    fn route_monitoring_withdraw_route() {}

    #[test]
    #[ignore = "to do"]
    fn ignore_asns() {}

    #[test]
    #[ignore = "to do"]
    fn full_lifecycle_happy_flow() {
        // Single peer that supports End-of-RIB for which we receive peer up,
        // then the initial dump including End-of-RIB, then a route monitoring
        // announce, a withdraw, followed by peer down and then terminate.
    }

    #[test]
    #[ignore = "to do"]
    fn full_lifecycle_multiple_peers_no_interleaved_peer_up_and_route_monitoring(
    ) {
    }

    #[test]
    #[ignore = "to do"]
    fn full_lifecycle_multiple_peers_interleaved_peer_up_and_route_monitoring(
    ) {
        // From: https://www.rfc-editor.org/rfc/rfc7854.html#section-9
        //
        //   "9.  Using BMP
        //
        //    Once the BMP session is established, route monitoring starts
        //    dumping the current snapshot as well as incremental changes
        //    simultaneously.
        //
        //    It is fine to have these operations occur concurrently.  If the
        //    initial dump visits a route and subsequently a withdraw is
        //    received, this will be forwarded to the monitoring station that
        //    would have to correlate and reflect the deletion of that route
        //    in its internal state.  This is an operation that a monitoring
        //    station would need to support, regardless.
        //
        //    If the router receives a withdraw for a prefix even before the
        //    peer dump procedure visits that prefix, then the router would
        //    clean up that route from its internal state and will not forward
        //    it to the monitoring station.  In this case, the monitoring
        //    station may receive a bogus withdraw it can safely ignore."
    }

    #[test]
    #[ignore = "to do"]
    fn full_lifecycle_incremental_update_before_end_of_rib() {}

    #[test]
    #[ignore = "to do"]
    fn route_attribute_changes() {
        // From: https://www.rfc-editor.org/rfc/rfc7854.html#section-5
        //
        //   "5.  Route Monitoring
        //
        //    ...
        //
        //    When a change occurs to a route, such as an attribute change,
        //    the router must update the monitoring station with the new
        //    attribute.  As discussed above, it MAY generate either an update
        //    with the L flag clear, with it set, or two updates, one with the
        //    L flag clear and the other with the L flag set.  When a route is
        //    withdrawn by a peer, a corresponding withdraw is sent to the
        //    monitoring station.  The withdraw MUST have its L flag set to
        //    correspond to that of any previous announcement; if the route in
        //    question was previously announced with L flag both clear and
        //    set, the withdraw MUST similarly be sent twice, with L flag
        //    clear and set. Multiple changed routes MAY be grouped into a
        //    single BGP UPDATE PDU when feasible, exactly as in the standard
        //    BGP protocol."
    }

    // --- Test helpers -----------------------------------------------------------------------------------------------

    // RFC 4724 Graceful Restart Mechanism for BGP
    // BMP uses the End-of-RIB feature of RFC 4724.
    fn mk_peer_up_notification_msg_without_rfc4724_support(
        peer_ip: &str,
        peer_as: u32,
    ) -> (
        crate::bgp::encode::PerPeerHeader,
        BmpMsg<Bytes>,
        PerPeerHeader<Bytes>,
    ) {
        let pph = mk_per_peer_header(peer_ip, peer_as);
        let (bmp_msg, real_pph) = mk_peer_up_notification_msg(&pph, false);
        (pph, bmp_msg, real_pph)
    }

    fn mk_eor_capable_peer_up_notification_msg(
        peer_ip: &str,
        peer_as: u32,
    ) -> (crate::bgp::encode::PerPeerHeader, BmpMsg<Bytes>) {
        let pph = mk_per_peer_header(peer_ip, peer_as);
        let (bmp_msg, _) = mk_peer_up_notification_msg(&pph, true);
        (pph, bmp_msg)
    }

    fn mk_peer_up_notification_msg(
        pph: &crate::bgp::encode::PerPeerHeader,
        eor_capable: bool,
    ) -> (BmpMsg<Bytes>, PerPeerHeader<Bytes>) {
        let bytes = crate::bgp::encode::mk_peer_up_notification_msg(
            pph,
            "10.0.0.1".parse().unwrap(),
            11019,
            4567,
            111,
            222,
            0,
            0,
            vec![],
            eor_capable,
        );

        let bmp_msg = BmpMsg::from_octets(bytes).unwrap();
        let real_pph = match &bmp_msg {
            BmpMsg::PeerUpNotification(msg) => msg.per_peer_header(),
            _ => unreachable!(),
        };

        (bmp_msg, real_pph)
    }

    fn mk_peer_down_notification_msg(
        pph: &crate::bgp::encode::PerPeerHeader,
    ) -> BmpMsg<Bytes> {
        BmpMsg::from_octets(
            crate::bgp::encode::mk_peer_down_notification_msg(pph),
        )
        .unwrap()
    }

    fn mk_route_monitoring_msg(
        pph: &crate::bgp::encode::PerPeerHeader,
    ) -> BmpMsg<Bytes> {
        let announcements = Announcements::from_str(
            "e [123,456,789] 10.0.0.1 BLACKHOLE,123:44 127.0.0.1/32",
        )
        .unwrap();
        BmpMsg::from_octets(crate::bgp::encode::mk_route_monitoring_msg(
            pph,
            &Prefixes::default(),
            &announcements,
            &[],
        ))
        .unwrap()
    }

    fn mk_ipv6_route_monitoring_msg(
        pph: &crate::bgp::encode::PerPeerHeader,
    ) -> BmpMsg<Bytes> {
        let announcements = Announcements::from_str(
            "e [123,456,789] 2001:2000:3080:e9c::1 BLACKHOLE,123:44 2001:2000:3080:e9c::2/128",
        )
        .unwrap();
        BmpMsg::from_octets(crate::bgp::encode::mk_route_monitoring_msg(
            pph,
            &Prefixes::default(),
            &announcements,
            &[],
        ))
        .unwrap()
    }

    fn mk_route_monitoring_end_of_rib_msg(
        pph: &crate::bgp::encode::PerPeerHeader,
    ) -> BmpMsg<Bytes> {
        BmpMsg::from_octets(crate::bgp::encode::mk_route_monitoring_msg(
            pph,
            &Prefixes::default(),
            &Announcements::default(),
            &[],
        ))
        .unwrap()
    }

    fn mk_route_monitoring_withdrawal_msg(
        pph: &crate::bgp::encode::PerPeerHeader,
    ) -> BmpMsg<Bytes> {
        let prefixes = Prefixes::from_str("127.0.0.1/32").unwrap();
        BmpMsg::from_octets(crate::bgp::encode::mk_route_monitoring_msg(
            pph,
            &prefixes,
            &Announcements::None,
            &[],
        ))
        .unwrap()
    }

    fn mk_ipv6_route_monitoring_withdrawal_msg(
        pph: &crate::bgp::encode::PerPeerHeader,
    ) -> Bytes {
        let prefixes =
            Prefixes::from_str("2001:2000:3080:e9c::2/128").unwrap();
        crate::bgp::encode::mk_route_monitoring_msg(
            pph,
            &prefixes,
            &Announcements::None,
            &[],
        )
    }

    fn mk_statistics_report_msg(
        pph: &crate::bgp::encode::PerPeerHeader,
    ) -> BmpMsg<Bytes> {
        BmpMsg::from_octets(crate::bgp::encode::mk_statistics_report_msg(pph))
            .unwrap()
    }

    fn mk_test_processor() -> BmpStateDetails<Dumping> {
        let addr = "127.0.0.1:1818".parse().unwrap();
        BmpStateDetails::<Dumping> {
            source_id: SourceId::SocketAddr(addr),
            router_id: Arc::new("test-router".to_string()),
            status_reporter: Arc::default(),
            details: Dumping::default(),
        }
    }

    fn get_unique_peer_up_count(processor: &BmpState) -> usize {
        get_peer_states(processor).num_peer_configs()
    }

    fn get_announced_prefix_count(
        processor: &BmpState,
        pph: &PerPeerHeader<Bytes>,
    ) -> usize {
        get_peer_states(processor)
            .get_announced_prefixes(pph)
            .unwrap()
            .len()
    }

    fn get_peer_states(processor: &BmpState) -> &PeerStates {
        match processor {
            BmpState::Dumping(v) => &v.details.peer_states,
            BmpState::Updating(v) => &v.details.peer_states,
            _ => unreachable!(),
        }
    }

    fn mk_initiation_msg(sys_name: &str, sys_descr: &str) -> BmpMsg<Bytes> {
        BmpMsg::from_octets(crate::bgp::encode::mk_initiation_msg(
            sys_name, sys_descr,
        ))
        .unwrap()
    }

    fn mk_termination_msg() -> BmpMsg<Bytes> {
        BmpMsg::from_octets(crate::bgp::encode::mk_termination_msg()).unwrap()
    }

    #[allow(clippy::vec_init_then_push)]
    fn mk_route_monitoring_msg_with_details(
        pph: &crate::bgp::encode::PerPeerHeader,
        withdrawals: &Prefixes,
        announcements: &Announcements,
        extra_path_attributes: &[u8],
    ) -> BmpMsg<Bytes> {
        BmpMsg::from_octets(crate::bgp::encode::mk_route_monitoring_msg(
            pph,
            withdrawals,
            announcements,
            extra_path_attributes,
        ))
        .unwrap()
    }
}<|MERGE_RESOLUTION|>--- conflicted
+++ resolved
@@ -200,10 +200,7 @@
             BmpMsg::RouteMonitoring(msg) => self.route_monitoring(
                 msg,
                 RouteStatus::InConvergence,
-<<<<<<< HEAD
                 trace_id,
-=======
->>>>>>> 848812e6
                 |s, pph, update| {
                     s.route_monitoring_preprocessing(pph, update)
                 },
@@ -499,8 +496,10 @@
         let stats_report_msg_buf = mk_statistics_report_msg(&pph);
 
         // When
-        let processor = processor.process_msg(initiation_msg_buf, None).next_state;
-        let processor = processor.process_msg(peer_up_msg_buf, None).next_state;
+        let processor =
+            processor.process_msg(initiation_msg_buf, None).next_state;
+        let processor =
+            processor.process_msg(peer_up_msg_buf, None).next_state;
         let res = processor.process_msg(stats_report_msg_buf, None);
 
         // Then
@@ -520,7 +519,8 @@
             mk_eor_capable_peer_up_notification_msg("127.0.0.1", 12345);
 
         // When
-        let processor = processor.process_msg(initiation_msg_buf, None).next_state;
+        let processor =
+            processor.process_msg(initiation_msg_buf, None).next_state;
         let res = processor.process_msg(peer_up_msg_buf, None);
 
         // Then
@@ -555,8 +555,10 @@
             );
 
         // When
-        let processor = processor.process_msg(initiation_msg_buf, None).next_state;
-        let processor = processor.process_msg(peer_up_msg_1_buf, None).next_state;
+        let processor =
+            processor.process_msg(initiation_msg_buf, None).next_state;
+        let processor =
+            processor.process_msg(peer_up_msg_1_buf, None).next_state;
         let res = processor.process_msg(peer_up_msg_2_buf, None);
 
         // Then
@@ -598,8 +600,10 @@
         assert!(processor.details.peer_states.is_empty());
 
         // When the state machine processes the initiate and peer up notifications
-        let processor = processor.process_msg(initiation_msg_buf, None).next_state;
-        let processor = processor.process_msg(peer_up_msg_1_buf, None).next_state;
+        let processor =
+            processor.process_msg(initiation_msg_buf, None).next_state;
+        let processor =
+            processor.process_msg(peer_up_msg_1_buf, None).next_state;
         let res = processor.process_msg(peer_up_msg_2_buf, None);
 
         // Then the state should remain unchanged
@@ -620,7 +624,8 @@
         let processor = res.next_state;
 
         // When the state machine processes a couple of route announcements
-        let processor = processor.process_msg(route_mon_msg_buf, None).next_state;
+        let processor =
+            processor.process_msg(route_mon_msg_buf, None).next_state;
         let res = processor.process_msg(ipv6_route_mon_msg_buf, None);
 
         // Then the state should remain unchanged
@@ -678,11 +683,10 @@
                     Prefix::from_str("2001:2000:3080:e9c::2/128").unwrap();
                 let mut expected_roto_prefixes: Vec<TypeValue> =
                     vec![pfx.into()];
-<<<<<<< HEAD
-                for Payload { source_id, value, .. } in bulk.drain(..) {
-=======
-                for Payload { source_id, value } in bulk.drain(..) {
->>>>>>> 848812e6
+                for Payload {
+                    source_id, value, ..
+                } in bulk.drain(..)
+                {
                     if let TypeValue::Builtin(BuiltinTypeValue::Route(
                         route,
                     )) = value
@@ -732,7 +736,8 @@
         let peer_down_msg_buf = mk_peer_down_notification_msg(&pph);
 
         // When
-        let processor = processor.process_msg(initiation_msg_buf, None).next_state;
+        let processor =
+            processor.process_msg(initiation_msg_buf, None).next_state;
         let res = processor.process_msg(peer_down_msg_buf, None);
 
         // Then
@@ -769,7 +774,8 @@
         assert_ne!(&pph_up, &pph_down);
 
         // When the state machine processes a peer up notification
-        let processor = processor.process_msg(initiation_msg_buf, None).next_state;
+        let processor =
+            processor.process_msg(initiation_msg_buf, None).next_state;
         let res = processor.process_msg(peer_up_msg_buf, None);
 
         // Then the state should remain unchanged
@@ -846,7 +852,8 @@
         let peer_down_msg_buf = mk_peer_down_notification_msg(&pph);
 
         // When the state machine processes the initiate and peer up notifications
-        let processor = processor.process_msg(initiation_msg_buf, None).next_state;
+        let processor =
+            processor.process_msg(initiation_msg_buf, None).next_state;
         let res = processor.process_msg(peer_up_msg_buf, None);
 
         // Then the state should remain unchanged
@@ -861,11 +868,7 @@
         for (i, route_mon_msg_buf) in
             route_mon_msg_bufs.into_iter().enumerate()
         {
-<<<<<<< HEAD
             let res = processor.process_msg(route_mon_msg_buf, None);
-=======
-            let res = processor.process_msg(route_mon_msg_buf);
->>>>>>> 848812e6
 
             // Then the state should remain unchanged
             // And the number of announced prefixes should increase
@@ -920,11 +923,10 @@
                     std::collections::HashSet::new();
                 let mut num_withdrawals_seen = 0;
 
-<<<<<<< HEAD
-                for Payload { source_id, value, .. } in bulk.drain(..) {
-=======
-                for Payload { source_id, value } in bulk.drain(..) {
->>>>>>> 848812e6
+                for Payload {
+                    source_id, value, ..
+                } in bulk.drain(..)
+                {
                     if let TypeValue::Builtin(BuiltinTypeValue::Route(
                         route,
                     )) = value
@@ -995,7 +997,8 @@
         let eor_msg_buf = mk_route_monitoring_end_of_rib_msg(&pph);
 
         // When
-        let processor = processor.process_msg(initiation_msg_buf, None).next_state;
+        let processor =
+            processor.process_msg(initiation_msg_buf, None).next_state;
         let res = processor.process_msg(peer_up_msg_buf, None);
 
         // Then there should be one up peer but no pending EoRs
@@ -1086,8 +1089,10 @@
         );
 
         // When
-        let processor = processor.process_msg(initiation_msg_buf, None).next_state;
-        let processor = processor.process_msg(peer_up_msg_buf, None).next_state;
+        let processor =
+            processor.process_msg(initiation_msg_buf, None).next_state;
+        let processor =
+            processor.process_msg(peer_up_msg_buf, None).next_state;
         let res = processor.process_msg(route_mon_msg_buf, None);
 
         // Then
@@ -1115,8 +1120,10 @@
         let route_mon_msg_buf = mk_route_monitoring_msg(&pph);
 
         // When
-        let processor = processor.process_msg(initiation_msg_buf, None).next_state;
-        let processor = processor.process_msg(peer_up_msg_buf, None).next_state;
+        let processor =
+            processor.process_msg(initiation_msg_buf, None).next_state;
+        let processor =
+            processor.process_msg(peer_up_msg_buf, None).next_state;
         let res = processor.process_msg(route_mon_msg_buf, None);
 
         // Then
