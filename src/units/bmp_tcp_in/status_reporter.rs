use std::{
    fmt::Display,
    net::SocketAddr,
    sync::{atomic::Ordering::SeqCst, Arc},
};

use log::{debug, error, info, trace, warn};

use crate::{
    common::status_reporter::{
        sr_log, AnyStatusReporter, Chainable, Named, UnitStatusReporter,
    },
    payload::RouterId,
};

use super::metrics::BmpTcpInMetrics;

#[derive(Debug, Default)]
pub struct BmpTcpInStatusReporter {
    name: String,
    metrics: Arc<BmpTcpInMetrics>,
}

impl BmpTcpInStatusReporter {
    pub fn new<T: Display>(name: T, metrics: Arc<BmpTcpInMetrics>) -> Self {
        Self {
            name: format!("{}", name),
            metrics,
        }
    }

    #[cfg(feature = "router-list")]
    pub fn typed_metrics(&self) -> Arc<BmpTcpInMetrics> {
        self.metrics.clone()
    }

    pub fn listener_listening(&self, server_uri: &str) {
        sr_log!(info: self, "Listening for connections on {}", server_uri);
        self.metrics.listener_bound_count.fetch_add(1, SeqCst);
    }

    pub fn listener_connection_accepted(&self, router_addr: SocketAddr) {
        sr_log!(debug: self, "Router connected from {}", router_addr);
        self.metrics.connection_accepted_count.fetch_add(1, SeqCst);
    }

    pub fn router_id_changed(
        &self,
        old_router_id: Arc<RouterId>,
        new_router_id: Arc<RouterId>,
    ) {
        sr_log!(debug: self, "Router id changed from '{}' to '{}'", old_router_id, new_router_id);
    }

    pub fn receive_io_error<T: Display>(
        &self,
<<<<<<< HEAD
        router_id: Arc<RouterId>,
=======
        router_addr: SocketAddr,
>>>>>>> 78ffa2ae
        err: T,
    ) {
        sr_log!(warn: self, "Error while receiving BMP messages: {}", err);
        self.metrics
            .router_metrics(router_id)
            .num_receive_io_errors
            .fetch_add(1, SeqCst);
    }

    pub fn bmp_message_received(&self, router_id: Arc<RouterId>) {
        sr_log!(trace: self, "BMP message received from router '{}'", router_id);
        self.metrics
            .router_metrics(router_id)
            .num_bmp_messages_received
            .fetch_add(1, SeqCst);
    }

    pub fn bmp_message_processed(&self, router_id: Arc<RouterId>) {
        sr_log!(trace: self, "BMP message processed from router '{}'", router_id);
        self.metrics
            .router_metrics(router_id)
            .num_bmp_messages_received
            .fetch_add(1, SeqCst);
    }

    pub fn invalid_bmp_message_received(&self, router_id: Arc<RouterId>) {
        sr_log!(trace: self, "Invalid BMP message received from router '{}'", router_id);
        self.metrics
            .router_metrics(router_id)
            .num_invalid_bmp_messages
            .fetch_add(1, SeqCst);
    }

    pub fn internal_error<T: Display>(&self, err: T) {
        sr_log!(error: self, "Internal error: {}", err);
    }
}

impl UnitStatusReporter for BmpTcpInStatusReporter {}

<<<<<<< HEAD
impl AnyStatusReporter for BmpTcpInStatusReporter {}
//     fn metrics(&self) -> Option<Arc<dyn crate::metrics::Source>> {
//         Some(self.metrics.clone())
//     }
// }
=======
impl AnyStatusReporter for BmpTcpInStatusReporter {
    fn metrics(&self) -> Option<Arc<dyn crate::metrics::Source>> {
        Some(self.metrics.clone())
    }
}
>>>>>>> 78ffa2ae

impl Chainable for BmpTcpInStatusReporter {
    fn add_child<T: Display>(&self, child_name: T) -> Self {
        Self::new(self.link_names(child_name), self.metrics.clone())
    }
}

impl Named for BmpTcpInStatusReporter {
    fn name(&self) -> &str {
        &self.name
    }
}<|MERGE_RESOLUTION|>--- conflicted
+++ resolved
@@ -34,6 +34,10 @@
         self.metrics.clone()
     }
 
+    pub fn bind_error<T: Display>(&self, listen_addr: &str, err: T) {
+        sr_log!(warn: self, "Error while listening for connections on {}: {}", listen_addr, err);
+    }
+
     pub fn listener_listening(&self, server_uri: &str) {
         sr_log!(info: self, "Listening for connections on {}", server_uri);
         self.metrics.listener_bound_count.fetch_add(1, SeqCst);
@@ -42,6 +46,12 @@
     pub fn listener_connection_accepted(&self, router_addr: SocketAddr) {
         sr_log!(debug: self, "Router connected from {}", router_addr);
         self.metrics.connection_accepted_count.fetch_add(1, SeqCst);
+    }
+
+    pub fn router_connection_lost(&self, router_id: Arc<RouterId>) {
+        sr_log!(debug: self, "Router connection lost: {}", router_id);
+        self.metrics.connection_lost_count.fetch_add(1, SeqCst);
+        self.metrics.remove_router(router_id);
     }
 
     pub fn router_id_changed(
@@ -54,11 +64,7 @@
 
     pub fn receive_io_error<T: Display>(
         &self,
-<<<<<<< HEAD
         router_id: Arc<RouterId>,
-=======
-        router_addr: SocketAddr,
->>>>>>> 78ffa2ae
         err: T,
     ) {
         sr_log!(warn: self, "Error while receiving BMP messages: {}", err);
@@ -99,19 +105,11 @@
 
 impl UnitStatusReporter for BmpTcpInStatusReporter {}
 
-<<<<<<< HEAD
-impl AnyStatusReporter for BmpTcpInStatusReporter {}
-//     fn metrics(&self) -> Option<Arc<dyn crate::metrics::Source>> {
-//         Some(self.metrics.clone())
-//     }
-// }
-=======
 impl AnyStatusReporter for BmpTcpInStatusReporter {
     fn metrics(&self) -> Option<Arc<dyn crate::metrics::Source>> {
         Some(self.metrics.clone())
     }
 }
->>>>>>> 78ffa2ae
 
 impl Chainable for BmpTcpInStatusReporter {
     fn add_child<T: Display>(&self, child_name: T) -> Self {
