//-------- Constants ---------------------------------------------------------

use std::{
    net::SocketAddr,
    ops::ControlFlow,
    sync::{Arc, Weak},
    time::Duration,
};

use arc_swap::ArcSwap;
use chrono::{DateTime, Utc};
use futures::{future::select, pin_mut, Future};
use serde::Deserialize;
use serde_with::{serde_as, DisplayFromStr};
use tokio::{
    net::TcpStream,
    sync::{Mutex, RwLock},
    time::sleep,
};

use crate::{
    common::{
        frim::FrimMap,
        roto::{FilterName, RotoScripts},
        status_reporter::Chainable,
        unit::UnitActivity,
    },
    comms::{Gate, GateStatus, Terminated},
    manager::{Component, WaitPoint},
    payload::SourceId,
    tokio::TokioTaskMetrics,
    units::Unit,
};

use super::{
    http::{RouterInfoApi, RouterListApi},
    metrics::BmpTcpInMetrics,
    router_handler::RouterHandler,
    state_machine::{machine::BmpState, metrics::BmpMetrics},
    status_reporter::BmpTcpInStatusReporter,
    types::RouterInfo,
    util::format_source_id,
};

//--- TCP listener traits ----------------------------------------------------
//
// These traits enable us to swap out the real TCP listener for a mock when
// testing.

#[async_trait::async_trait]
trait TcpListenerFactory<T> {
    async fn bind(&self, addr: SocketAddr) -> std::io::Result<T>;
}

#[async_trait::async_trait]
trait TcpListener {
    async fn accept(&self) -> std::io::Result<(TcpStream, SocketAddr)>;
}

struct StandardTcpListenerFactory;

#[async_trait::async_trait]
impl TcpListenerFactory<StandardTcpListener> for StandardTcpListenerFactory {
    async fn bind(
        &self,
<<<<<<< HEAD
        addr: SocketAddr,
=======
        addr: String,
>>>>>>> 78ffa2ae
    ) -> std::io::Result<StandardTcpListener> {
        let listener = ::tokio::net::TcpListener::bind(addr).await?;
        Ok(StandardTcpListener(listener))
    }
}

struct StandardTcpListener(::tokio::net::TcpListener);

#[async_trait::async_trait]
impl TcpListener for StandardTcpListener {
    async fn accept(&self) -> std::io::Result<(TcpStream, SocketAddr)> {
        self.0.accept().await
    }
}

//-------- BmpIn -------------------------------------------------------------

#[serde_as]
#[derive(Clone, Debug, Deserialize)]
pub struct BmpTcpIn {
    /// A colon separated IP address and port number to listen on for incoming
    /// BMP over TCP connections from routers.
    ///
    /// On change: existing connections to routers will be unaffected, new
    ///            connections will only be accepted at the changed URI.
    #[serde_as(as = "Arc<DisplayFromStr>")]
    pub listen: Arc<SocketAddr>,

    /// The relative path at which we should listen for HTTP query API requests
    #[cfg(feature = "router-list")]
    #[serde(default = "BmpTcpIn::default_http_api_path")]
    http_api_path: Arc<String>,

    #[serde(default = "BmpTcpIn::default_router_id_template")]
    pub router_id_template: String,

    #[serde(default)]
    pub filter_name: FilterName,
}

impl BmpTcpIn {
    pub async fn run(
        self,
        mut component: Component,
        gate: Gate,
        mut waitpoint: WaitPoint,
    ) -> Result<(), Terminated> {
        let unit_name = component.name().clone();

        // Setup our metrics
        let bmp_in_metrics = Arc::new(BmpTcpInMetrics::new(&gate));
        component.register_metrics(bmp_in_metrics.clone());

        // Setup metrics to be updated by the BMP state machines that we use
        // to make sense of the BMP data per router that supplies it.
        let bmp_metrics = Arc::new(BmpMetrics::new());
        component.register_metrics(bmp_metrics.clone());

        let state_machine_metrics = Arc::new(TokioTaskMetrics::new());
        component.register_metrics(state_machine_metrics.clone());

        // Setup our status reporting
        let status_reporter = Arc::new(BmpTcpInStatusReporter::new(
            &unit_name,
            bmp_in_metrics.clone(),
        ));

        // Setup storage for tracking multiple connected router BMP states at
        // once.
        let router_states = Arc::new(FrimMap::default());

        let router_id_template =
            Arc::new(ArcSwap::from_pointee(self.router_id_template));

        let filter_name = Arc::new(ArcSwap::from_pointee(self.filter_name));

        // Setup REST API endpoint
        #[cfg(feature = "router-list")]
        let (_api_processor, router_info) = {
            let router_info = Arc::new(FrimMap::default());

            let processor = Arc::new(RouterListApi::new(
                component.http_resources().clone(),
                self.http_api_path.clone(),
                router_info.clone(),
                bmp_in_metrics.clone(),
                bmp_metrics.clone(),
                router_id_template.clone(),
                router_states.clone(),
            ));

            component.register_http_resource(
                processor.clone(),
                &self.http_api_path,
            );

            (processor, router_info)
        };

<<<<<<< HEAD
        let roto_scripts = component.roto_scripts().clone();
=======
        // Setup status reporting
        let status_reporter = Arc::new(BmpTcpInStatusReporter::new(
            &unit_name,
            metrics.clone(),
        ));
>>>>>>> 78ffa2ae

        // Wait for other components to be, and signal to other components
        // that we are, ready to start. All units and targets start together,
        // otherwise data passed from one component to another may be lost if
        // the receiving component is not yet ready to accept it.
        gate.process_until(waitpoint.ready()).await?;

        // Signal again once we are out of the process_until() so that anyone
        // waiting to send important gate status updates won't send them while
        // we are in process_until() which will just eat them without handling
        // them.
        waitpoint.running().await;

        let component = Arc::new(RwLock::new(component));

        BmpTcpInRunner::new(
            component,
            self.listen,
            self.http_api_path,
            gate,
            router_states,
            router_info,
            bmp_metrics,
            bmp_in_metrics,
            state_machine_metrics,
            status_reporter,
            roto_scripts,
            router_id_template,
            filter_name,
        )
        .run(Arc::new(StandardTcpListenerFactory))
        .await?;

        Ok(())
    }

    #[cfg(feature = "router-list")]
    fn default_http_api_path() -> Arc<String> {
        Arc::new("/routers/".to_string())
    }

    pub fn default_router_id_template() -> String {
        "{sys_name}".to_string()
    }
}

//-------- BmpTcpInRunner ----------------------------------------------------

struct BmpTcpInRunner {
    component: Arc<RwLock<Component>>,
    listen: Arc<SocketAddr>,
    http_api_path: Arc<String>,
    gate: Gate,
    router_states:
        Arc<FrimMap<SourceId, Arc<tokio::sync::Mutex<Option<BmpState>>>>>, // Option is never None, instead Some is take()'n and replace()'d.
    router_info: Arc<FrimMap<SourceId, Arc<RouterInfo>>>,
    bmp_metrics: Arc<BmpMetrics>,
    bmp_in_metrics: Arc<BmpTcpInMetrics>,
    state_machine_metrics: Arc<TokioTaskMetrics>,
    status_reporter: Arc<BmpTcpInStatusReporter>,
    roto_scripts: RotoScripts,
    router_id_template: Arc<ArcSwap<String>>,
    filter_name: Arc<ArcSwap<FilterName>>,
}

impl BmpTcpInRunner {
    #[allow(clippy::too_many_arguments)]
    fn new(
        component: Arc<RwLock<Component>>,
        listen: Arc<SocketAddr>,
        http_api_path: Arc<String>,
        gate: Gate,
        router_states: Arc<
            FrimMap<SourceId, Arc<tokio::sync::Mutex<Option<BmpState>>>>,
        >, // Option is never None, instead Some is take()'n and replace()'d.
        router_info: Arc<FrimMap<SourceId, Arc<RouterInfo>>>,
        bmp_metrics: Arc<BmpMetrics>,
        bmp_in_metrics: Arc<BmpTcpInMetrics>,
        state_machine_metrics: Arc<TokioTaskMetrics>,
        status_reporter: Arc<BmpTcpInStatusReporter>,
        roto_scripts: RotoScripts,
        router_id_template: Arc<ArcSwap<String>>,
        filter_name: Arc<ArcSwap<FilterName>>,
    ) -> Self {
        Self {
            component,
            listen,
            http_api_path: http_api_path,
            gate,
            router_states,
            router_info,
            bmp_metrics: bmp_metrics,
            bmp_in_metrics: bmp_in_metrics,
            state_machine_metrics: state_machine_metrics,
            status_reporter,
            roto_scripts,
            router_id_template,
            filter_name,
        }
    }

<<<<<<< HEAD
    #[cfg(test)]
    pub(crate) fn mock() -> (Self, crate::comms::GateAgent) {
        let (gate, gate_agent) = Gate::new(0);

        let runner = Self {
            component: Default::default(),
            listen: Arc::new("127.0.0.1:12345".parse().unwrap()),
            http_api_path: BmpTcpIn::default_http_api_path().into(),
            gate,
            router_states: Default::default(),
            router_info: Default::default(),
            bmp_metrics: Default::default(),
            bmp_in_metrics: Default::default(),
            state_machine_metrics: Default::default(),
            status_reporter: Default::default(),
            roto_scripts: Default::default(),
            router_id_template: Default::default(),
            filter_name: Default::default(),
        };

        (runner, gate_agent)
    }

=======
>>>>>>> 78ffa2ae
    async fn run<T, U>(
        mut self,
        listener_factory: Arc<T>,
    ) -> Result<(), crate::comms::Terminated>
    where
        T: TcpListenerFactory<U>,
        U: TcpListener,
    {
        // Loop until terminated, accepting TCP connections from routers and
        // spawning tasks to handle them.
        let status_reporter = self.status_reporter.clone();

        loop {
            let listen_addr = self.listen.clone();

            let bind_with_backoff = || async {
                let mut wait = 1;
                loop {
<<<<<<< HEAD
                    match listener_factory.bind(*listen_addr).await {
                        Err(_err) => {
                            // let err = format!("{err}: Will retry in {wait} seconds.");
                            // status_reporter.bind_error(&listen_addr, &err);
=======
                    match listener_factory.bind(listen_addr.clone()).await {
                        Err(err) => {
                            let err = format!(
                                "{err}: Will retry in {wait} seconds."
                            );
                            status_reporter.bind_error(&listen_addr, &err);
>>>>>>> 78ffa2ae
                            sleep(Duration::from_secs(wait)).await;
                            wait *= 2;
                        }
                        res => break res,
                    }
                }
            };

            let listener = match self.process_until(bind_with_backoff()).await
            {
                ControlFlow::Continue(Ok(res)) => res,
                ControlFlow::Continue(Err(_err)) => continue,
                ControlFlow::Break(Terminated) => return Err(Terminated),
            };

            status_reporter.listener_listening(&listen_addr.to_string());

            'inner: loop {
                match self.process_until(listener.accept()).await {
                    ControlFlow::Continue(Ok((tcp_stream, client_addr))) => {
<<<<<<< HEAD
                        let source_id = SourceId::from(client_addr);

                        let state_machine = Arc::new(Mutex::new(Some(
                            self.router_connected(&source_id),
                        )));

                        #[cfg(feature = "router-list")]
                        let last_msg_at = {
                            let weak_ref = Arc::downgrade(&state_machine);
                            self.setup_router_specific_api_endpoint(
                                weak_ref, &source_id,
                            )
                            .await
                        };

                        self.router_states
                            .insert(source_id.clone(), state_machine.clone());

=======
>>>>>>> 78ffa2ae
                        status_reporter
                            .listener_connection_accepted(client_addr);

                        // Spawn a task to handle the newly connected routers BMP
                        // message stream.

                        // Choose a name to be reported in application logs.
                        let child_name = format!(
                            "router[{}:{}]",
                            client_addr.ip(),
                            client_addr.port()
                        );

                        // Create a status reporter whose name in output will be
                        // a combination of ours as parent and the newly chosen
                        // child name, enabling logged messages relating to this
                        // newly connected router to be distinguished from logged
                        // messages relating to other connected routers.
                        let child_status_reporter = Arc::new(
                            self.status_reporter.add_child(&child_name),
<<<<<<< HEAD
=======
                        );

                        crate::tokio::spawn(
                            &child_name,
                            handle_router(
                                self.gate.clone(),
                                tcp_stream,
                                client_addr,
                                child_status_reporter,
                            ),
>>>>>>> 78ffa2ae
                        );

                        let router_handler = RouterHandler::new(
                            self.gate.clone(),
                            self.roto_scripts.clone(),
                            self.router_id_template.clone(),
                            self.filter_name.clone(),
                            child_status_reporter,
                            state_machine,
                            #[cfg(feature = "router-list")]
                            last_msg_at,
                        );

                        crate::tokio::spawn(&child_name, async move {
                            router_handler
                                .run(tcp_stream, client_addr, source_id)
                                .await
                        });
                    }
                    ControlFlow::Continue(Err(_err)) => break 'inner,
                    ControlFlow::Break(Terminated) => return Err(Terminated),
                }
            }
        }
    }

    async fn process_until<T, U>(
        &mut self,
        until_fut: T,
    ) -> ControlFlow<Terminated, std::io::Result<U>>
    where
        T: Future<Output = std::io::Result<U>>,
    {
        let mut until_fut = Box::pin(until_fut);

        loop {
            let process_fut = self.gate.process();
            pin_mut!(process_fut);

            let res = select(process_fut, until_fut).await;

            match (&self.status_reporter, res).into() {
                UnitActivity::GateStatusChanged(status, next_fut) => {
                    match status {
                        GateStatus::Reconfiguring {
                            new_config:
                                Unit::BmpTcpIn(BmpTcpIn {
                                    listen: new_listen,
                                    http_api_path: _http_api_path,
                                    router_id_template: new_router_id_template,
                                    filter_name: new_filter_name,
                                }),
                        } => {
                            // Runtime reconfiguration of this unit has
                            // been requested. New connections will be
                            // handled using the new configuration,
                            // existing connections handled by
                            // router_handler() tasks will receive their
                            // own copy of this Reconfiguring status
                            // update and can react to it accordingly.
                            let rebind = self.listen != new_listen;

                            self.listen = new_listen;
                            self.filter_name.store(new_filter_name.into());
                            self.router_id_template
                                .store(new_router_id_template.into());

                            if rebind {
                                // Trigger re-binding to the new listen port.
                                let err = std::io::ErrorKind::Other;
                                return ControlFlow::Continue(
                                    Err(err.into()),
                                );
                            }
                        }

                        GateStatus::ReportLinks { report } => {
                            report.declare_source();
                            report.set_graph_status(
                                self.bmp_in_metrics.clone(),
                            );
                        }

                        _ => { /* Nothing to do */ }
                    }

                    until_fut = next_fut;
                }

                UnitActivity::InputError(err) => {
                    // self.status_reporter.listener_io_error(&err);
                    return ControlFlow::Continue(Err(err));
                }

                UnitActivity::InputReceived(v) => {
                    return ControlFlow::Continue(Ok(v));
                }

                UnitActivity::Terminated => {
                    return ControlFlow::Break(Terminated);
                }
            }
        }
    }

<<<<<<< HEAD
    fn router_connected(&self, source_id: &SourceId) -> BmpState {
        let router_id = Arc::new(format_source_id(
            &self.router_id_template.load(),
            "unknown",
            source_id,
        ));

        // Choose a name to be reported in application logs.
        let child_name = format!("router[{}]", source_id);

        // Create a status reporter whose name in output will be a combination
        // of ours as parent and the newly chosen child name, enabling logged
        // messages relating to this newly connected router to be
        // distinguished from logged messages relating to other connected
        // routers.
        let child_status_reporter =
            Arc::new(self.status_reporter.add_child(child_name));

        #[cfg(feature = "router-list")]
        {
            let this_router_info = Arc::new(RouterInfo::new());
            self.router_info.insert(source_id.clone(), this_router_info);
        }
=======
#[cfg(test)]
mod tests {
    use std::{
        net::SocketAddr,
        sync::{Arc, Mutex},
        time::Duration,
    };

    use tokio::{net::TcpStream, time::timeout};

    use crate::{
        common::status_reporter::AnyStatusReporter,
        comms::{Gate, GateAgent},
        tests::util::internal::{
            enable_logging, get_testable_metrics_snapshot,
        },
        units::{
            bmp_tcp_in::{
                metrics::BmpTcpInMetrics,
                status_reporter::BmpTcpInStatusReporter,
                unit::{BmpTcpInRunner, TcpListener, TcpListenerFactory},
            },
            Unit,
        },
    };
>>>>>>> 78ffa2ae

        let metrics = self.bmp_metrics.clone();

        BmpState::new(
            source_id.clone(),
            router_id,
            child_status_reporter,
            metrics,
        )
    }

    fn router_disconnected(&self, source_id: &SourceId) {
        self.router_states.remove(source_id);
        self.router_info.remove(source_id);
    }

    // TODO: Should we tear these individual API endpoints down when the
    // connection to the monitored router is lost?
    #[cfg(feature = "router-list")]
    async fn setup_router_specific_api_endpoint(
        &self,
        state_machine: Weak<Mutex<Option<BmpState>>>,
        #[allow(unused_variables)] source_id: &SourceId,
    ) -> Option<Arc<std::sync::RwLock<DateTime<Utc>>>> {
        match self.router_info.get(source_id) {
            None => {
                // This should never happen.
                self.status_reporter.internal_error(format!(
                    "Router info for source {} doesn't exist",
                    source_id,
                ));

                None
            }

<<<<<<< HEAD
            Some(mut this_router_info) => {
                // Setup a REST API endpoint for querying information
                // about this particular monitored router.
                let last_msg_at = this_router_info.last_msg_at.clone();

                let processor = RouterInfoApi::new(
                    self.component.read().await.http_resources().clone(),
                    self.http_api_path.clone(),
                    source_id.clone(),
                    self.bmp_in_metrics.clone(),
                    self.bmp_metrics.clone(),
                    this_router_info.connected_at,
                    last_msg_at.clone(),
                    state_machine,
                );

                let processor = Arc::new(processor);
=======
    #[async_trait::async_trait]
    impl<T> TcpListenerFactory<MockTcpListener> for MockTcpListenerFactory<T>
    where
        T: Fn(String) -> std::io::Result<()> + Sync,
    {
        async fn bind(
            &self,
            addr: String,
        ) -> std::io::Result<MockTcpListener> {
            (self.bind_cb)(addr.clone())?;
            self.binds.lock().unwrap().push(addr);
            Ok(MockTcpListener)
        }
    }
>>>>>>> 78ffa2ae

                self.component.write().await.register_sub_http_resource(
                    processor.clone(),
                    &self.http_api_path,
                );

                let updatable_router_info =
                    Arc::make_mut(&mut this_router_info);
                updatable_router_info.api_processor = Some(processor);

                self.router_info.insert(source_id.clone(), this_router_info);

                Some(last_msg_at)

                // TODO: unregister the processor if the router disconnects? (maybe after a delay so that we can
                // still inspect the last known state for the monitored router)
            }
        }
    }
}

<<<<<<< HEAD
impl std::fmt::Debug for BmpTcpInRunner {
    fn fmt(&self, f: &mut std::fmt::Formatter<'_>) -> std::fmt::Result {
        f.debug_struct("BmpTcpInRunner").finish()
=======
    #[tokio::test(start_paused = true)]
    async fn test_reconfigured_bind_address() {
        // Given an instance of the BMP TCP input unit that is configured to
        // listen for incoming connections on "localhost:8080":
        let (runner, agent) = setup_test("localhost:8080");
        let status_reporter = runner.status_reporter.clone();
        let mock_listener_factory =
            Arc::new(MockTcpListenerFactory::new(|_| Ok(())));
        let task = runner.run(mock_listener_factory.clone());
        let join_handle = tokio::task::spawn(task);

        // Allow time for bind attempts to occur
        tokio::time::sleep(Duration::from_secs(1)).await;

        // When the unit is reconfigured to listen for incoming connections on
        // "otherhost:8081":
        let (new_gate, new_agent) = Gate::new(1);
        let new_config = BmpTcpIn {
            listen: "otherhost:8081".to_string(),
        };
        let new_config = Unit::BmpTcpIn(new_config);
        agent.reconfigure(new_config, new_gate).await.unwrap();

        // Allow time for bind attempts to occur
        tokio::time::sleep(Duration::from_secs(1)).await;

        // Then send a termination command to the gate:
        assert!(!join_handle.is_finished());
        new_agent.terminate().await;
        let _ = timeout(Duration::from_millis(100), join_handle)
            .await
            .unwrap();

        // And verify that the unit bound first to the first given URI and
        // then to the second given URI and not to any other URI.
        let binds = mock_listener_factory.binds.lock().unwrap();
        assert_eq!(binds.len(), 2);
        assert_eq!(binds[0], "localhost:8080");
        assert_eq!(binds[1], "otherhost:8081");

        let metrics = get_testable_metrics_snapshot(
            &status_reporter.metrics().unwrap(),
        );
        assert_eq!(
            metrics.with_name::<usize>("bmp_tcp_in_listener_bound_count"),
            2
        );
        assert_eq!(
            metrics
                .with_name::<usize>("bmp_tcp_in_connection_accepted_count"),
            0
        );
        assert_eq!(
            metrics.with_name::<usize>("bmp_tcp_in_connection_lost_count"),
            0
        );
>>>>>>> 78ffa2ae
    }
}

<<<<<<< HEAD
// --- Tests ----------------------------------------------------------------------------------------------------------

#[cfg(test)]
mod tests {
    use super::BmpTcpIn;

    #[test]
    fn listen_is_required() {
        assert!(mk_config_from_toml("").is_err());
=======
    #[tokio::test(start_paused = true)]
    async fn test_unchanged_bind_address() {
        // Given an instance of the BMP TCP input unit that is configured to
        // listen for incoming connections on "localhost:8080":
        let (runner, agent) = setup_test("localhost:8080");
        let status_reporter = runner.status_reporter.clone();
        let mock_listener_factory =
            Arc::new(MockTcpListenerFactory::new(|_| Ok(())));
        let task = runner.run(mock_listener_factory.clone());
        let join_handle = tokio::task::spawn(task);

        // Allow time for bind attempts to occur
        tokio::time::sleep(Duration::from_secs(1)).await;

        // When the unit is reconfigured to listen for incoming connections on
        // an unchanged listen address:
        let (new_gate, new_agent) = Gate::new(1);
        let new_config = BmpTcpIn {
            listen: "localhost:8080".to_string(),
        };
        let new_config = Unit::BmpTcpIn(new_config);
        agent.reconfigure(new_config, new_gate).await.unwrap();

        // Allow time for bind attempts to occur
        tokio::time::sleep(Duration::from_secs(1)).await;

        // Then send a termination command to the gate:
        assert!(!join_handle.is_finished());
        new_agent.terminate().await;
        let _ = timeout(Duration::from_millis(100), join_handle)
            .await
            .unwrap();

        // And verify that the unit bound only once and only to the given URI:
        let binds = mock_listener_factory.binds.lock().unwrap();
        assert_eq!(binds.len(), 1);
        assert_eq!(binds[0], "localhost:8080");

        let metrics = get_testable_metrics_snapshot(
            &status_reporter.metrics().unwrap(),
        );
        assert_eq!(
            metrics.with_name::<usize>("bmp_tcp_in_listener_bound_count"),
            1
        );
        assert_eq!(
            metrics
                .with_name::<usize>("bmp_tcp_in_connection_accepted_count"),
            0
        );
        assert_eq!(
            metrics.with_name::<usize>("bmp_tcp_in_connection_lost_count"),
            0
        );
    }

    #[tokio::test(start_paused = true)]
    async fn test_overcoming_bind_failure() {
        // Given an instance of the BMP TCP input unit that is configured to
        // listen for incoming connections on "localhost:8080":
        let fail_on_bad_addr = |addr| {
            if addr != "idontexist:-1" {
                Ok(())
            } else {
                Err(std::io::ErrorKind::PermissionDenied.into())
            }
        };
        let (runner, agent) = setup_test("idontexist:-1");
        let status_reporter = runner.status_reporter.clone();
        let mock_listener_factory =
            Arc::new(MockTcpListenerFactory::new(fail_on_bad_addr));
        let task = runner.run(mock_listener_factory.clone());
        let join_handle = tokio::task::spawn(task);

        // Allow time for bind attempts to occur
        tokio::time::sleep(Duration::from_secs(10)).await;

        // When the unit is reconfigured to listen for incoming connections on
        // an unchanged listen address:
        let (new_gate, new_agent) = Gate::new(1);
        let new_config = BmpTcpIn {
            listen: "localhost:8080".to_string(),
        };
        let new_config = Unit::BmpTcpIn(new_config);
        agent.reconfigure(new_config, new_gate).await.unwrap();

        // Allow time for bind attempts to occur
        tokio::time::sleep(Duration::from_secs(1)).await;

        // Then send a termination command to the gate:
        assert!(!join_handle.is_finished());
        new_agent.terminate().await;
        let _ = timeout(Duration::from_millis(100), join_handle)
            .await
            .unwrap();

        // And verify that the unit bound only once and only to the given URI:
        let binds = mock_listener_factory.binds.lock().unwrap();
        assert_eq!(binds.len(), 1);
        assert_eq!(binds[0], "localhost:8080");

        let metrics = get_testable_metrics_snapshot(
            &status_reporter.metrics().unwrap(),
        );
        assert_eq!(
            metrics.with_name::<usize>("bmp_tcp_in_listener_bound_count"),
            1
        );
        assert_eq!(
            metrics
                .with_name::<usize>("bmp_tcp_in_connection_accepted_count"),
            0
        );
        assert_eq!(
            metrics.with_name::<usize>("bmp_tcp_in_connection_lost_count"),
            0
        );
>>>>>>> 78ffa2ae
    }

    #[test]
    fn listen_must_be_a_valid_socket_address() {
        assert!(mk_config_from_toml("listen = ''").is_err());
        assert!(mk_config_from_toml("listen = '12345'").is_err());
        assert!(mk_config_from_toml("listen = '1.2.3.4'").is_err());
    }

    #[test]
    fn listen_is_the_only_required_field() {
        assert!(mk_config_from_toml("listen = '1.2.3.4:12345'").is_ok());
    }

    // --- Test helpers ------------------------------------------------------

    fn mk_config_from_toml(toml: &str) -> Result<BmpTcpIn, toml::de::Error> {
        toml::from_str::<BmpTcpIn>(toml)
    }
}<|MERGE_RESOLUTION|>--- conflicted
+++ resolved
@@ -63,11 +63,7 @@
 impl TcpListenerFactory<StandardTcpListener> for StandardTcpListenerFactory {
     async fn bind(
         &self,
-<<<<<<< HEAD
         addr: SocketAddr,
-=======
-        addr: String,
->>>>>>> 78ffa2ae
     ) -> std::io::Result<StandardTcpListener> {
         let listener = ::tokio::net::TcpListener::bind(addr).await?;
         Ok(StandardTcpListener(listener))
@@ -121,8 +117,6 @@
         let bmp_in_metrics = Arc::new(BmpTcpInMetrics::new(&gate));
         component.register_metrics(bmp_in_metrics.clone());
 
-        // Setup metrics to be updated by the BMP state machines that we use
-        // to make sense of the BMP data per router that supplies it.
         let bmp_metrics = Arc::new(BmpMetrics::new());
         component.register_metrics(bmp_metrics.clone());
 
@@ -167,15 +161,7 @@
             (processor, router_info)
         };
 
-<<<<<<< HEAD
         let roto_scripts = component.roto_scripts().clone();
-=======
-        // Setup status reporting
-        let status_reporter = Arc::new(BmpTcpInStatusReporter::new(
-            &unit_name,
-            metrics.clone(),
-        ));
->>>>>>> 78ffa2ae
 
         // Wait for other components to be, and signal to other components
         // that we are, ready to start. All units and targets start together,
@@ -277,7 +263,6 @@
         }
     }
 
-<<<<<<< HEAD
     #[cfg(test)]
     pub(crate) fn mock() -> (Self, crate::comms::GateAgent) {
         let (gate, gate_agent) = Gate::new(0);
@@ -301,8 +286,6 @@
         (runner, gate_agent)
     }
 
-=======
->>>>>>> 78ffa2ae
     async fn run<T, U>(
         mut self,
         listener_factory: Arc<T>,
@@ -321,19 +304,12 @@
             let bind_with_backoff = || async {
                 let mut wait = 1;
                 loop {
-<<<<<<< HEAD
                     match listener_factory.bind(*listen_addr).await {
-                        Err(_err) => {
-                            // let err = format!("{err}: Will retry in {wait} seconds.");
-                            // status_reporter.bind_error(&listen_addr, &err);
-=======
-                    match listener_factory.bind(listen_addr.clone()).await {
                         Err(err) => {
                             let err = format!(
                                 "{err}: Will retry in {wait} seconds."
                             );
-                            status_reporter.bind_error(&listen_addr, &err);
->>>>>>> 78ffa2ae
+                            status_reporter.bind_error(&listen_addr.to_string(), &err);
                             sleep(Duration::from_secs(wait)).await;
                             wait *= 2;
                         }
@@ -354,7 +330,6 @@
             'inner: loop {
                 match self.process_until(listener.accept()).await {
                     ControlFlow::Continue(Ok((tcp_stream, client_addr))) => {
-<<<<<<< HEAD
                         let source_id = SourceId::from(client_addr);
 
                         let state_machine = Arc::new(Mutex::new(Some(
@@ -373,8 +348,6 @@
                         self.router_states
                             .insert(source_id.clone(), state_machine.clone());
 
-=======
->>>>>>> 78ffa2ae
                         status_reporter
                             .listener_connection_accepted(client_addr);
 
@@ -395,19 +368,6 @@
                         // messages relating to other connected routers.
                         let child_status_reporter = Arc::new(
                             self.status_reporter.add_child(&child_name),
-<<<<<<< HEAD
-=======
-                        );
-
-                        crate::tokio::spawn(
-                            &child_name,
-                            handle_router(
-                                self.gate.clone(),
-                                tcp_stream,
-                                client_addr,
-                                child_status_reporter,
-                            ),
->>>>>>> 78ffa2ae
                         );
 
                         let router_handler = RouterHandler::new(
@@ -513,7 +473,6 @@
         }
     }
 
-<<<<<<< HEAD
     fn router_connected(&self, source_id: &SourceId) -> BmpState {
         let router_id = Arc::new(format_source_id(
             &self.router_id_template.load(),
@@ -537,7 +496,87 @@
             let this_router_info = Arc::new(RouterInfo::new());
             self.router_info.insert(source_id.clone(), this_router_info);
         }
-=======
+
+        let metrics = self.bmp_metrics.clone();
+
+        BmpState::new(
+            source_id.clone(),
+            router_id,
+            child_status_reporter,
+            metrics,
+        )
+    }
+
+    fn router_disconnected(&self, source_id: &SourceId) {
+        self.router_states.remove(source_id);
+        self.router_info.remove(source_id);
+    }
+
+    // TODO: Should we tear these individual API endpoints down when the
+    // connection to the monitored router is lost?
+    #[cfg(feature = "router-list")]
+    async fn setup_router_specific_api_endpoint(
+        &self,
+        state_machine: Weak<Mutex<Option<BmpState>>>,
+        #[allow(unused_variables)] source_id: &SourceId,
+    ) -> Option<Arc<std::sync::RwLock<DateTime<Utc>>>> {
+        match self.router_info.get(source_id) {
+            None => {
+                // This should never happen.
+                self.status_reporter.internal_error(format!(
+                    "Router info for source {} doesn't exist",
+                    source_id,
+                ));
+
+                None
+            }
+
+            Some(mut this_router_info) => {
+                // Setup a REST API endpoint for querying information
+                // about this particular monitored router.
+                let last_msg_at = this_router_info.last_msg_at.clone();
+
+                let processor = RouterInfoApi::new(
+                    self.component.read().await.http_resources().clone(),
+                    self.http_api_path.clone(),
+                    source_id.clone(),
+                    self.bmp_in_metrics.clone(),
+                    self.bmp_metrics.clone(),
+                    this_router_info.connected_at,
+                    last_msg_at.clone(),
+                    state_machine,
+                );
+
+                let processor = Arc::new(processor);
+
+                self.component.write().await.register_sub_http_resource(
+                    processor.clone(),
+                    &self.http_api_path,
+                );
+
+                let updatable_router_info =
+                    Arc::make_mut(&mut this_router_info);
+                updatable_router_info.api_processor = Some(processor);
+
+                self.router_info.insert(source_id.clone(), this_router_info);
+
+                Some(last_msg_at)
+
+                // TODO: unregister the processor if the router disconnects? (maybe after a delay so that we can
+                // still inspect the last known state for the monitored router)
+            }
+        }
+    }
+}
+
+impl std::fmt::Debug for BmpTcpInRunner {
+    fn fmt(&self, f: &mut std::fmt::Formatter<'_>) -> std::fmt::Result {
+        f.debug_struct("BmpTcpInRunner").finish()
+    }
+}
+
+// --- Tests ----------------------------------------------------------------------------------------------------------
+
 #[cfg(test)]
 mod tests {
     use std::{
@@ -563,107 +602,83 @@
             Unit,
         },
     };
->>>>>>> 78ffa2ae
-
-        let metrics = self.bmp_metrics.clone();
-
-        BmpState::new(
-            source_id.clone(),
-            router_id,
-            child_status_reporter,
-            metrics,
-        )
-    }
-
-    fn router_disconnected(&self, source_id: &SourceId) {
-        self.router_states.remove(source_id);
-        self.router_info.remove(source_id);
-    }
-
-    // TODO: Should we tear these individual API endpoints down when the
-    // connection to the monitored router is lost?
-    #[cfg(feature = "router-list")]
-    async fn setup_router_specific_api_endpoint(
-        &self,
-        state_machine: Weak<Mutex<Option<BmpState>>>,
-        #[allow(unused_variables)] source_id: &SourceId,
-    ) -> Option<Arc<std::sync::RwLock<DateTime<Utc>>>> {
-        match self.router_info.get(source_id) {
-            None => {
-                // This should never happen.
-                self.status_reporter.internal_error(format!(
-                    "Router info for source {} doesn't exist",
-                    source_id,
-                ));
-
-                None
+
+    use super::BmpTcpIn;
+
+    struct MockTcpListener;
+
+    #[async_trait::async_trait]
+    impl TcpListener for MockTcpListener {
+        async fn accept(&self) -> std::io::Result<(TcpStream, SocketAddr)> {
+            // block forever
+            std::future::pending().await
+        }
+    }
+
+    struct MockTcpListenerFactory<T>
+    where
+        T: Fn(SocketAddr) -> std::io::Result<()> + Sync,
+    {
+        pub bind_cb: T,
+        pub binds: Arc<Mutex<Vec<SocketAddr>>>,
+    }
+
+    impl<T> MockTcpListenerFactory<T>
+    where
+        T: Fn(SocketAddr) -> std::io::Result<()> + Sync,
+    {
+        pub fn new(bind_cb: T) -> Self {
+            Self {
+                bind_cb,
+                binds: Arc::default(),
             }
-
-<<<<<<< HEAD
-            Some(mut this_router_info) => {
-                // Setup a REST API endpoint for querying information
-                // about this particular monitored router.
-                let last_msg_at = this_router_info.last_msg_at.clone();
-
-                let processor = RouterInfoApi::new(
-                    self.component.read().await.http_resources().clone(),
-                    self.http_api_path.clone(),
-                    source_id.clone(),
-                    self.bmp_in_metrics.clone(),
-                    self.bmp_metrics.clone(),
-                    this_router_info.connected_at,
-                    last_msg_at.clone(),
-                    state_machine,
-                );
-
-                let processor = Arc::new(processor);
-=======
+        }
+    }
+
+
     #[async_trait::async_trait]
     impl<T> TcpListenerFactory<MockTcpListener> for MockTcpListenerFactory<T>
     where
-        T: Fn(String) -> std::io::Result<()> + Sync,
+        T: Fn(SocketAddr) -> std::io::Result<()> + Sync,
     {
         async fn bind(
             &self,
-            addr: String,
+            addr: SocketAddr,
         ) -> std::io::Result<MockTcpListener> {
             (self.bind_cb)(addr.clone())?;
             self.binds.lock().unwrap().push(addr);
             Ok(MockTcpListener)
         }
     }
->>>>>>> 78ffa2ae
-
-                self.component.write().await.register_sub_http_resource(
-                    processor.clone(),
-                    &self.http_api_path,
-                );
-
-                let updatable_router_info =
-                    Arc::make_mut(&mut this_router_info);
-                updatable_router_info.api_processor = Some(processor);
-
-                self.router_info.insert(source_id.clone(), this_router_info);
-
-                Some(last_msg_at)
-
-                // TODO: unregister the processor if the router disconnects? (maybe after a delay so that we can
-                // still inspect the last known state for the monitored router)
-            }
-        }
-    }
-}
-
-<<<<<<< HEAD
-impl std::fmt::Debug for BmpTcpInRunner {
-    fn fmt(&self, f: &mut std::fmt::Formatter<'_>) -> std::fmt::Result {
-        f.debug_struct("BmpTcpInRunner").finish()
-=======
+
+    #[test]
+    fn listen_is_required() {
+        assert!(mk_config_from_toml("").is_err());
+    }
+
+    #[test]
+    fn listen_must_be_a_valid_socket_address() {
+        assert!(mk_config_from_toml("listen = ''").is_err());
+        assert!(mk_config_from_toml("listen = '12345'").is_err());
+        assert!(mk_config_from_toml("listen = '1.2.3.4'").is_err());
+    }
+
+    #[test]
+    fn listen_is_the_only_required_field() {
+        assert!(mk_config_from_toml("listen = '1.2.3.4:12345'").is_ok());
+    }
+
+    // --- Test helpers ------------------------------------------------------
+
+    fn mk_config_from_toml(toml: &str) -> Result<BmpTcpIn, toml::de::Error> {
+        toml::from_str::<BmpTcpIn>(toml)
+    }
+
     #[tokio::test(start_paused = true)]
     async fn test_reconfigured_bind_address() {
         // Given an instance of the BMP TCP input unit that is configured to
         // listen for incoming connections on "localhost:8080":
-        let (runner, agent) = setup_test("localhost:8080");
+        let (runner, agent) = setup_test("1.2.3.4:12345");
         let status_reporter = runner.status_reporter.clone();
         let mock_listener_factory =
             Arc::new(MockTcpListenerFactory::new(|_| Ok(())));
@@ -674,11 +689,10 @@
         tokio::time::sleep(Duration::from_secs(1)).await;
 
         // When the unit is reconfigured to listen for incoming connections on
-        // "otherhost:8081":
+        // "127.0.0.1:11019":
         let (new_gate, new_agent) = Gate::new(1);
-        let new_config = BmpTcpIn {
-            listen: "otherhost:8081".to_string(),
-        };
+        let listen = Arc::new("127.0.0.1:11019".parse().unwrap());
+        let new_config = BmpTcpIn {listen, http_api_path: Default::default(), router_id_template: Default::default(), filter_name: Default::default() };
         let new_config = Unit::BmpTcpIn(new_config);
         agent.reconfigure(new_config, new_gate).await.unwrap();
 
@@ -696,8 +710,8 @@
         // then to the second given URI and not to any other URI.
         let binds = mock_listener_factory.binds.lock().unwrap();
         assert_eq!(binds.len(), 2);
-        assert_eq!(binds[0], "localhost:8080");
-        assert_eq!(binds[1], "otherhost:8081");
+        assert_eq!(binds[0], "1.2.3.4:12345".parse().unwrap());
+        assert_eq!(binds[1], "127.0.0.1:11019".parse().unwrap());
 
         let metrics = get_testable_metrics_snapshot(
             &status_reporter.metrics().unwrap(),
@@ -715,26 +729,13 @@
             metrics.with_name::<usize>("bmp_tcp_in_connection_lost_count"),
             0
         );
->>>>>>> 78ffa2ae
-    }
-}
-
-<<<<<<< HEAD
-// --- Tests ----------------------------------------------------------------------------------------------------------
-
-#[cfg(test)]
-mod tests {
-    use super::BmpTcpIn;
-
-    #[test]
-    fn listen_is_required() {
-        assert!(mk_config_from_toml("").is_err());
-=======
+    }
+
     #[tokio::test(start_paused = true)]
     async fn test_unchanged_bind_address() {
         // Given an instance of the BMP TCP input unit that is configured to
         // listen for incoming connections on "localhost:8080":
-        let (runner, agent) = setup_test("localhost:8080");
+        let (runner, agent) = setup_test("127.0.0.1:11019");
         let status_reporter = runner.status_reporter.clone();
         let mock_listener_factory =
             Arc::new(MockTcpListenerFactory::new(|_| Ok(())));
@@ -747,9 +748,8 @@
         // When the unit is reconfigured to listen for incoming connections on
         // an unchanged listen address:
         let (new_gate, new_agent) = Gate::new(1);
-        let new_config = BmpTcpIn {
-            listen: "localhost:8080".to_string(),
-        };
+        let listen = Arc::new("127.0.0.1:11019".parse().unwrap());
+        let new_config = BmpTcpIn {listen, http_api_path: Default::default(), router_id_template: Default::default(), filter_name: Default::default() };
         let new_config = Unit::BmpTcpIn(new_config);
         agent.reconfigure(new_config, new_gate).await.unwrap();
 
@@ -766,7 +766,7 @@
         // And verify that the unit bound only once and only to the given URI:
         let binds = mock_listener_factory.binds.lock().unwrap();
         assert_eq!(binds.len(), 1);
-        assert_eq!(binds[0], "localhost:8080");
+        assert_eq!(binds[0], "127.0.0.1:11019".parse().unwrap());
 
         let metrics = get_testable_metrics_snapshot(
             &status_reporter.metrics().unwrap(),
@@ -790,14 +790,15 @@
     async fn test_overcoming_bind_failure() {
         // Given an instance of the BMP TCP input unit that is configured to
         // listen for incoming connections on "localhost:8080":
-        let fail_on_bad_addr = |addr| {
-            if addr != "idontexist:-1" {
+        let fail_on_bad_addr = |addr: SocketAddr| {
+            // Not technically a bad address, just one we can match on for test purposes
+            if addr.to_string() != "1.2.3.4:12345" {
                 Ok(())
             } else {
                 Err(std::io::ErrorKind::PermissionDenied.into())
             }
         };
-        let (runner, agent) = setup_test("idontexist:-1");
+        let (runner, agent) = setup_test("1.2.3.4:12345");
         let status_reporter = runner.status_reporter.clone();
         let mock_listener_factory =
             Arc::new(MockTcpListenerFactory::new(fail_on_bad_addr));
@@ -810,9 +811,8 @@
         // When the unit is reconfigured to listen for incoming connections on
         // an unchanged listen address:
         let (new_gate, new_agent) = Gate::new(1);
-        let new_config = BmpTcpIn {
-            listen: "localhost:8080".to_string(),
-        };
+        let listen = Arc::new("127.0.0.1:11019".parse().unwrap());
+        let new_config = BmpTcpIn {listen, http_api_path: Default::default(), router_id_template: Default::default(), filter_name: Default::default() };
         let new_config = Unit::BmpTcpIn(new_config);
         agent.reconfigure(new_config, new_gate).await.unwrap();
 
@@ -829,7 +829,7 @@
         // And verify that the unit bound only once and only to the given URI:
         let binds = mock_listener_factory.binds.lock().unwrap();
         assert_eq!(binds.len(), 1);
-        assert_eq!(binds[0], "localhost:8080");
+        assert_eq!(binds[0], "127.0.0.1:11019".parse().unwrap());
 
         let metrics = get_testable_metrics_snapshot(
             &status_reporter.metrics().unwrap(),
@@ -847,24 +847,32 @@
             metrics.with_name::<usize>("bmp_tcp_in_connection_lost_count"),
             0
         );
->>>>>>> 78ffa2ae
-    }
-
-    #[test]
-    fn listen_must_be_a_valid_socket_address() {
-        assert!(mk_config_from_toml("listen = ''").is_err());
-        assert!(mk_config_from_toml("listen = '12345'").is_err());
-        assert!(mk_config_from_toml("listen = '1.2.3.4'").is_err());
-    }
-
-    #[test]
-    fn listen_is_the_only_required_field() {
-        assert!(mk_config_from_toml("listen = '1.2.3.4:12345'").is_ok());
-    }
-
-    // --- Test helpers ------------------------------------------------------
-
-    fn mk_config_from_toml(toml: &str) -> Result<BmpTcpIn, toml::de::Error> {
-        toml::from_str::<BmpTcpIn>(toml)
+    }
+
+    //-------- Test helpers --------------------------------------------------
+
+    fn setup_test(listen: &str) -> (BmpTcpInRunner, GateAgent) {
+        enable_logging("trace");
+
+        let (gate, gate_agent) = Gate::new(0);
+        let metrics = Arc::new(BmpTcpInMetrics::default());
+        let status_reporter = Arc::new(BmpTcpInStatusReporter::default());
+        let runner = BmpTcpInRunner {
+            component: Default::default(),
+            listen: Arc::new(listen.parse().unwrap()),
+            http_api_path: Default::default(),
+            gate,
+            router_states: Default::default(),
+            router_info: Default::default(),
+            bmp_metrics: Default::default(),
+            bmp_in_metrics: metrics,
+            state_machine_metrics: Default::default(),
+            status_reporter,
+            roto_scripts: Default::default(),
+            router_id_template: Default::default(),
+            filter_name: Default::default(),
+        };
+
+        (runner, gate_agent)
     }
 }