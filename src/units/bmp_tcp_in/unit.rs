--- conflicted
+++ resolved
@@ -596,39 +596,15 @@
 mod tests {
     use super::BmpTcpIn;
 
-<<<<<<< HEAD
-//     #[test]
-//     fn sources_are_required() {
-//         // suppress the panic backtrace as we expect the panic
-//         std::panic::set_hook(Box::new(|_| {}));
-=======
     #[test]
     fn listen_is_required() {
         // suppress the panic backtrace as we expect the panic
         std::panic::set_hook(Box::new(|_| {}));
->>>>>>> ddfd8881
-
-//         // parse and panic due to missing 'sources' field
-//         assert!(mk_config_from_toml("").is_err());
-//     }
-
-<<<<<<< HEAD
-//     #[test]
-//     fn sources_must_be_non_empty() {
-//         assert!(mk_config_from_toml("sources = []").is_err());
-//     }
-
-//     #[test]
-//     fn okay_with_one_source() {
-//         let toml = r#"
-//         sources = ["some source"]
-//         "#;
-
-//         mk_config_from_toml(toml).unwrap();
-//     }
-
-=======
->>>>>>> ddfd8881
+
+        // parse and panic due to missing 'sources' field
+        assert!(mk_config_from_toml("").is_err());
+    }
+
     // --- Test helpers ------------------------------------------------------
 
     fn mk_config_from_toml(toml: &str) -> Result<BmpTcpIn, toml::de::Error> {
