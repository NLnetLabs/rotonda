use std::{
    fmt::Display,
    sync::{atomic::Ordering, Arc},
};

use log::{error, warn};

use crate::{
    common::status_reporter::{sr_log, AnyStatusReporter, Chainable, Named, UnitStatusReporter},
    payload::{FilterError, SourceId},
};

use super::metrics::RotoFilterMetrics;

#[derive(Debug, Default)]
pub struct RotoFilterStatusReporter {
    name: String,
    metrics: Arc<RotoFilterMetrics>,
}

impl RotoFilterStatusReporter {
    pub fn new<T: Display>(name: T, metrics: Arc<RotoFilterMetrics>) -> Self {
        Self {
            name: format!("{}", name),
            metrics,
        }
    }

    // We don't have an init_per_proxy_metrics() fn in this struct because
    // we don't have a moment where we "handle" a new router when we are
    // filtering, we just pass everything through looking at specific details
    // of the BMP messages not caring if they are for a not seen before router
    // or for an existing router. Instead we use the pattern
    // metric.entry().and_modify().or_insert(1) to ensure that the key exists
    // if it didn't already.

    pub fn message_filtered(&self, source_id: SourceId) {
        if let SourceId::SocketAddr(router_addr) = source_id {
            self.metrics
                .router_metrics(router_addr)
                .num_filtered_messages
                .fetch_add(1, Ordering::Relaxed);
        }

        self.metrics
            .num_filtered_messages
            .fetch_add(1, Ordering::Relaxed);
    }

    pub fn message_filtering_failure(&self, err: &FilterError) {
        sr_log!(error: self, "Filtering error: {}", err);
<<<<<<< HEAD
    }

    pub fn filter_load_failure<T: Display>(&self, err: T) {
        sr_log!(warn: self, "Filter could not be loaded and will be ignored: {}", err);
=======
>>>>>>> 98f58fd2
    }
}

impl UnitStatusReporter for RotoFilterStatusReporter {}

impl AnyStatusReporter for RotoFilterStatusReporter {}

impl Chainable for RotoFilterStatusReporter {
    fn add_child<T: Display>(&self, child_name: T) -> Self {
        Self::new(self.link_names(child_name), self.metrics.clone())
    }
}

impl Named for RotoFilterStatusReporter {
    fn name(&self) -> &str {
        &self.name
    }
}<|MERGE_RESOLUTION|>--- conflicted
+++ resolved
@@ -49,13 +49,6 @@
 
     pub fn message_filtering_failure(&self, err: &FilterError) {
         sr_log!(error: self, "Filtering error: {}", err);
-<<<<<<< HEAD
-    }
-
-    pub fn filter_load_failure<T: Display>(&self, err: T) {
-        sr_log!(warn: self, "Filter could not be loaded and will be ignored: {}", err);
-=======
->>>>>>> 98f58fd2
     }
 }
 
