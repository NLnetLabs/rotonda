--- conflicted
+++ resolved
@@ -7,10 +7,7 @@
         AnyDirectUpdate, DirectLink, DirectUpdate, Gate, GateStatus,
         Terminated,
     },
-<<<<<<< HEAD
     log::{BoundTracer, Tracer},
-=======
->>>>>>> 848812e6
     manager::{Component, WaitPoint},
     payload::{FilterError, Filterable, Update, UpstreamStatus},
     units::Unit,
@@ -92,14 +89,10 @@
     }
 
     #[cfg(test)]
-<<<<<<< HEAD
-    fn mock(roto_script: &str, filter_name: &str) -> (Self, crate::comms::GateAgent) {
-=======
     fn mock(
         roto_script: &str,
         filter_name: &str,
     ) -> (Self, crate::comms::GateAgent) {
->>>>>>> 848812e6
         use crate::common::roto::RotoScriptOrigin;
 
         let roto_scripts = RotoScripts::default();
@@ -114,20 +107,14 @@
         let status_reporter = RotoFilterStatusReporter::default().into();
         let filter_name =
             Arc::new(ArcSwap::from_pointee(FilterName::from(filter_name)));
-<<<<<<< HEAD
         let tracer = Arc::new(Tracer::new());
-=======
->>>>>>> 848812e6
 
         let runner = Self {
             roto_scripts,
             gate,
             status_reporter,
             filter_name,
-<<<<<<< HEAD
             tracer,
-=======
->>>>>>> 848812e6
         };
 
         (runner, gate_agent)
@@ -241,41 +228,25 @@
         &self,
         payload: T,
     ) -> Result<(), FilterError> {
-<<<<<<< HEAD
         let tracer = BoundTracer::bind(self.tracer.clone(), self.gate.id());
 
-        if let Some(filtered_update) = Self::VM
-            .with(|vm| {
-                payload
-                    .filter(|value, trace_id| {
-                        self.roto_scripts.exec_with_tracer(
-                            vm,
-                            &self.filter_name.load(),
-                            value,
-                            tracer.clone(),
-                            trace_id,
-                        )
-                    },
-                    |source_id| {
-                        self.status_reporter.message_filtered(source_id)
-                    })
-=======
         if let Some(filtered_update) = Self::VM
             .with(|vm| {
                 payload
                     .filter(
-                        |value| {
-                            self.roto_scripts.exec(
+                        |value, trace_id| {
+                            self.roto_scripts.exec_with_tracer(
                                 vm,
                                 &self.filter_name.load(),
                                 value,
+                                tracer.clone(),
+                                trace_id,
                             )
                         },
                         |source_id| {
                             self.status_reporter.message_filtered(source_id)
                         },
                     )
->>>>>>> 848812e6
                     .map(|mut filtered_payloads| {
                         match filtered_payloads.len() {
                             0 => None,
@@ -334,11 +305,11 @@
 
     use super::*;
 
-        const TEST_ROUTER_SYS_NAME: &str = "test-router";
-        const TEST_ROUTER_SYS_DESC: &str = "test-desc";
-        const TEST_PEER_ASN: u32 = 12345;
-
-        const FILTER_OUT_ASN_ROTO: &str = r###"
+    const TEST_ROUTER_SYS_NAME: &str = "test-router";
+    const TEST_ROUTER_SYS_DESC: &str = "test-desc";
+    const TEST_PEER_ASN: u32 = 12345;
+
+    const FILTER_OUT_ASN_ROTO: &str = r###"
             filter my-module {
                 define {
                     rx msg: BmpMessage;
@@ -367,7 +338,7 @@
             }
         "###;
 
-        const FILTER_IN_ASN_ROTO: &str = r###"
+    const FILTER_IN_ASN_ROTO: &str = r###"
             filter my-module {
                 define {
                     rx msg: BmpMessage;
@@ -396,7 +367,7 @@
             }
         "###;
 
-        const MSG_TYPE_MATCHING_ROTO: &str = r###"
+    const MSG_TYPE_MATCHING_ROTO: &str = r###"
             filter my-module {
                 define {
                     rx msg: BmpMessage;
@@ -452,7 +423,6 @@
         let asn_to_ignore = TEST_PEER_ASN.into();
         let roto_source = interpolate_source(FILTER_OUT_ASN_ROTO, asn_to_ignore);
         let filter = mk_filter(&roto_source);
-<<<<<<< HEAD
 
         assert!(!is_filtered(&filter, mk_filter_payload(mk_initiation_msg())).await);
         assert!(is_filtered(&filter, mk_filter_payload(mk_route_monitoring_msg())).await);
@@ -461,16 +431,6 @@
         assert!(is_filtered(&filter, mk_filter_payload(mk_statistics_report_msg())).await);
         assert!(!is_filtered(&filter, mk_filter_payload(mk_termination_msg())).await);
 
-=======
-
-        assert!(!is_filtered(&filter, mk_filter_payload(mk_initiation_msg())).await);
-        assert!(is_filtered(&filter, mk_filter_payload(mk_route_monitoring_msg())).await);
-        assert!(is_filtered(&filter, mk_filter_payload(mk_peer_down_notification_msg())).await);
-        assert!(is_filtered(&filter, mk_filter_payload(mk_peer_up_notification_msg())).await);
-        assert!(is_filtered(&filter, mk_filter_payload(mk_statistics_report_msg())).await);
-        assert!(!is_filtered(&filter, mk_filter_payload(mk_termination_msg())).await);
-
->>>>>>> 848812e6
         let metrics = get_testable_metrics_snapshot(&filter.status_reporter.metrics().unwrap());
         assert_eq!(metrics.with_name::<usize>("roto_filter_num_filtered_messages"), 4);
     }
@@ -526,63 +486,54 @@
         )
     }
 
-        fn mk_termination_msg() -> Bytes {
-            crate::bgp::encode::mk_termination_msg()
+    fn mk_termination_msg() -> Bytes {
+        crate::bgp::encode::mk_termination_msg()
+    }
+
+    fn mk_per_peer_header() -> crate::bgp::encode::PerPeerHeader {
+        crate::bgp::encode::PerPeerHeader {
+            peer_type: PeerType::GlobalInstance.into(),
+            peer_flags: 0,
+            peer_distinguisher: [0u8; 8],
+            peer_address: "127.0.0.1".parse().unwrap(),
+            peer_as: Asn::from_u32(TEST_PEER_ASN),
+            peer_bgp_id: [1u8, 2u8, 3u8, 4u8],
         }
-
-        fn mk_per_peer_header() -> crate::bgp::encode::PerPeerHeader {
-            crate::bgp::encode::PerPeerHeader {
-                peer_type: PeerType::GlobalInstance.into(),
-                peer_flags: 0,
-                peer_distinguisher: [0u8; 8],
-                peer_address: "127.0.0.1".parse().unwrap(),
-                peer_as: Asn::from_u32(TEST_PEER_ASN),
-                peer_bgp_id: [1u8, 2u8, 3u8, 4u8],
-            }
-        }
-
-        fn mk_peer_up_notification_msg() -> Bytes {
-            crate::bgp::encode::mk_peer_up_notification_msg(
-                &mk_per_peer_header(),
-                "10.0.0.1".parse().unwrap(),
-                11019,
-                4567,
-                111,
-                222,
-                0,
-                0,
-                vec![],
-                false,
-            )
-        }
+    }
+
+    fn mk_peer_up_notification_msg() -> Bytes {
+        crate::bgp::encode::mk_peer_up_notification_msg(
+            &mk_per_peer_header(),
+            "10.0.0.1".parse().unwrap(),
+            11019,
+            4567,
+            111,
+            222,
+            0,
+            0,
+            vec![],
+            false,
+        )
+    }
 
     fn mk_peer_down_notification_msg() -> Bytes {
         crate::bgp::encode::mk_peer_down_notification_msg(
-<<<<<<< HEAD
-=======
             &mk_per_peer_header(),
         )
     }
 
     fn mk_route_monitoring_msg() -> Bytes {
         crate::bgp::encode::mk_route_monitoring_msg(
->>>>>>> 848812e6
             &mk_per_peer_header(),
+            &Prefixes::default(),
+            &Announcements::default(),
+            &[],
         )
     }
 
-        fn mk_route_monitoring_msg() -> Bytes {
-            crate::bgp::encode::mk_route_monitoring_msg(
-                &mk_per_peer_header(),
-                &Prefixes::default(),
-                &Announcements::default(),
-                &[],
-            )
-        }
-
-        fn mk_statistics_report_msg() -> Bytes {
-            crate::bgp::encode::mk_statistics_report_msg(&mk_per_peer_header())
-        }
+    fn mk_statistics_report_msg() -> Bytes {
+        crate::bgp::encode::mk_statistics_report_msg(&mk_per_peer_header())
+    }
 
     fn mk_filter_payload(msg_buf: Bytes) -> Update {
         let source_id =
