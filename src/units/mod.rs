//! Data processing units.
//!
//! RTRTR provides the means for flexible data processing through
//! interconnected entities called _units._ Each unit produces a constantly
//! updated data set. Other units can subscribe to updates from these sets.
//! Alternatively, they can produce their own data set from external input.
//! Different types of units exist that perform different tasks. They can
//! all be plugged together all kinds of ways.
//!
//! This module contains all the units currently available. It provides
//! access to them via a grand enum `Unit` that contains all unit types as
//! variants.
//!
//! Units can be created from configuration via serde deserialization. They
//! are started by spawning them into an async runtime and then just keep
//! running there.

//------------ Sub-modules ---------------------------------------------------
//
// These contain all the actual unit types grouped by shared functionality.
<<<<<<< HEAD
mod rib_unit;
mod bgp_tcp_in;
=======
>>>>>>> 5a07526b
mod bmp_filter;
mod bmp_in;
mod bmp_tcp_in;
mod rib_unit;
mod roto_filter;
pub use rib_unit::{
    unit::{RibType, RibUnit},
    RibValue,
};

//------------ Unit ----------------------------------------------------------

use crate::comms::Gate;
use crate::manager::{Component, WaitPoint};
use serde::Deserialize;

/// The fundamental entity for data processing.
#[derive(Clone, Debug, Deserialize)]
#[serde(tag = "type")]
pub enum Unit {
    #[serde(rename = "bgp-tcp-in")]
    BgpTcpIn(bgp_tcp_in::unit::BgpTcpIn),

    #[serde(rename = "bmp-tcp-in")]
    BmpTcpIn(bmp_tcp_in::unit::BmpTcpIn),

    #[serde(rename = "bmp-pre-filter")]
    BmpFilter(bmp_filter::unit::BmpFilter),

    #[serde(rename = "roto-filter")]
    RotoFilter(roto_filter::unit::RotoFilter),

    // #[serde(rename = "rotoro-in")]
    // Rotoro(rotoro::unit::RotoroIn),
    #[serde(rename = "bmp-in")]
    BmpIn(bmp_in::unit::BmpIn),

    #[serde(rename = "rib-unit")]
    RibUnit(rib_unit::unit::RibUnit),
}

impl Unit {
    pub async fn run(self, component: Component, gate: Gate, waitpoint: WaitPoint) {
        let _ = match self {
            Unit::BgpTcpIn(unit) => unit.run(component, gate, waitpoint).await,
            Unit::BmpTcpIn(unit) => unit.run(component, gate, waitpoint).await,
            Unit::BmpFilter(unit) => unit.run(component, gate, waitpoint).await,
            Unit::RotoFilter(unit) => unit.run(component, gate, waitpoint).await,
            Unit::BmpIn(unit) => unit.run(component, gate, waitpoint).await,
            Unit::RibUnit(unit) => unit.run(component, gate, waitpoint).await,
            // Unit::Rotoro(unit) => unit.run(component, gate).await,
        };
    }
}<|MERGE_RESOLUTION|>--- conflicted
+++ resolved
@@ -18,11 +18,7 @@
 //------------ Sub-modules ---------------------------------------------------
 //
 // These contain all the actual unit types grouped by shared functionality.
-<<<<<<< HEAD
-mod rib_unit;
 mod bgp_tcp_in;
-=======
->>>>>>> 5a07526b
 mod bmp_filter;
 mod bmp_in;
 mod bmp_tcp_in;
