--- conflicted
+++ resolved
@@ -493,7 +493,6 @@
     );
     insert_announcement_helper(rib.clone(), 2, &[1, 2, 3], Some(Wellknown::NoExport));
     insert_announcement_helper(rib.clone(), 3, &[21, 22, 23], Some(Wellknown::Blackhole));
-<<<<<<< HEAD
 
     let blackhole_json = json!([
         {
@@ -505,19 +504,6 @@
         }
     ]);
 
-=======
-
-    let blackhole_json = json!([
-        {
-            "rawFields": ["0xFFFF029A"],
-            "type": "standard",
-            "parsed": {
-                "value": { "type": "well-known", "attribute": "BLACKHOLE" }
-            }
-        }
-    ]);
-
->>>>>>> c11b8f38
     let no_export_json = json!([
         {
             "rawFields": ["0xFFFFFF01"],
@@ -800,7 +786,6 @@
             rib.insert(&prefix, raw_route).unwrap();
         }
     }
-<<<<<<< HEAD
 }
 
 fn insert_announcement(rib: Arc<ArcSwapOption<PhysicalRib>>, prefix_str: &str, n: u8) {
@@ -820,19 +805,6 @@
         true => ("127.0.0.1", true),
         false => ("::1", false),
     }
-=======
-}
-
-fn insert_announcement(rib: Arc<ArcSwapOption<PhysicalRib>>, prefix: &str, n: u8) {
-    insert_announcement_full(
-        rib,
-        prefix,
-        n,
-        &[123, 456],
-        "127.0.0.1",
-        &[] as &[Community],
-    );
->>>>>>> c11b8f38
 }
 
 fn insert_announcement_full<C: Into<Community> + Copy>(
@@ -881,7 +853,6 @@
     as_path: &[u32],
     communities: Option<Value>,
 ) -> Value {
-<<<<<<< HEAD
     let next_hop = match get_localhost_next_hop_for_prefix(prefix) {
         (next_hop, true) => json!({ "Ipv4": next_hop}),
         (next_hop, false) => json!({ "Ipv6": next_hop}),
@@ -891,14 +862,6 @@
         "prefix": prefix,
         "as_path": as_path.iter().map(|asn| format!("AS{}", asn)).collect::<Vec<String>>(),
         "next_hop": next_hop,
-=======
-    let mut route_object = json!({
-        "prefix": prefix,
-        "as_path": as_path.iter().map(|asn| format!("AS{}", asn)).collect::<Vec<String>>(),
-        "next_hop": {
-            "Ipv4": "127.0.0.1",
-        },
->>>>>>> c11b8f38
         "atomic_aggregate": false,
         "origin_type": "Egp",
         "peer_ip": format!("192.168.0.{router_n}"),
