use std::{
    collections::hash_set,
    hash::{BuildHasher, Hasher},
    net::IpAddr,
    ops::Deref,
    sync::Arc,
};

use chrono::{Duration, Utc};
use hash_hasher::{HashBuildHasher, HashedSet};
use roto::types::{
    builtin::{BuiltinTypeValue, RotondaId, RouteStatus, RouteToken},
    datasources::Rib,
    typedef::{RibTypeDef, TypeDef},
    typevalue::TypeValue,
};
use rotonda_store::{
    custom_alloc::Upsert,
    prelude::{multi::PrefixStoreError, MergeUpdate},
    MultiThreadedStore,
};
use routecore::{addr::Prefix, asn::Asn};
use serde::Serialize;
use smallvec::SmallVec;

// -------- PhysicalRib -----------------------------------------------------------------------------------------------

pub struct PhysicalRib {
    rib: Rib<RibValue>,

    // This TypeDef should only ever be of variant `TypeDef::Rib`
    type_def_rib: TypeDef,
}

impl std::ops::Deref for PhysicalRib {
    type Target = MultiThreadedStore<RibValue>;

    fn deref(&self) -> &Self::Target {
        &self.rib.store
    }
}

impl Default for PhysicalRib {
    fn default() -> Self {
        // What is the key that uniquely identifies routes to be withdrawn when a BGP peering session is lost?
        //
        // A route is an AS path to follow from a given peer to reach a given prefix.
        // The prefix is not part of the values stored by a RIB as a RIB can be thought of as a mapping of prefix
        // keys to route values.
        //
        // The key that uniquely identifies a route is thus, excluding prefix for a moment, the peer ID and the
        // AS path to the prefix.
        //
        // A peer is uniquely identified by its BGP speaker IP address, but in case a BGP speaker at a given IP
        // address establishes multiple sessions to us, IP address would not be enough to distinguish routes
        // announced via one session vs those announced via another session. When one session goes down only its
        // routes should be withdrawn and not those of the other sessions and so we also distinguish a peer by the
        // ASN it represents. This allows for the scenario that a BGP speaker is configured for multiple ASNs, e.g.
        // as part of a migration from one ASN to another.
        //
        // TODO: Are there other values from the BGP OPEN message that we may need to consider as disinguishing one
        // peer from another?
        //
        // TODO: Add support for 'router group', for BMP the "id" of the monitored router from which peers are
        // learned of (either the "tcp ip address:tcp port" or the BMP Initiation message sysName TLV), or for BGP
        // a string representation of the connected peers "tcp ip address:tcp port".
        Self::new(&[RouteToken::PeerIp, RouteToken::PeerAsn, RouteToken::AsPath])
    }
}

impl PhysicalRib {
    pub fn new(key_fields: &[RouteToken]) -> Self {
        let key_fields = key_fields.iter().map(|&v| vec![v as usize].into()).collect::<Vec<_>>();
        Self::with_custom_type(TypeDef::Route, key_fields)
    }

    pub fn with_custom_type(ty: TypeDef, ty_keys: Vec<SmallVec<[usize; 8]>>) -> Self {
        let eviction_policy = StoreEvictionPolicy::UpdateStatusOnWithdraw;
        let store = MultiThreadedStore::<RibValue>::new()
            .unwrap()
            .with_user_data(eviction_policy); // TODO: handle this Err;
        let rib = Rib::new("rib-names-are-not-used-yet", ty.clone(), store);
        let rib_type_def: RibTypeDef = (Box::new(ty), Some(ty_keys));
        let type_def_rib = TypeDef::Rib(rib_type_def);

        Self { rib, type_def_rib }
    }

    pub fn precompute_hash_code(&self, val: &TypeValue) -> u64 {
        let mut state = HashBuildHasher::default().build_hasher();
        self.type_def_rib.hash_key_values(&mut state, val).unwrap();
        state.finish()
    }

    pub fn insert<T: Into<TypeValue>>(
        &self,
        prefix: &Prefix,
        val: T,
    ) -> Result<(Upsert<StoreInsertionReport>, u32), PrefixStoreError> {
        let ty_val = val.into();
        let hash_code = self.precompute_hash_code(&ty_val);
        let rib_value = PreHashedTypeValue::new(ty_val, hash_code).into();
        self.rib.store.insert(prefix, rib_value)
    }
}

// -------- RibValue --------------------------------------------------------------------------------------------------

//// The metadata value associated with a prefix in the store of a physical RIB.
///
/// # Design
///
/// The metadata value consists of an outer Arc over a HashedSet over Arc<PreHashedTypeValue> items.
///
/// Points to note about this design:
///
/// 1. The outer Arc is used to prevent costly deep copying of the HashSet when `Store::match_prefix()` clones the
/// metadata value of matching prefixes into its `prefix_meta`, `less_specifics` and `more_specifics` fields.
///
/// 2. The inner Arc is used to prevent costly deep copying of the HashSet items. To use RibValue as the metadata value
/// type of a MultiThreadedStore it must implement the MergeUpdate trait and thus must implement `clone_merge_update()`
/// but the `PreHashedTypeValue` inner `TypeValue` is not cheap to clone. However, items in the HashSet which need not
/// be changed by the `MultiThreadedStore::insert()` operation (that invoked `clone_merge_update()`) need not be
/// deeply copied, we only need to "modify" zero or more items in the HashSet that are affected by the update, where
/// "affected" is type dependent. Note that the HashSet itself should not be modified via interior mutability in such a
/// way that the prior metadata value is also modified by the `clone_merge_update()` call. Rather than deep copy every
/// item stored in the HashSet just to possibly modify some of them, we can insteasd use an Arc around the HashSet items
/// so that cloning the HashSet doesn't unnecessarily deep clone the items. For items that do have to be modified we
/// will have to clone the value inside the Arc around the HashSet item, but for the rest we can just clone the Arc.
///
/// 3. A HashedSet is used instead of a HashSet because HashedSet is a handy way to construct a HashSet with a no-op
/// hash function. We use this because the key of the items that we store will in future be determined by roto script
/// and not hard-coded in Rust types. We therefore precompute a hash code value and store it with the actual metadata
/// value and the Hash trait impl passes the precomputed hash code to the HashedSet hasher which uses it effectively
/// as-is, to avoid pointlessly calculating yet another hash code as would happen with the default Hasher.

#[derive(Debug, Clone, Default)]
pub struct RibValue {
    per_prefix_items: Arc<HashedSet<Arc<PreHashedTypeValue>>>,
}

impl PartialEq for RibValue {
    fn eq(&self, other: &Self) -> bool {
        self.per_prefix_items == other.per_prefix_items
    }
}

impl RibValue {
    pub fn new(items: HashedSet<Arc<PreHashedTypeValue>>) -> Self {
        Self {
            per_prefix_items: Arc::new(items),
        }
    }

    pub fn iter(&self) -> hash_set::Iter<'_, Arc<PreHashedTypeValue>> {
        self.per_prefix_items.iter()
    }
}

#[cfg(test)]
impl RibValue {
    pub fn test_inner(&self) -> &Arc<HashedSet<Arc<PreHashedTypeValue>>> {
        &self.per_prefix_items
    }
}

#[derive(Copy, Clone, Debug, Default)]
pub enum StoreEvictionPolicy {
    #[default]
    UpdateStatusOnWithdraw,

    RemoveOnWithdraw,
}

pub struct StoreInsertionReport {
    /// The number of items added or removed (withdrawn) by the MergeUpdate operation.
    pub item_count_delta: isize,

    /// The number of items resulting after the MergeUpdate operation.
    pub item_count_total: usize,

    /// The time taken to perform the MergeUpdate operation.
    pub op_duration: Duration,
}

impl MergeUpdate for RibValue {
    type UserDataIn = StoreEvictionPolicy;
    type UserDataOut = StoreInsertionReport;

    fn merge_update(
        &mut self,
        _update_record: RibValue,
        _user_data: Option<&Self::UserDataIn>,
    ) -> Result<StoreInsertionReport, Box<dyn std::error::Error>> {
        unreachable!()
    }

    fn clone_merge_update(
        &self,
        update_meta: &Self,
        eviction_policy: Option<&StoreEvictionPolicy>,
    ) -> Result<(Self, Self::UserDataOut), Box<dyn std::error::Error>>
    where
        Self: std::marker::Sized,
    {
        let pre_insert = Utc::now();
        let mut item_count_delta: isize = 0;

        // There should only ever be one so unwrap().
        let in_item: &TypeValue = update_meta.per_prefix_items.iter().next().unwrap();

        // Clone ourselves, withdrawing matching routes if the given item is a withdrawn route
        let out_items: HashedSet<Arc<PreHashedTypeValue>> = match in_item {
            TypeValue::Builtin(BuiltinTypeValue::Route(new_route))
                if new_route.status() == RouteStatus::Withdrawn =>
            {
                let peer_id = PeerId::new(new_route.peer_ip(), new_route.peer_asn());

                match eviction_policy {
                    None | Some(StoreEvictionPolicy::UpdateStatusOnWithdraw) => self
                        .per_prefix_items
                        .iter()
                        .map(|route| {
                            let (out_route, withdrawn) = route.clone_and_withdraw(peer_id);
                            if withdrawn {
                                item_count_delta -= 1;
                            }
                            out_route
                        })
                        .collect::<_>(),

                    Some(StoreEvictionPolicy::RemoveOnWithdraw) => {
                        let mut out_items: HashedSet<Arc<PreHashedTypeValue>> = self
                            .per_prefix_items
                            .iter()
                            .filter(|route| {
                                !route.is_withdrawn() || route.peer_id() != Some(peer_id)
                            })
                            .cloned()
                            .collect::<_>();

                        out_items.shrink_to_fit();
                        out_items
                    }
                }
            }

            _ => {
                item_count_delta = 1;

                // For all other cases, just use the Eq/Hash impls to replace matching or insert new.
                self.per_prefix_items
                    .union(&update_meta.per_prefix_items)
                    .cloned()
                    .collect::<_>()
            }
        };

        let post_insert = Utc::now();
        let op_duration = post_insert - pre_insert;
        let user_data = StoreInsertionReport {
            item_count_delta,
            item_count_total: out_items.len(),
            op_duration,
        };

        Ok((out_items.into(), user_data))
    }
}

impl std::fmt::Display for RibValue {
    fn fmt(&self, f: &mut std::fmt::Formatter<'_>) -> std::fmt::Result {
        write!(f, "{:?}", self.per_prefix_items)
    }
}

impl std::ops::Deref for RibValue {
    type Target = HashedSet<Arc<PreHashedTypeValue>>;

    fn deref(&self) -> &Self::Target {
        &self.per_prefix_items
    }
}

impl From<PreHashedTypeValue> for RibValue {
    fn from(item: PreHashedTypeValue) -> Self {
        let mut items = HashedSet::with_capacity_and_hasher(1, HashBuildHasher::default());
        items.insert(Arc::new(item));
        Self {
            per_prefix_items: Arc::new(items),
        }
    }
}

impl From<HashedSet<Arc<PreHashedTypeValue>>> for RibValue {
    fn from(value: HashedSet<Arc<PreHashedTypeValue>>) -> Self {
        Self {
            per_prefix_items: Arc::new(value),
        }
    }
}

// -------- PreHashedTypeValue ----------------------------------------------------------------------------------------

#[derive(Debug, Clone, Serialize)]
pub struct PreHashedTypeValue {
    /// The route to store.
    #[serde(flatten)]
    value: TypeValue,

    #[serde(skip)]
    /// The hash key as pre-computed based on the users chosen hash key fields.
    precomputed_hash: u64,
}

impl PreHashedTypeValue {
    pub fn new(value: TypeValue, precomputed_hash: u64) -> Self {
        Self {
            value,
            precomputed_hash,
        }
    }

    pub fn clone_and_withdraw(
        self: &Arc<PreHashedTypeValue>,
        peer_id: PeerId,
    ) -> (Arc<PreHashedTypeValue>, bool) {
        if !self.is_withdrawn() && self.peer_id() == Some(peer_id) {
            let mut cloned = Arc::deref(self).clone();
            cloned.withdraw();
            (Arc::new(cloned), true)
        } else {
            (Arc::clone(self), false)
        }
    }
}

impl std::ops::Deref for PreHashedTypeValue {
    type Target = TypeValue;

    fn deref(&self) -> &Self::Target {
        &self.value
    }
}

impl std::ops::DerefMut for PreHashedTypeValue {
    fn deref_mut(&mut self) -> &mut Self::Target {
        &mut self.value
    }
}

impl std::hash::Hash for PreHashedTypeValue {
    fn hash<H: std::hash::Hasher>(&self, state: &mut H) {
        // The Hasher is hash_hasher::HashHasher which:
        //     "does minimal work to create the required u64 output under the assumption that the input is already a
        //      hash digest or otherwise already suitable for use as a key in a HashSet or HashMap."
        self.precomputed_hash.hash(state);
    }
}

impl PartialEq for PreHashedTypeValue {
    fn eq(&self, other: &Self) -> bool {
        self.precomputed_hash == other.precomputed_hash
    }
}

impl Eq for PreHashedTypeValue {}

// --- Route related helpers ------------------------------------------------------------------------------------------

#[derive(Debug, Copy, Clone, Eq, PartialEq)]
pub struct PeerId {
    pub ip: Option<IpAddr>,
    pub asn: Option<Asn>,
}

impl PeerId {
    fn new(ip: Option<IpAddr>, asn: Option<Asn>) -> Self {
        Self { ip, asn }
    }
}

<<<<<<< HEAD
pub trait RouteExtra {
=======
impl From<IpAddr> for PeerId {
    fn from(ip_addr: IpAddr) -> Self {
        PeerId::new(Some(ip_addr), None)
    }
}

trait RouteExtra {
>>>>>>> 10cd3463
    fn withdraw(&mut self);

    fn peer_id(&self) -> Option<PeerId>;

    fn is_route_from_peer(&self, peer_id: PeerId) -> bool;

    fn is_withdrawn(&self) -> bool;
}

impl RouteExtra for TypeValue {
    fn withdraw(&mut self) {
        if let TypeValue::Builtin(BuiltinTypeValue::Route(route)) = self {
            let delta_id = (RotondaId(0), 0); // TODO
            route.update_status(delta_id, RouteStatus::Withdrawn);
        }
    }

    fn peer_id(&self) -> Option<PeerId> {
        match self {
            TypeValue::Builtin(BuiltinTypeValue::Route(route)) => {
                Some(PeerId::new(route.peer_ip(), route.peer_asn()))
            }
            _ => None,
        }
    }

    fn is_route_from_peer(&self, peer_id: PeerId) -> bool {
        self.peer_id() == Some(peer_id)
    }

    fn is_withdrawn(&self) -> bool {
        matches!(&self, TypeValue::Builtin(BuiltinTypeValue::Route(route)) if route.status() == RouteStatus::Withdrawn)
    }
}

// --- Tests ----------------------------------------------------------------------------------------------------------

#[cfg(test)]
mod tests {
    use std::{alloc::System, net::IpAddr, ops::Deref, str::FromStr, sync::Arc};

    use hashbrown::hash_map::DefaultHashBuilder;
    use roto::types::{
        builtin::{
            BgpUpdateMessage, BuiltinTypeValue, RawRouteWithDeltas, RotondaId, RouteStatus,
            UpdateMessage,
        },
        typevalue::TypeValue,
    };
    use rotonda_store::prelude::MergeUpdate;
    use routecore::{addr::Prefix, asn::Asn, bgp::message::SessionConfig};

    use crate::{
        bgp::encode::{mk_bgp_update, Announcements, Prefixes},
        common::memory::TrackingAllocator,
        units::rib_unit::rib::StoreEvictionPolicy,
    };

    use super::*;

    #[test]
    fn empty_by_default() {
        let rib_value = RibValue::default();
        assert!(rib_value.is_empty());
    }

    #[test]
    fn into_new() {
        let rib_value: RibValue = PreHashedTypeValue::new(123u8.into(), 18).into();
        assert_eq!(rib_value.len(), 1);
        assert_eq!(
            rib_value.iter().next(),
            Some(&Arc::new(PreHashedTypeValue::new(123u8.into(), 18)))
        );
    }

    #[test]
    fn merging_in_separate_values_yields_two_entries() {
        let eviction_policy = StoreEvictionPolicy::UpdateStatusOnWithdraw;
        let rib_value = RibValue::default();
        let value_one = PreHashedTypeValue::new(1u8.into(), 1);
        let value_two = PreHashedTypeValue::new(2u8.into(), 2);

        let (rib_value, _user_data) = rib_value
            .clone_merge_update(&value_one.into(), Some(&eviction_policy))
            .unwrap();
        assert_eq!(rib_value.len(), 1);

        let (rib_value, _user_data) = rib_value
            .clone_merge_update(&value_two.into(), Some(&eviction_policy))
            .unwrap();
        assert_eq!(rib_value.len(), 2);
    }

    #[test]
    fn merging_in_the_same_precomputed_hashcode_yields_one_entry() {
        let eviction_policy = StoreEvictionPolicy::UpdateStatusOnWithdraw;
        let rib_value = RibValue::default();
        let value_one = PreHashedTypeValue::new(1u8.into(), 1);
        let value_two = PreHashedTypeValue::new(2u8.into(), 1);

        let (rib_value, _user_data) = rib_value
            .clone_merge_update(&value_one.into(), Some(&eviction_policy))
            .unwrap();
        assert_eq!(rib_value.len(), 1);

        let (rib_value, _user_data) = rib_value
            .clone_merge_update(&value_two.into(), Some(&eviction_policy))
            .unwrap();
        assert_eq!(rib_value.len(), 1);
    }

    #[test]
    fn merging_in_a_withdrawal_updates_matching_entries() {
        // Given route announcements and withdrawals from a couple of peers to a single prefix
        let prefix = Prefix::new("127.0.0.1".parse().unwrap(), 32).unwrap();

        let peer_one = PeerId::new(
            Some(IpAddr::from_str("192.168.0.1").unwrap()),
            Some(Asn::from_u32(123)),
        );
        let peer_two = PeerId::new(
            Some(IpAddr::from_str("192.168.0.2").unwrap()),
            Some(Asn::from_u32(456)),
        );

        let peer_one_announcement_one = mk_route_announcement(prefix, "123,456,789", peer_one);
        let peer_one_announcement_two = mk_route_announcement(prefix, "123,789", peer_one);
        let peer_two_announcement_one = mk_route_announcement(prefix, "456,789", peer_two);
        let peer_one_withdrawal = mk_route_withdrawal(prefix, peer_one);

        let peer_one_announcement_one =
            PreHashedTypeValue::new(peer_one_announcement_one.into(), 1);
        let peer_one_announcement_two =
            PreHashedTypeValue::new(peer_one_announcement_two.into(), 2);
        let peer_two_announcement_one =
            PreHashedTypeValue::new(peer_two_announcement_one.into(), 3);
        let peer_one_withdrawal = PreHashedTypeValue::new(peer_one_withdrawal.into(), 4);

        // When merged into a RibValue
        let update_policy = StoreEvictionPolicy::UpdateStatusOnWithdraw;
        let rib_value = RibValue::default();

        // Unique announcements accumulate in the RibValue
        let (rib_value, _user_data) = rib_value
            .clone_merge_update(&peer_one_announcement_one.into(), Some(&update_policy))
            .unwrap();
        assert_eq!(rib_value.len(), 1);

        let (rib_value, _user_data) = rib_value
            .clone_merge_update(&peer_one_announcement_two.into(), Some(&update_policy))
            .unwrap();
        assert_eq!(rib_value.len(), 2);

        let (rib_value, _user_data) = rib_value
            .clone_merge_update(&peer_two_announcement_one.into(), Some(&update_policy))
            .unwrap();
        assert_eq!(rib_value.len(), 3);

        // And a withdrawal by one peer of the prefix which the RibValue represents leaves the RibValue size unchanged
        let (rib_value, _user_data) = rib_value
            .clone_merge_update(&peer_one_withdrawal.clone().into(), Some(&update_policy))
            .unwrap();
        assert_eq!(rib_value.len(), 3);

        // And routes from the first peer which were withdrawn are marked as such
        let mut iter = rib_value.iter();
        let first = iter.next();
        assert!(first.is_some());
        let first_ty: &TypeValue = first.unwrap().deref();
        assert!(matches!(
            first_ty,
            TypeValue::Builtin(BuiltinTypeValue::Route(_))
        ));
        if let TypeValue::Builtin(BuiltinTypeValue::Route(route)) = first_ty {
            assert_eq!(route.peer_ip(), Some(peer_one.ip.unwrap()));
            assert_eq!(route.peer_asn(), Some(peer_one.asn.unwrap()));
            assert_eq!(route.status(), RouteStatus::Withdrawn);
        }

        let next = iter.next();
        assert!(next.is_some());
        let next_ty: &TypeValue = next.unwrap().deref();
        assert!(matches!(
            next_ty,
            TypeValue::Builtin(BuiltinTypeValue::Route(_))
        ));
        if let TypeValue::Builtin(BuiltinTypeValue::Route(route)) = next_ty {
            assert_eq!(route.peer_ip(), Some(peer_one.ip.unwrap()));
            assert_eq!(route.peer_asn(), Some(peer_one.asn.unwrap()));
            assert_eq!(route.status(), RouteStatus::Withdrawn);
        }

        // But the route from the second peer remains untouched
        let next = iter.next();
        assert!(next.is_some());
        let next_ty: &TypeValue = next.unwrap().deref();
        assert!(matches!(
            next_ty,
            TypeValue::Builtin(BuiltinTypeValue::Route(_))
        ));
        if let TypeValue::Builtin(BuiltinTypeValue::Route(route)) = next_ty {
            assert_eq!(route.peer_ip(), Some(peer_two.ip.unwrap()));
            assert_eq!(route.peer_asn(), Some(peer_two.asn.unwrap()));
            assert_eq!(route.status(), RouteStatus::InConvergence);
        }

        // And a withdrawal by one peer of the prefix which the RibValue represents, when using the removal eviction
        // policy, causes the two routes from that peer to be removed leaving only one in the RibValue.
        let remove_policy = StoreEvictionPolicy::RemoveOnWithdraw;
        let (rib_value, _user_data) = rib_value
            .clone_merge_update(&peer_one_withdrawal.into(), Some(&remove_policy))
            .unwrap();
        assert_eq!(rib_value.len(), 1);
    }

    #[test]
    fn test_route_comparison_using_default_hash_key_values() {
        let rib = PhysicalRib::default();
        let prefix = Prefix::new("127.0.0.1".parse().unwrap(), 32).unwrap();
        let peer_one = IpAddr::from_str("192.168.0.1").unwrap();
        let peer_two = IpAddr::from_str("192.168.0.2").unwrap();
        let announcement_one_from_peer_one = mk_route_announcement(prefix, "123,456", peer_one);
        let announcement_two_from_peer_one = mk_route_announcement(prefix, "789,456", peer_one);
        let announcement_one_from_peer_two = mk_route_announcement(prefix, "123,456", peer_two);
        let announcement_two_from_peer_two = mk_route_announcement(prefix, "789,456", peer_two);

        let hash_code_route_one_peer_one =
            rib.precompute_hash_code(&announcement_one_from_peer_one.clone().into());
        let hash_code_route_one_peer_one_again =
            rib.precompute_hash_code(&announcement_one_from_peer_one.into());
        let hash_code_route_one_peer_two =
            rib.precompute_hash_code(&announcement_one_from_peer_two.into());
        let hash_code_route_two_peer_one =
            rib.precompute_hash_code(&announcement_two_from_peer_one.into());
        let hash_code_route_two_peer_two =
            rib.precompute_hash_code(&announcement_two_from_peer_two.into());

        // Hashing sanity checks
        assert_ne!(hash_code_route_one_peer_one, 0);
        assert_eq!(
            hash_code_route_one_peer_one,
            hash_code_route_one_peer_one_again
        );

        assert_ne!(
            hash_code_route_one_peer_one, hash_code_route_one_peer_two,
            "Routes that differ only by peer IP should be considered different"
        );
        assert_ne!(
            hash_code_route_two_peer_one, hash_code_route_two_peer_two,
            "Routes that differ only by peer IP should be considered different"
        );
        assert_ne!(
            hash_code_route_one_peer_one, hash_code_route_two_peer_one,
            "Routes that differ only by AS path should be considered different"
        );
        assert_ne!(
            hash_code_route_one_peer_two, hash_code_route_two_peer_two,
            "Routes that differ only by AS path should be considered different"
        );

        // Sanity checks
        assert_eq!(hash_code_route_one_peer_one, hash_code_route_one_peer_one);
        assert_eq!(hash_code_route_one_peer_two, hash_code_route_one_peer_two);
        assert_eq!(hash_code_route_two_peer_one, hash_code_route_two_peer_one);
        assert_eq!(hash_code_route_two_peer_two, hash_code_route_two_peer_two);
    }

    #[test]
    fn test_merge_update_user_data_in_out() {
        const NUM_TEST_ITEMS: usize = 18;

        type TestMap<T> = hashbrown::HashSet<T, DefaultHashBuilder, TrackingAllocator<System>>;

        #[derive(Debug)]
        struct MergeUpdateSettings {
            pub allocator: TrackingAllocator<System>,
            pub num_items_to_insert: usize,
        }

        impl MergeUpdateSettings {
            fn new(allocator: TrackingAllocator<System>, num_items_to_insert: usize) -> Self {
                Self {
                    allocator,
                    num_items_to_insert,
                }
            }
        }

        #[derive(Default)]
        struct TestMetaData(TestMap<usize>);

        impl MergeUpdate for TestMetaData {
            type UserDataIn = MergeUpdateSettings;

            type UserDataOut = ();

            fn merge_update(
                &mut self,
                _update_meta: Self,
                _user_data: Option<&Self::UserDataIn>,
            ) -> Result<Self::UserDataOut, Box<dyn std::error::Error>> {
                todo!()
            }

            fn clone_merge_update(
                &self,
                _update_meta: &Self,
                settings: Option<&MergeUpdateSettings>,
            ) -> Result<(Self, Self::UserDataOut), Box<dyn std::error::Error>>
            where
                Self: std::marker::Sized,
            {
                // Verify that the allocator can actually be used
                let settings = settings.unwrap();
                let mut v = TestMap::with_capacity_in(2, settings.allocator.clone());
                for n in 0..settings.num_items_to_insert {
                    v.insert(n);
                }

                let updated_meta = Self(v);

                Ok((updated_meta, ()))
            }
        }

        // Create some settings
        let allocator = TrackingAllocator::default();
        let settings = MergeUpdateSettings::new(allocator, NUM_TEST_ITEMS);

        // Verify that it hasn't allocated anything yet
        assert_eq!(0, settings.allocator.stats().bytes_allocated);

        // Cause the allocator to be used by the merge update
        let meta = TestMetaData::default();
        let update_meta = TestMetaData::default();
        let (updated_meta, _user_data_out) = meta
            .clone_merge_update(&update_meta, Some(&settings))
            .unwrap();

        // Verify that the allocator was used
        assert!(settings.allocator.stats().bytes_allocated > 0);
        assert_eq!(NUM_TEST_ITEMS, updated_meta.0.len());

        // Drop the updated meta and check that no bytes are currently allocated
        drop(updated_meta);
        assert_eq!(0, settings.allocator.stats().bytes_allocated);
    }

    fn mk_route_announcement<T: Into<PeerId>>(prefix: Prefix, as_path: &str, peer_id: T) -> RawRouteWithDeltas {
        let delta_id = (RotondaId(0), 0);
        let announcements = Announcements::from_str(&format!(
            "e [{as_path}] 10.0.0.1 BLACKHOLE,123:44 {}",
            prefix
        ))
        .unwrap();
        let bgp_update_bytes = mk_bgp_update(&Prefixes::default(), &announcements, &[]);

        // When it is processed by this unit
        let roto_update_msg = UpdateMessage::new(bgp_update_bytes, SessionConfig::modern());
        let bgp_update_msg = Arc::new(BgpUpdateMessage::new(delta_id, roto_update_msg));
        let mut route = RawRouteWithDeltas::new_with_message_ref(
            delta_id,
            prefix.into(),
            &bgp_update_msg,
            RouteStatus::InConvergence,
        );

        let peer_id = peer_id.into();

        if let Some(ip) = peer_id.ip {
            route = route.with_peer_ip(ip);
        }

        if let Some(asn) = peer_id.asn {
            route = route.with_peer_asn(asn);
        }

        route
    }

    fn mk_route_withdrawal(prefix: Prefix, peer_id: PeerId) -> RawRouteWithDeltas {
        let delta_id = (RotondaId(0), 0);
        let bgp_update_bytes =
            mk_bgp_update(&Prefixes::new(vec![prefix]), &Announcements::None, &[]);

        // When it is processed by this unit
        let roto_update_msg = UpdateMessage::new(bgp_update_bytes, SessionConfig::modern());
        let bgp_update_msg = Arc::new(BgpUpdateMessage::new(delta_id, roto_update_msg));
        let mut route = RawRouteWithDeltas::new_with_message_ref(
            delta_id,
            prefix.into(),
            &bgp_update_msg,
            RouteStatus::Withdrawn,
        );

        if let Some(ip) = peer_id.ip {
            route = route.with_peer_ip(ip);
        }

        if let Some(asn) = peer_id.asn {
            route = route.with_peer_asn(asn);
        }

        route
    }
}<|MERGE_RESOLUTION|>--- conflicted
+++ resolved
@@ -380,9 +380,6 @@
     }
 }
 
-<<<<<<< HEAD
-pub trait RouteExtra {
-=======
 impl From<IpAddr> for PeerId {
     fn from(ip_addr: IpAddr) -> Self {
         PeerId::new(Some(ip_addr), None)
@@ -390,7 +387,6 @@
 }
 
 trait RouteExtra {
->>>>>>> 10cd3463
     fn withdraw(&mut self);
 
     fn peer_id(&self) -> Option<PeerId>;
