--- conflicted
+++ resolved
@@ -89,11 +89,7 @@
     ) {
         self.metrics
             .last_update_duration
-<<<<<<< HEAD
             .store(insert_delay, SeqCst);
-=======
-            .store(insert_delay, Ordering::SeqCst);
->>>>>>> 78ffa2ae
 
         self.insert_or_update(
             router_id,
