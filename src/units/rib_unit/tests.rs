use crate::common::status_reporter::AnyStatusReporter;
use crate::tests::util::internal::{
    get_testable_metrics_snapshot, MOCK_ROUTER_ID,
};
use crate::units::rib_unit::rib::{
    StoreEvictionPolicy, StoreMergeUpdateSettings,
};
use crate::units::RibType;
use crate::{
    bgp::encode::{mk_bgp_update, Announcements, Prefixes},
    payload::{Payload, Update},
    units::rib_unit::unit::RibUnitRunner,
};
use chrono::Utc;
use futures::future::join_all;
use roto::types::{
    builtin::{
        BgpUpdateMessage, BuiltinTypeValue, RawRouteWithDeltas, RotondaId,
        RouteStatus, UpdateMessage,
    },
    typevalue::TypeValue,
};
use rotonda_store::prelude::multi::PrefixStoreError;
use rotonda_store::{epoch, MatchOptions, MatchType};
use routecore::asn::Asn;
use routecore::bgp::communities::Wellknown;
use routecore::{addr::Prefix, bgp::message::SessionConfig};

use std::net::IpAddr;
use std::sync::atomic::Ordering::SeqCst;
use std::time::Duration;
use std::{str::FromStr, sync::Arc};

use super::status_reporter::RibUnitStatusReporter;

#[tokio::test]
async fn process_non_route_update() {
    let (runner, _) = RibUnitRunner::mock(
        "",
        RibType::Physical,
        StoreEvictionPolicy::UpdateStatusOnWithdraw.into(),
    );

    // Given an update that is not a route
    let update = Update::from(Payload::from(TypeValue::Unknown));

    // When it is processed by this unit it should not be filtered
    assert!(!is_filtered(&runner, update).await);

    // And it should NOT be added to the route store
    assert_eq!(runner.rib().store().unwrap().prefixes_count(), 0);

    // And check that recorded metrics are correct
    assert_eq!(query_metrics(&runner.status_reporter()), (0, 0, 0, 0, 0));
}

#[tokio::test]
async fn process_update_single_route() {
    let (runner, _) = RibUnitRunner::mock(
        "",
        RibType::Physical,
        StoreEvictionPolicy::UpdateStatusOnWithdraw.into(),
    );

    // Given a BGP update containing a single route announcement
    let prefix = Prefix::from_str("127.0.0.1/32").unwrap();
    let update = mk_route_update(&prefix, Some("[111,222,333]"));

<<<<<<< HEAD
    let roto_update_msg =
        UpdateMessage::new(bgp_update_bytes, SessionConfig::modern())
        .unwrap();
    let bgp_update_msg =
        Arc::new(BgpUpdateMessage::new(delta_id, roto_update_msg));
    let route = RawRouteWithDeltas::new_with_message_ref(
        delta_id,
        prefix,
        &bgp_update_msg,
        RouteStatus::InConvergence,
=======
    // When it is processed by this unit it should not be filtered
    assert!(!is_filtered(&runner, update).await);

    // And it should be added to the route store
    assert_eq!(runner.rib().store().unwrap().prefixes_count(), 1);

    // And check that recorded metrics are correct
    assert_eq!(query_metrics(&runner.status_reporter()), (1, 0, 1, 0, 1));
}

#[tokio::test]
async fn process_update_withdraw_unannounced_route() {
    let (runner, _) = RibUnitRunner::mock(
        "",
        RibType::Physical,
        StoreEvictionPolicy::UpdateStatusOnWithdraw.into(),
>>>>>>> 0ab1543f
    );

    // Given a BGP update containing a single route withdrawal
    let prefix = Prefix::from_str("127.0.0.1/32").unwrap();
    let update = mk_route_update(&prefix, None);

    // When it is processed by this unit it should not be filtered
    assert!(!is_filtered(&runner, update.clone()).await);

    // And it should cause the prefix to be added to the route store
    assert_eq!(runner.rib().store().unwrap().prefixes_count(), 1);

    // And check that recorded metrics are correct
    assert_eq!(query_metrics(&runner.status_reporter()), (0, 1, 0, 0, 1));

    // When it is processed again by this unit it should not be filtered
    assert!(!is_filtered(&runner, update).await);

    // And it should cause the prefix to be added to the route store
    assert_eq!(runner.rib().store().unwrap().prefixes_count(), 1);

    // And check that recorded metrics are correct
    assert_eq!(query_metrics(&runner.status_reporter()), (0, 2, 0, 0, 1));
}

#[tokio::test]
async fn process_update_same_route_twice() {
    let (runner, _) = RibUnitRunner::mock(
        "",
        RibType::Physical,
        StoreEvictionPolicy::UpdateStatusOnWithdraw.into(),
    );

    // Given a BGP update containing a single route announcement
<<<<<<< HEAD
    let delta_id = (RotondaId(0), 0);
    let prefix = Prefix::new("127.0.0.1".parse().unwrap(), 32)
        .unwrap()
        .into();
    let announcements = Announcements::from_str(
        "e [123,456,789] 10.0.0.1 BLACKHOLE,123:44 127.0.0.1/32",
    )
    .unwrap();
    let bgp_update_bytes =
        mk_bgp_update(&Prefixes::default(), &announcements, &[]);

    let roto_update_msg =
        UpdateMessage::new(bgp_update_bytes, SessionConfig::modern())
        .unwrap();
    let bgp_update_msg =
        Arc::new(BgpUpdateMessage::new(delta_id, roto_update_msg));
    let route = RawRouteWithDeltas::new_with_message_ref(
        delta_id,
        prefix,
        &bgp_update_msg,
        RouteStatus::InConvergence,
    );
    let update = Update::from(Payload::from(TypeValue::from(
        BuiltinTypeValue::Route(route),
    )));
=======
    let prefix = Prefix::from_str("127.0.0.1/32").unwrap().into();
    let update = mk_route_update(&prefix, Some("[111,222,333]"));
>>>>>>> 0ab1543f

    // When it is processed by this unit it should not be filtered
    assert!(!is_filtered(&runner, update.clone()).await);

    // And it should be added to the route store
    assert_eq!(runner.rib().store().unwrap().prefixes_count(), 1);

    // When it is processed by this unit again it should not be filtered
    assert!(!is_filtered(&runner, update).await);

    // And it should NOT be added again to the route store
    assert_eq!(runner.rib().store().unwrap().prefixes_count(), 1);

    // And check that recorded metrics are correct
    assert_eq!(query_metrics(&runner.status_reporter()), (1, 0, 1, 0, 1));

    // But when withdrawn
    let update = mk_route_update(&prefix, None);

    // When it is processed by this unit it should not be filtered
    assert!(!is_filtered(&runner, update.clone()).await);

    // And it should cause the route to be marked as withdrawn
    assert_eq!(runner.rib().store().unwrap().prefixes_count(), 1);

    // And check that recorded metrics are correct
    assert_eq!(query_metrics(&runner.status_reporter()), (1, 0, 0, 1, 1));
}

#[tokio::test]
async fn process_update_equivalent_route_twice() {
    let (runner, _) = RibUnitRunner::mock(
        "",
        RibType::Physical,
        StoreEvictionPolicy::UpdateStatusOnWithdraw.into(),
    );

    // Given a BGP update containing a single route announcement
    let prefix = Prefix::from_str("127.0.0.1/32").unwrap();
    let update = mk_route_update_with_communities(
        &prefix,
        Some("[111,222,333]"),
        Some("BLACKHOLE"),
    );

    // When it is processed by this unit it should not be filtered
    assert!(!is_filtered(&runner, update.clone()).await);

    // And it should be added to the route store
    assert_eq!(runner.rib().store().unwrap().prefixes_count(), 1);

    // And check that recorded metrics are correct
    assert_eq!(query_metrics(&runner.status_reporter()), (1, 0, 1, 0, 1));

    let metrics = runner.status_reporter().metrics().unwrap();
    let metrics = get_testable_metrics_snapshot(&metrics);
    assert_eq!(
        metrics
            .with_name::<usize>("rib_unit_num_modified_route_announcements"),
        0
    );

    // And check the value stored
    let match_options = MatchOptions {
        match_type: MatchType::ExactMatch,
        include_all_records: true,
        include_less_specifics: true,
        include_more_specifics: true,
    };
    eprintln!("Querying store match_prefix the first time");
    let match_result = runner.rib().store().unwrap().match_prefix(
        &prefix,
        &match_options,
        &epoch::pin(),
    );
    assert!(matches!(match_result.match_type, MatchType::ExactMatch));
    let rib_value = match_result.prefix_meta.as_ref().unwrap();
    assert_eq!(rib_value.len(), 1);
    let prehashed_type_value = rib_value.iter().next().unwrap();
    if let TypeValue::Builtin(BuiltinTypeValue::Route(route)) =
        &***prehashed_type_value
    {
        assert_eq!(
            route
                .raw_message
                .raw_message()
                .0
                .communities()
                .unwrap()
                .next()
                .unwrap(),
            Wellknown::Blackhole.into()
        );
    } else {
        unreachable!()
    };

    // When a route that is identical by key but different by value then the
    // new route should not be filtered, where the default key is peer IP,
    // peer ASN and AS path (see RibUnit::default_rib_keys()).
    let prefix = Prefix::from_str("127.0.0.1/32").unwrap();
    let update = mk_route_update_with_communities(
        &prefix,
        Some("[111,222,333]"),
        Some("NO_EXPORT"),
    );
    if let Update::Single(Payload {
        value: TypeValue::Builtin(BuiltinTypeValue::Route(route)),
        ..
    }) = &update
    {
        assert_eq!(
            route
                .raw_message
                .raw_message()
                .0
                .communities()
                .unwrap()
                .next()
                .unwrap(),
            Wellknown::NoExport.into()
        );
    }
    assert!(!is_filtered(&runner, update).await);

    // And should replace the old route in the store
    assert_eq!(runner.rib().store().unwrap().prefixes_count(), 1);
    let match_options = MatchOptions {
        match_type: MatchType::ExactMatch,
        include_all_records: true,
        include_less_specifics: true,
        include_more_specifics: true,
    };
    eprintln!("Querying store match_prefix the second time");
    let match_result = runner.rib().store().unwrap().match_prefix(
        &prefix,
        &match_options,
        &epoch::pin(),
    );
    assert!(matches!(match_result.match_type, MatchType::ExactMatch));
    let rib_value = match_result.prefix_meta.as_ref().unwrap();
    assert_eq!(rib_value.len(), 1);
    let prehashed_type_value = rib_value.iter().next().unwrap();
    if let TypeValue::Builtin(BuiltinTypeValue::Route(route)) =
        &***prehashed_type_value
    {
        assert_eq!(
            route
                .raw_message
                .raw_message()
                .0
                .communities()
                .unwrap()
                .next()
                .unwrap(),
            Wellknown::NoExport.into()
        );
    } else {
        unreachable!()
    };

    // And check that recorded metrics are correct
    assert_eq!(query_metrics(&runner.status_reporter()), (1, 0, 1, 0, 1));

    let metrics = runner.status_reporter().metrics().unwrap();
    let metrics = get_testable_metrics_snapshot(&metrics);
    assert_eq!(
        metrics
            .with_name::<usize>("rib_unit_num_modified_route_announcements"),
        1
    );

    // But when withdrawn
    let update = mk_route_update(&prefix, None);

    // When it is processed by this unit it should not be filtered
    assert!(!is_filtered(&runner, update.clone()).await);

    // And it should cause the route to be marked as withdrawn
    assert_eq!(runner.rib().store().unwrap().prefixes_count(), 1);

    // And check that recorded metrics are correct
    assert_eq!(query_metrics(&runner.status_reporter()), (1, 0, 0, 1, 1));
}

#[tokio::test]
async fn process_update_two_routes_to_the_same_prefix() {
    #[rustfmt::skip]
    let (_match_result, match_result2) = {
        let (runner, _) = RibUnitRunner::mock("", RibType::Physical, StoreEvictionPolicy::UpdateStatusOnWithdraw.into());

        // Given BGP updates for two different routes to the same prefix
<<<<<<< HEAD
        let delta_id = (RotondaId(0), 0);
        let raw_prefix = Prefix::new("127.0.0.1".parse().unwrap(), 32).unwrap();
        let prefix = raw_prefix.into();
        let announcements1 =
            Announcements::from_str("e [111,222,333] 10.0.0.1 none 127.0.0.1/32").unwrap();
        let announcements2 =
            Announcements::from_str("e [111,444,333] 10.0.0.1 none 127.0.0.1/32").unwrap();
        let bgp_update_bytes1 = mk_bgp_update(&Prefixes::default(), &announcements1, &[]);
        let bgp_update_bytes2 = mk_bgp_update(&Prefixes::default(), &announcements2, &[]);

        // When they are processed by this unit
        for bgp_update_bytes in [bgp_update_bytes1, bgp_update_bytes2] {
            let roto_update_msg = UpdateMessage::new(bgp_update_bytes, SessionConfig::modern())
                .unwrap();
            let bgp_update_msg = Arc::new(BgpUpdateMessage::new(delta_id, roto_update_msg));
            let route = RawRouteWithDeltas::new_with_message_ref(
                delta_id,
                prefix,
                &bgp_update_msg,
                RouteStatus::InConvergence,
            );

            // When it is processed by this unit it should not be filtered
            let update = Update::from(Payload::from(TypeValue::from(BuiltinTypeValue::Route(
                route,
            ))));
=======
        let prefix = Prefix::from_str("127.0.0.1/32").unwrap();
        for as_path_str in ["[111,222,333]", "[111,444,333]"] {
            let update = mk_route_update(&prefix, Some(as_path_str));
>>>>>>> 0ab1543f
            assert!(!is_filtered(&runner, update.clone()).await);
        }

        // Then only the one common prefix SHOULD be added to the route store
        assert_eq!(runner.rib().store().unwrap().prefixes_count(), 1);

        // And check that recorded metrics are correct
        assert_eq!(query_metrics(&runner.status_reporter()), (2, 0, 2, 0, 1));

        // And at that prefix there should be one RibValue containing two routes
        let match_options = MatchOptions {
            match_type: MatchType::ExactMatch,
            include_all_records: true,
            include_less_specifics: true,
            include_more_specifics: true,
        };
        eprintln!("Querying store match_prefix the first time");
        let match_result = runner.rib().store().unwrap().match_prefix(
            &prefix,
            &match_options,
            &epoch::pin(),
        );
        assert!(matches!(match_result.match_type, MatchType::ExactMatch));
        let rib_value = match_result.prefix_meta.as_ref().unwrap();
        assert_eq!(rib_value.len(), 2);

        // Check the Arc reference counts. The routes HashSet should have a strong reference count of 2 because the
        // MultiThreadedStore has the original Arc around the metadata that was inserted into the store, and it clones
        // that Arc when making a "copy" to include in the match prefix result set, thereby incrementing the strong
        // reference count. The items in the routes HashSet however should have a strong reference count of 1. This is
        // because we are accessing the one and only copy of the HashSet via the Arc and are thus seeing the actual
        // HashSet copy held by the store and thus its actual items, which have not been cloned and thus have a strong
        // reference count of 1. As we don't at this point use any Weak references to the HashSet or its items the
        // weak reference counts should be 0.
        assert_eq!(Arc::strong_count(rib_value.test_inner()), 2);
        assert_eq!(Arc::weak_count(rib_value.test_inner()), 0);
        for item in rib_value.iter() {
            assert_eq!(Arc::strong_count(item), 1);
            assert_eq!(Arc::weak_count(item), 0);
        }

        // If we repeat the match prefix query while still holding the previous match prefix query results, we should
        // see that the routes HashSet Arc strong reference count increases from 2 to 3 while the inner items of the
        // HashSet still have a strong reference count of 1.
        eprintln!("Querying store match_prefix the second time");
        let match_result2 = runner.rib().store().unwrap().match_prefix(
            &prefix,
            &match_options,
            &epoch::pin(),
        );
        assert!(matches!(match_result2.match_type, MatchType::ExactMatch));
        let rib_value = match_result2.prefix_meta.as_ref().unwrap();
        assert_eq!(rib_value.len(), 2);
        assert_eq!(Arc::strong_count(rib_value.test_inner()), 3);
        assert_eq!(Arc::weak_count(rib_value.test_inner()), 0);
        for item in rib_value.iter() {
            assert_eq!(Arc::strong_count(item), 1);
            assert_eq!(Arc::weak_count(item), 0);
        }

        // And when withdrawn
        let update = mk_route_update(&prefix, None);

        // When it is processed by this unit it should not be filtered
        assert!(!is_filtered(&runner, update.clone()).await);

        // And it should cause the route to be marked as withdrawn
        assert_eq!(runner.rib().store().unwrap().prefixes_count(), 1);

        // And check that recorded metrics are correct
        assert_eq!(query_metrics(&runner.status_reporter()), (2, 0, 0, 2, 1));

        (match_result, match_result2)
    };

    // The MultiThreadedStore has been dropped so the HashSet strong reference count should decrease from 3 to 2.
    eprintln!(
        "Checking the reference counts of the `match_result` query result var inner metadata item"
    );
    let rib_value = match_result2.prefix_meta.unwrap();
    // assert_eq!(Arc::strong_count(&rib_value.per_prefix_items), 2); // TODO: MultiThreadedStore doesn't cleanup on drop...
    assert_eq!(Arc::weak_count(rib_value.test_inner()), 0);
    for item in rib_value.iter() {
        assert_eq!(Arc::strong_count(item), 1);
        assert_eq!(Arc::weak_count(item), 0);
    }
}

#[tokio::test(flavor = "multi_thread")]
async fn process_update_two_routes_to_different_prefixes() {
    let (runner, _) = RibUnitRunner::mock(
        "",
        RibType::Physical,
        StoreEvictionPolicy::UpdateStatusOnWithdraw.into(),
    );

    // Given BGP updates for two different routes to two different prefixes
<<<<<<< HEAD
    let delta_id = (RotondaId(0), 0);
    let raw_prefix1 = Prefix::new("127.0.0.1".parse().unwrap(), 32).unwrap();
    let raw_prefix2 = Prefix::new("127.0.0.2".parse().unwrap(), 32).unwrap();
    let prefix1 = raw_prefix1.into();
    let prefix2 = raw_prefix2.into();
    let announcements1 =
        Announcements::from_str("e [111,222,333] 10.0.0.1 none 127.0.0.1/32")
            .unwrap();
    let announcements2 =
        Announcements::from_str("e [111,444,333] 10.0.0.1 none 127.0.0.2/32")
            .unwrap();
    let bgp_update_bytes1 =
        mk_bgp_update(&Prefixes::default(), &announcements1, &[]);
    let bgp_update_bytes2 =
        mk_bgp_update(&Prefixes::default(), &announcements2, &[]);

    // When they are processed by this unit
    for (prefix, bgp_update_bytes) in
        [(prefix1, bgp_update_bytes1), (prefix2, bgp_update_bytes2)]
    {
        let roto_update_msg =
            UpdateMessage::new(bgp_update_bytes, SessionConfig::modern())
            .unwrap();
        let bgp_update_msg =
            Arc::new(BgpUpdateMessage::new(delta_id, roto_update_msg));
        let route = RawRouteWithDeltas::new_with_message_ref(
            delta_id,
            prefix,
            &bgp_update_msg,
            RouteStatus::InConvergence,
        );
=======
    let prefix1 = Prefix::from_str("127.0.0.1/32").unwrap().into();
    let prefix2 = Prefix::from_str("127.0.0.2/32").unwrap().into();
>>>>>>> 0ab1543f

    let update = mk_route_update(&prefix1, Some("[111,222,333]"));
    assert!(!is_filtered(&runner, update.clone()).await);

    let update = mk_route_update(&prefix2, Some("[111,444,333]"));
    assert!(!is_filtered(&runner, update.clone()).await);

    // Then two separate prefixes SHOULD be added to the route store
    assert_eq!(runner.rib().store().unwrap().prefixes_count(), 2);

    // And at that prefix there should be two RibValues
    let match_options = MatchOptions {
        match_type: MatchType::ExactMatch,
        include_all_records: true,
        include_less_specifics: true,
        include_more_specifics: true,
    };

    for prefix in [prefix1, prefix2] {
        let match_result = runner.rib().store().unwrap().match_prefix(
            &prefix,
            &match_options,
            &epoch::pin(),
        );
        assert!(matches!(match_result.match_type, MatchType::ExactMatch));
        let rib_value = match_result.prefix_meta.unwrap(); // TODO: Why do we get the actual value out of the store here and not an Arc?
        assert_eq!(rib_value.len(), 1);
    }

    // And check that recorded metrics are correct
    assert_eq!(query_metrics(&runner.status_reporter()), (2, 0, 2, 0, 2));

    // And when one prefix is withdrawn
    let update = mk_route_update(&prefix1, None);

    // When it is processed by this unit it should not be filtered
    assert!(!is_filtered(&runner, update.clone()).await);

    // And it should cause the route to be marked as withdrawn
    assert_eq!(runner.rib().store().unwrap().prefixes_count(), 2);

    // And check that recorded metrics are correct
    assert_eq!(query_metrics(&runner.status_reporter()), (2, 0, 1, 1, 2));
}

#[tokio::test]
async fn time_store_op_durations() {
    const INSERT_DELAY: Duration = Duration::from_secs(2);
    const UPDATE_DELAY: Duration = Duration::from_secs(3);
    let mut settings = StoreMergeUpdateSettings::new(
        StoreEvictionPolicy::UpdateStatusOnWithdraw,
    );
    settings.delay = Some(UPDATE_DELAY);

    let (runner, _) = RibUnitRunner::mock("", RibType::Physical, settings);

    // Given a BGP update containing a single route announcement
    let prefix = Prefix::from_str("127.0.0.1/32").unwrap();
    let update = mk_route_update(&prefix, Some("[111,222,333]"));
    let started_at = Utc::now();

    // Insert it once, MergeUpdate won't be invoked so there should be no
    // delay there, but we deliberately introduce a delay around the store
    // insert call.
    runner
        .process_update(update.clone(), |pfx, meta, store| {
            eprintln!(
                "Sleeping in insert_fn() for {}ms",
                INSERT_DELAY.as_millis()
            );
            std::thread::sleep(INSERT_DELAY);
            store.insert(pfx, meta)
        })
        .await
        .unwrap();

    let metrics = runner.status_reporter().metrics().unwrap();
    let metrics = get_testable_metrics_snapshot(&metrics);
    let insert_duration_micros =
        metrics.with_name::<u64>("rib_unit_insert_duration");
    let actual_duration = Duration::from_micros(insert_duration_micros);
    assert_eq!(actual_duration.as_secs(), INSERT_DELAY.as_secs());

    let propagation_duration_millis = metrics.with_label::<u64>(
        "rib_unit_e2e_duration",
        ("router", MOCK_ROUTER_ID),
    );
    let actual_duration = Duration::from_millis(propagation_duration_millis);
    assert_eq!(
        actual_duration.as_secs(),
        (Utc::now() - started_at).to_std().unwrap().as_secs()
    );

    // Insert it again, MergeUpdate should be invoked so insertion should be
    // delayed by DELAY as configured above.
    runner
        .process_update(update, |pfx, meta, store| store.insert(pfx, meta))
        .await
        .unwrap();

    let metrics = runner.status_reporter().metrics().unwrap();
    let metrics = get_testable_metrics_snapshot(&metrics);
    let update_duration_micros =
        metrics.with_name::<u64>("rib_unit_update_duration");
    let actual_duration = Duration::from_micros(update_duration_micros);
    assert_eq!(actual_duration.as_secs(), UPDATE_DELAY.as_secs());

    let propagation_duration_millis = metrics.with_label::<u64>(
        "rib_unit_e2e_duration",
        ("router", MOCK_ROUTER_ID),
    );
    let actual_duration = Duration::from_millis(propagation_duration_millis);
    assert_eq!(
        actual_duration.as_secs(),
        (Utc::now() - started_at).to_std().unwrap().as_secs()
    );
}

#[tokio::test(flavor = "multi_thread")]
#[cfg(not(tarpaulin))]
async fn count_insert_retries_during_forced_contention() {
    const DELAY: Duration = Duration::from_millis(10);
    let mut settings = StoreMergeUpdateSettings::new(
        StoreEvictionPolicy::UpdateStatusOnWithdraw,
    );
    settings.delay = Some(DELAY);

    let (runner, _) = RibUnitRunner::mock("", RibType::Physical, settings);
    let runner = Arc::new(runner);

    // Given a BGP update containing a single route announcement
    let prefix = Prefix::from_str("127.0.0.1/32").unwrap();
    let update = mk_route_update(&prefix, Some("[111,222,333]"));

    // Insert it.
    eprintln!("PERFORMING INITIAL STORE INSERT");
    runner
        .process_update(update.clone(), |pfx, meta, store| {
            store.insert(pfx, meta)
        })
        .await
        .unwrap();

    // Insert it again multiple times in parallel. MergeUpdate should be
    // invoked so insertion should be delayed by DELAY as configured above.
    // This should cause the parallel updates to contend with each other as
    // they each try to insert into the store at the same prefix "bucket"
    // so later inserts that occur during the sleep of the other must wait
    // for the other to stop sleeping and complete. One thing to note is
    // that the sleep is a thread sleep which will block Tokio on that
    // thread but we use #[tokio::test(flavor = "multi_thread")] attribute
    // on this test to use a multi-threaded Tokio so that blocking an
    // individual thread shouldn't block Tokio entirely, especially given
    // its work-stealing ability. Typically with Tokio one is supposed to
    // run blocking activities on a dedicated blocking Tokio thread pool.
    // This isn't done currentlty in Rotonda because store inserts are
    // intended and expected to be extremely fast, even with contention.
    // The point noted about thread sleep is only relevant to test builds
    // as release builds don't have the thread sleep code in the MergeUpdate
    // impl.
    eprintln!("PERFORMING PARALLEL STORE UPDATES");
    let mut join_handles = vec![];
    for _ in 0..10 {
        let bg_runner = runner.clone();
        let bg_update = update.clone();
        join_handles.push(tokio::task::spawn(async move {
            bg_runner
                .process_update(bg_update, |pfx, meta, store| {
                    store.insert(pfx, meta)
                })
                .await
        }));
    }

    eprintln!(
        "WAITING IN THEREAD {:?} FOR STORE UPDATES TO COMPLETE",
        std::thread::current().id()
    );
    join_all(join_handles).await;

    eprintln!("STORE UPDATES ARE COMPLETE");
    let metrics = runner.status_reporter().metrics().unwrap();
    let metrics = get_testable_metrics_snapshot(&metrics);
    let num_retries =
        metrics.with_name::<usize>("rib_unit_num_insert_retries");
    assert!(num_retries > 0);
}

#[tokio::test]
async fn count_hard_insert_failures() {
    let settings = StoreEvictionPolicy::UpdateStatusOnWithdraw.into();
    let (runner, _) = RibUnitRunner::mock("", RibType::Physical, settings);

    // Given a BGP update containing a single route announcement
    let prefix = Prefix::from_str("127.0.0.1/32").unwrap();
    let update = mk_route_update(&prefix, Some("[111,222,333]"));

    // Check that the counter is zero to begin with
    let metrics = runner.status_reporter().metrics().unwrap();
    let metrics = get_testable_metrics_snapshot(&metrics);
    assert_eq!(
        metrics.with_name::<u64>("rib_unit_num_insert_hard_failures"),
        0
    );

    // Insert multiple times and check that the counter increases accordingly
    for expected_counter_value in 1..=10 {
        runner
            .process_update(update.clone(), |_, _, _| {
                eprintln!("Deliberately failing to insert into the store");
                Err(PrefixStoreError::StoreNotReadyError)
            })
            .await
            .unwrap();

        let metrics = runner.status_reporter().metrics().unwrap();
        let metrics = get_testable_metrics_snapshot(&metrics);
        assert_eq!(
            metrics.with_name::<u64>("rib_unit_num_insert_hard_failures"),
            expected_counter_value
        );
    }
}

// --- Test helpers ------------------------------------------------------

fn mk_route_update(
    prefix: &Prefix,
    announced_as_path_str: Option<&str>,
) -> Update {
    mk_route_update_with_communities(
        prefix,
        announced_as_path_str,
        Some("BLACKHOLE,123:44"),
    )
}

fn mk_route_update_with_communities(
    prefix: &Prefix,
    announced_as_path_str: Option<&str>,
    communities: Option<&str>,
) -> Update {
    let delta_id = (RotondaId(0), 0);
    let ann;
    let wit;
    let route_status;
    match announced_as_path_str {
        Some(as_path_str) => {
            let communities = communities.unwrap_or("none");
            ann = Announcements::from_str(&format!(
                "e {as_path_str} 10.0.0.1 {communities} {prefix}",
            ))
            .unwrap();
            wit = Prefixes::default();
            route_status = RouteStatus::InConvergence;
        }
        None => {
            ann = Announcements::default();
            wit = Prefixes::new(vec![*prefix]);
            route_status = RouteStatus::Withdrawn;
        }
    }
    let bgp_update_bytes = mk_bgp_update(&wit, &ann, &[]);

    let roto_update_msg =
        UpdateMessage::new(bgp_update_bytes, SessionConfig::modern());
    let bgp_update_msg =
        Arc::new(BgpUpdateMessage::new(delta_id, roto_update_msg));
    let route = RawRouteWithDeltas::new_with_message_ref(
        delta_id,
        (*prefix).into(),
        &bgp_update_msg,
        route_status,
    )
    .with_peer_asn(Asn::from_u32(64512))
    .with_peer_ip(IpAddr::from_str("127.0.0.1").unwrap())
    .with_router_id(MOCK_ROUTER_ID.to_string().into());

    Update::from(Payload::from(TypeValue::from(BuiltinTypeValue::Route(
        route,
    ))))
}

async fn is_filtered(runner: &RibUnitRunner, update: Update) -> bool {
    runner
        .process_update(update, |pfx, meta, store| store.insert(pfx, meta))
        .await
        .unwrap();
    let gate_metrics = runner.gate().metrics();
    let num_dropped_updates = gate_metrics.num_dropped_updates.load(SeqCst);
    let num_updates = gate_metrics.num_updates.load(SeqCst);
    num_dropped_updates == 0 && num_updates == 0
}

fn query_metrics(
    status_reporter: &Arc<RibUnitStatusReporter>,
) -> (usize, usize, usize, usize, usize) {
    let metrics =
        get_testable_metrics_snapshot(&status_reporter.metrics().unwrap());
    (
        metrics.with_name::<usize>("rib_unit_num_items"),
        metrics.with_name::<usize>(
            "rib_unit_num_route_withdrawals_without_announcements",
        ),
        metrics.with_name::<usize>("rib_unit_num_routes_announced"),
        metrics.with_name::<usize>("rib_unit_num_routes_withdrawn"),
        metrics.with_name::<usize>("rib_unit_num_unique_prefixes"),
    )
}<|MERGE_RESOLUTION|>--- conflicted
+++ resolved
@@ -66,18 +66,6 @@
     let prefix = Prefix::from_str("127.0.0.1/32").unwrap();
     let update = mk_route_update(&prefix, Some("[111,222,333]"));
 
-<<<<<<< HEAD
-    let roto_update_msg =
-        UpdateMessage::new(bgp_update_bytes, SessionConfig::modern())
-        .unwrap();
-    let bgp_update_msg =
-        Arc::new(BgpUpdateMessage::new(delta_id, roto_update_msg));
-    let route = RawRouteWithDeltas::new_with_message_ref(
-        delta_id,
-        prefix,
-        &bgp_update_msg,
-        RouteStatus::InConvergence,
-=======
     // When it is processed by this unit it should not be filtered
     assert!(!is_filtered(&runner, update).await);
 
@@ -94,7 +82,6 @@
         "",
         RibType::Physical,
         StoreEvictionPolicy::UpdateStatusOnWithdraw.into(),
->>>>>>> 0ab1543f
     );
 
     // Given a BGP update containing a single route withdrawal
@@ -129,36 +116,8 @@
     );
 
     // Given a BGP update containing a single route announcement
-<<<<<<< HEAD
-    let delta_id = (RotondaId(0), 0);
-    let prefix = Prefix::new("127.0.0.1".parse().unwrap(), 32)
-        .unwrap()
-        .into();
-    let announcements = Announcements::from_str(
-        "e [123,456,789] 10.0.0.1 BLACKHOLE,123:44 127.0.0.1/32",
-    )
-    .unwrap();
-    let bgp_update_bytes =
-        mk_bgp_update(&Prefixes::default(), &announcements, &[]);
-
-    let roto_update_msg =
-        UpdateMessage::new(bgp_update_bytes, SessionConfig::modern())
-        .unwrap();
-    let bgp_update_msg =
-        Arc::new(BgpUpdateMessage::new(delta_id, roto_update_msg));
-    let route = RawRouteWithDeltas::new_with_message_ref(
-        delta_id,
-        prefix,
-        &bgp_update_msg,
-        RouteStatus::InConvergence,
-    );
-    let update = Update::from(Payload::from(TypeValue::from(
-        BuiltinTypeValue::Route(route),
-    )));
-=======
     let prefix = Prefix::from_str("127.0.0.1/32").unwrap().into();
     let update = mk_route_update(&prefix, Some("[111,222,333]"));
->>>>>>> 0ab1543f
 
     // When it is processed by this unit it should not be filtered
     assert!(!is_filtered(&runner, update.clone()).await);
@@ -248,6 +207,7 @@
                 .0
                 .communities()
                 .unwrap()
+                .unwrap()
                 .next()
                 .unwrap(),
             Wellknown::Blackhole.into()
@@ -277,6 +237,9 @@
                 .0
                 .communities()
                 .unwrap()
+                .unwrap(
+                    
+                )
                 .next()
                 .unwrap(),
             Wellknown::NoExport.into()
@@ -312,6 +275,7 @@
                 .0
                 .communities()
                 .unwrap()
+                .unwrap()
                 .next()
                 .unwrap(),
             Wellknown::NoExport.into()
@@ -351,38 +315,9 @@
         let (runner, _) = RibUnitRunner::mock("", RibType::Physical, StoreEvictionPolicy::UpdateStatusOnWithdraw.into());
 
         // Given BGP updates for two different routes to the same prefix
-<<<<<<< HEAD
-        let delta_id = (RotondaId(0), 0);
-        let raw_prefix = Prefix::new("127.0.0.1".parse().unwrap(), 32).unwrap();
-        let prefix = raw_prefix.into();
-        let announcements1 =
-            Announcements::from_str("e [111,222,333] 10.0.0.1 none 127.0.0.1/32").unwrap();
-        let announcements2 =
-            Announcements::from_str("e [111,444,333] 10.0.0.1 none 127.0.0.1/32").unwrap();
-        let bgp_update_bytes1 = mk_bgp_update(&Prefixes::default(), &announcements1, &[]);
-        let bgp_update_bytes2 = mk_bgp_update(&Prefixes::default(), &announcements2, &[]);
-
-        // When they are processed by this unit
-        for bgp_update_bytes in [bgp_update_bytes1, bgp_update_bytes2] {
-            let roto_update_msg = UpdateMessage::new(bgp_update_bytes, SessionConfig::modern())
-                .unwrap();
-            let bgp_update_msg = Arc::new(BgpUpdateMessage::new(delta_id, roto_update_msg));
-            let route = RawRouteWithDeltas::new_with_message_ref(
-                delta_id,
-                prefix,
-                &bgp_update_msg,
-                RouteStatus::InConvergence,
-            );
-
-            // When it is processed by this unit it should not be filtered
-            let update = Update::from(Payload::from(TypeValue::from(BuiltinTypeValue::Route(
-                route,
-            ))));
-=======
         let prefix = Prefix::from_str("127.0.0.1/32").unwrap();
         for as_path_str in ["[111,222,333]", "[111,444,333]"] {
             let update = mk_route_update(&prefix, Some(as_path_str));
->>>>>>> 0ab1543f
             assert!(!is_filtered(&runner, update.clone()).await);
         }
 
@@ -480,42 +415,8 @@
     );
 
     // Given BGP updates for two different routes to two different prefixes
-<<<<<<< HEAD
-    let delta_id = (RotondaId(0), 0);
-    let raw_prefix1 = Prefix::new("127.0.0.1".parse().unwrap(), 32).unwrap();
-    let raw_prefix2 = Prefix::new("127.0.0.2".parse().unwrap(), 32).unwrap();
-    let prefix1 = raw_prefix1.into();
-    let prefix2 = raw_prefix2.into();
-    let announcements1 =
-        Announcements::from_str("e [111,222,333] 10.0.0.1 none 127.0.0.1/32")
-            .unwrap();
-    let announcements2 =
-        Announcements::from_str("e [111,444,333] 10.0.0.1 none 127.0.0.2/32")
-            .unwrap();
-    let bgp_update_bytes1 =
-        mk_bgp_update(&Prefixes::default(), &announcements1, &[]);
-    let bgp_update_bytes2 =
-        mk_bgp_update(&Prefixes::default(), &announcements2, &[]);
-
-    // When they are processed by this unit
-    for (prefix, bgp_update_bytes) in
-        [(prefix1, bgp_update_bytes1), (prefix2, bgp_update_bytes2)]
-    {
-        let roto_update_msg =
-            UpdateMessage::new(bgp_update_bytes, SessionConfig::modern())
-            .unwrap();
-        let bgp_update_msg =
-            Arc::new(BgpUpdateMessage::new(delta_id, roto_update_msg));
-        let route = RawRouteWithDeltas::new_with_message_ref(
-            delta_id,
-            prefix,
-            &bgp_update_msg,
-            RouteStatus::InConvergence,
-        );
-=======
-    let prefix1 = Prefix::from_str("127.0.0.1/32").unwrap().into();
-    let prefix2 = Prefix::from_str("127.0.0.2/32").unwrap().into();
->>>>>>> 0ab1543f
+    let prefix1 = Prefix::from_str("127.0.0.1/32").unwrap();
+    let prefix2 = Prefix::from_str("127.0.0.2/32").unwrap();
 
     let update = mk_route_update(&prefix1, Some("[111,222,333]"));
     assert!(!is_filtered(&runner, update.clone()).await);
@@ -781,7 +682,7 @@
     let bgp_update_bytes = mk_bgp_update(&wit, &ann, &[]);
 
     let roto_update_msg =
-        UpdateMessage::new(bgp_update_bytes, SessionConfig::modern());
+        UpdateMessage::new(bgp_update_bytes, SessionConfig::modern()).unwrap();
     let bgp_update_msg =
         Arc::new(BgpUpdateMessage::new(delta_id, roto_update_msg));
     let route = RawRouteWithDeltas::new_with_message_ref(
