use crate::{
    common::{
        file_io::{FileIo, TheFileIo},
        frim::FrimMap,
        roto::{is_filtered_in_vm, ThreadLocalVM},
        status_reporter::{AnyStatusReporter, UnitStatusReporter},
    },
    comms::{
        AnyDirectUpdate, DirectLink, DirectUpdate, Gate, GateStatus, Link, Terminated, TriggerData,
    },
    manager::{Component, WaitPoint},
    payload::{Payload, RouterId, Update},
    tokio::TokioTaskMetrics,
    units::Unit,
};
use arc_swap::{ArcSwap, ArcSwapOption};
use async_trait::async_trait;

use chrono::Utc;
use hash_hasher::{HashBuildHasher, HashedSet};
use log::{error, log_enabled, trace};
use non_empty_vec::NonEmpty;
use roto::{
    traits::RotoType,
    types::{
        builtin::{BuiltinTypeValue, RouteToken},
        collections::ElementTypeValue,
        typevalue::TypeValue,
    },
<<<<<<< HEAD
    vm::OutputStreamQueue,
=======
>>>>>>> 5a07526b
};
use rotonda_store::{
    custom_alloc::Upsert,
    epoch,
    prelude::{multi::PrefixStoreError, MergeUpdate},
    QueryResult, RecordSet,
};

use routecore::addr::Prefix;
use serde::Deserialize;
use smallvec::SmallVec;
use std::{
    cell::RefCell,
    ops::{ControlFlow, Deref},
    path::PathBuf,
    str::FromStr,
    string::ToString,
    sync::Arc,
};
use tokio::sync::oneshot;
use uuid::Uuid;

use super::{
    http::PrefixesApi,
    metrics::RibUnitMetrics,
    rib::{PhysicalRib, PreHashedTypeValue, RibValue, RouteExtra},
    status_reporter::RibUnitStatusReporter,
};
use super::{rib::StoreInsertionReport, statistics::RibMergeUpdateStatistics};

use std::time::Instant;

const RECORD_MERGE_UPDATE_SPEED_EVERY_N_CALLS: u64 = 1000;

thread_local!(
    static STATS_COUNTER: RefCell<u64> = RefCell::new(0);
);

#[derive(Clone, Debug, Deserialize)]
pub struct MoreSpecifics {
    /// The shortest IPv4 prefix, N (from /N), for which more specific (i.e. longer prefix) matches can be queried.
    #[serde(default = "MoreSpecifics::default_shortest_prefix_ipv4")]
    pub shortest_prefix_ipv4: u8,

    /// The shortest IPv6 prefix, N (from /N), for which more specific (i.e. longer prefix) matches can be queried.
    #[serde(default = "MoreSpecifics::default_shortest_prefix_ipv6")]
    pub shortest_prefix_ipv6: u8,
}

impl MoreSpecifics {
    pub fn default_shortest_prefix_ipv4() -> u8 {
        // IPv4 space is densely populated, tree size quickly becomes very large at shorter prefix lengths so limit
        // searches to prefixes no shorter than /8, i.e. /7 is not permitted, but /32 is.
        8
    }

    pub fn default_shortest_prefix_ipv6() -> u8 {
        // IPv6 space is sparsely populated compared to IPv4 space so the tree is less dense at shorter prefixes
        // than the equivalent for IPv4 and so we can afford to be permit "deeper" searches for IPv6 than for IPv4.
        19
    }

    pub fn shortest_prefix_permitted(&self, prefix: &Prefix) -> u8 {
        if prefix.is_v4() {
            self.shortest_prefix_ipv4
        } else if prefix.is_v6() {
            self.shortest_prefix_ipv6
        } else {
            unreachable!()
        }
    }
}

impl Default for MoreSpecifics {
    fn default() -> Self {
        Self {
            shortest_prefix_ipv4: Self::default_shortest_prefix_ipv4(),
            shortest_prefix_ipv6: Self::default_shortest_prefix_ipv6(),
        }
    }
}

#[derive(Clone, Debug, Default, Deserialize)]
pub struct QueryLimits {
    pub more_specifics: MoreSpecifics,
}

#[derive(Copy, Clone, Debug, Default, Deserialize)]
pub enum RibType {
    /// A physical RIB has zero or one roto scripts and a prefix store. Queries to its HTTP API are answered using the
    /// local store.
    #[default]
    Physical,

    /// A virtual RIB has one roto script and no prefix store. Queries to its HTTP API are answered by sending a
    /// command to the nearest physical Rib to the West of the virtual RIB. A `Link` to the gate of that physical Rib
    /// is automatically injected as the virtuaL_upstream value in the RibUnit config below by the config loading
    /// process so that it can be used to send a GateCommand::Query message upstream to the physical Rib unit that owns
    /// the Gate that the Link refers to.
    ///
    /// The index (zero-based) indicates how far from the physical RIB this vRIB is.
    Virtual(u8),
}

impl PartialEq for RibType {
    fn eq(&self, other: &Self) -> bool {
        core::mem::discriminant(self) == core::mem::discriminant(other)
    }
}

#[derive(Clone, Debug, Deserialize)]
pub struct RibUnit {
    /// The set of units to receive updates from.
    pub sources: NonEmpty<DirectLink>,

    /// The relative path at which we should listen for HTTP query API requests
    #[serde(default = "RibUnit::default_http_api_path")]
    pub http_api_path: String,

    #[serde(default = "RibUnit::default_query_limits")]
    pub query_limits: QueryLimits,

    /// Path to roto script to use
    /// Note: Due to a special hack in `config.rs` the user can actually supply a collection of paths here. This unit
    /// will only ever see the first of them if so specified, the rest will be used to spawn additional RibUnits
    /// downstream from this one with `rib_type` set to `Virtual`.
    pub roto_path: Option<PathBuf>,

    /// What type of RIB is this?
    #[serde(default)]
    pub rib_type: RibType,

    /// Which fields are the key for RIB metadata items?
    #[serde(default = "RibUnit::default_rib_keys")]
    pub rib_keys: NonEmpty<RouteToken>,

    /// Virtual RIB upstream physical RIB. Only used when rib_type is Virtual.
    #[serde(default)]
    pub vrib_upstream: Option<Link>,
}

impl RibUnit {
    pub async fn run(
        self,
        component: Component,
        gate: Gate,
        waitpoint: WaitPoint,
    ) -> Result<(), Terminated> {
<<<<<<< HEAD
        RibUnitRunner::new(gate, component, self.roto_path, self.rib_type, &self.rib_keys)
=======
        RibUnitRunner::new(
            gate,
            component,
            self.roto_path,
            self.rib_type,
            &self.rib_keys,
            TheFileIo::default(),
        )
>>>>>>> 5a07526b
        .run(
            self.sources,
            self.http_api_path,
            self.query_limits,
            self.rib_type,
            self.vrib_upstream,
            waitpoint,
        )
        .await
    }

    fn default_http_api_path() -> String {
        "/prefixes/".to_string()
    }

    fn default_query_limits() -> QueryLimits {
        QueryLimits::default()
    }

    fn default_rib_keys() -> NonEmpty<RouteToken> {
        NonEmpty::try_from(vec![
            RouteToken::PeerIp,
            RouteToken::PeerAsn,
            RouteToken::AsPath,
        ])
        .unwrap()
    }
}

pub struct RibUnitRunner {
    gate: Arc<Gate>,
    component: Component,
    rib: Arc<ArcSwapOption<PhysicalRib>>,
    status_reporter: Option<Arc<RibUnitStatusReporter>>,
    roto_source: Arc<ArcSwap<(std::time::Instant, String)>>,
    pending_vrib_query_results: Arc<PendingVirtualRibQueryResults>,
    process_metrics: Arc<TokioTaskMetrics>,
    rib_merge_update_stats: Arc<RibMergeUpdateStatistics>,
}

#[async_trait]
impl DirectUpdate for RibUnitRunner {
    async fn direct_update(&self, update: Update) {
        let gate = self.gate.clone();
        let status_reporter = self.status_reporter.clone().unwrap();
        let rib = self.rib.clone();
        let roto_source = self.roto_source.clone();
        let pending_vrib_query_results = self.pending_vrib_query_results.clone();
        let process_metrics = self.process_metrics.clone();
        let rib_merge_update_stats = self.rib_merge_update_stats.clone();
        Self::process_update(
            gate,
            status_reporter,
            update,
            rib,
            |pfx, meta, store| store.insert(pfx, meta),
            roto_source,
            pending_vrib_query_results,
            process_metrics,
            rib_merge_update_stats,
        )
        .await;
    }
}

impl std::fmt::Debug for RibUnitRunner {
    fn fmt(&self, f: &mut std::fmt::Formatter<'_>) -> std::fmt::Result {
        f.debug_struct("RibUnitRunner").finish()
    }
}

impl AnyDirectUpdate for RibUnitRunner {}

pub type QueryId = Uuid;
pub type QueryOperationResult = Result<QueryResult<RibValue>, String>;
pub type QueryOperationResultSender = oneshot::Sender<QueryOperationResult>;
pub type PendingVirtualRibQueryResults = FrimMap<QueryId, Arc<QueryOperationResultSender>>;

impl RibUnitRunner {
    thread_local!(
        #[allow(clippy::type_complexity)]
        static VM: ThreadLocalVM = RefCell::new(None);
    );

    fn new(
        gate: Gate,
        mut component: Component,
        roto_path: Option<PathBuf>,
        rib_type: RibType,
        rib_keys: &[RouteToken],
        file_io: TheFileIo,
    ) -> Self {
        let roto_source_code = roto_path
            .map(|v| file_io.read_to_string(v).unwrap())
            .unwrap_or_default();
        let roto_source = (Instant::now(), roto_source_code);
        let roto_source = Arc::new(ArcSwap::from_pointee(roto_source));

        let rib = match rib_type {
            RibType::Physical => {
                //
                // --- TODO: Create the Rib based on the Roto script Rib 'contains' type
                //
                // TODO: If the roto script changes we have to be able to detect if the record type changed, and if it
                // did, recreate the store, dropping the current data, right?
                //
                // TOOD: And that also these steps should be done at reconfiguration time as well, not just at
                // initialisation time (i.e. where we handle GateStatus::Reconfiguring below).
                //
                // --- End: Create the Rib based on the Roto script Rib 'contains' type
                //

                let physical_rib = PhysicalRib::new(rib_keys);
                Arc::new(ArcSwapOption::from_pointee(physical_rib))
            }

            RibType::Virtual(_) => Default::default(),
        };

        let process_metrics = Arc::new(TokioTaskMetrics::new());
        component.register_metrics(process_metrics.clone());

        let rib_merge_update_stats = Default::default();

        Self {
            gate: Arc::new(gate),
            component,
            rib,
            status_reporter: None,
            roto_source,
            pending_vrib_query_results: Arc::new(FrimMap::default()),
            process_metrics,
            rib_merge_update_stats,
        }
    }

    pub async fn run(
        mut self,
        mut sources: NonEmpty<DirectLink>,
        http_api_path: String,
        query_limits: QueryLimits,
        rib_type: RibType,
        prib_upstream: Option<Link>,
        mut waitpoint: WaitPoint,
    ) -> Result<(), Terminated> {
        let component = &mut self.component;
        let unit_name = component.name().clone();

        // Setup metrics
        let metrics = Arc::new(RibUnitMetrics::new(
            &self.gate,
            self.rib_merge_update_stats.clone(),
        ));
        component.register_metrics(metrics.clone());

        // Setup status reporting
        let status_reporter = Arc::new(RibUnitStatusReporter::new(&unit_name, metrics.clone()));
        self.status_reporter = Some(status_reporter.clone());

        // Setup REST API endpoint. vRIBs listen at the vRIB HTTP prefix + /n/ where n is the index assigned to the vRIB
        // during configuration post-processing.
        let http_api_path = http_api_path.trim_end_matches('/').to_string();
        let (http_api_path, is_sub_resource) = match rib_type {
            RibType::Physical => (Arc::new(format!("{http_api_path}/")), false),
            RibType::Virtual(index) => (Arc::new(format!("{http_api_path}/{index}/")), true),
        };
        let query_limits = Arc::new(ArcSwap::from_pointee(query_limits));
        let processor = PrefixesApi::new(
            self.rib.clone(),
            http_api_path,
            query_limits.clone(),
            rib_type,
            prib_upstream,
            self.pending_vrib_query_results.clone(),
        );
        let processor = Arc::new(processor);
        if is_sub_resource {
            component.register_sub_http_resource(processor.clone());
        } else {
            component.register_http_resource(processor.clone());
        }

        let arc_self = Arc::new(self);

        // Register as a direct update receiver with the linked gates.
        for link in sources.iter_mut() {
            link.connect(arc_self.clone(), false).await.unwrap();
        }

        // Wait for other components to be ready, and signal to other components that we are, ready to start. All units
        // and targets start together, otherwise data passed from one component to another may be lost if the receiving
        // component is not yet ready to accept it.
        arc_self.gate.process_until(waitpoint.ready()).await?;

        // Signal again once we are out of the process_until() so that anyone waiting to send important gate status
        // updates won't send them while we are in process_until() which will just eat them without handling them.
        waitpoint.running().await;

        loop {
            match arc_self.gate.process().await {
                Ok(status) => {
                    status_reporter.gate_status_announced(&status);
                    match status {
                        GateStatus::Reconfiguring {
                            new_config:
                                Unit::RibUnit(RibUnit {
                                    sources: new_sources,
                                    query_limits: new_query_limits,
                                    ..
                                    // http_api_path
                                }),
                        } => {
                            // TODO: Handle changed RibUnit::vrib_upstream value.
                            status_reporter.reconfigured();

                            query_limits.store(Arc::new(new_query_limits));

                            // Register as a direct update receiver with the new
                            // set of linked gates.
                            status_reporter.upstream_sources_changed(sources.len(), new_sources.len());
                            sources = new_sources;
                            for link in sources.iter_mut() {
                                link.connect(arc_self.clone(), false).await.unwrap();
                            }
                        }

                        GateStatus::ReportLinks { report } => {
                            report.set_sources(&sources);
                            report.set_graph_status(arc_self.gate.metrics());
                        }

                        GateStatus::Triggered { data: TriggerData::MatchPrefix( uuid, prefix, match_options ) } => {
                            assert!(matches!(rib_type, RibType::Physical));
                            let res = {
                                if let Some(rib) = arc_self.rib.load().as_ref() {
                                    let guard = &epoch::pin();
                                    trace!("Performing triggered query {uuid}");
                                    Ok(rib.match_prefix(&prefix, &match_options, guard))
                                } else {
                                    Err("Cannot query non-existent RIB".to_string())
                                }
                            };
                            trace!("Sending query {uuid} results downstream");
                            arc_self.gate.update_data(Update::QueryResult(uuid, res)).await;
                        }

                        _ => { /* Nothing to do */ }
                    }
                }

                Err(Terminated) => {
                    status_reporter.terminated();
                    return Err(Terminated);
                }
            }
        }
    }

    async fn process_update<F>(
        gate: Arc<Gate>,
        status_reporter: Arc<RibUnitStatusReporter>,
        update: Update,
        rib: Arc<ArcSwapOption<PhysicalRib>>,
        insert: F,
        roto_source: Arc<ArcSwap<(Instant, String)>>,
        pending_vrib_query_results: Arc<PendingVirtualRibQueryResults>,
        process_metrics: Arc<TokioTaskMetrics>,
        rib_merge_update_stats: Arc<RibMergeUpdateStatistics>,
    ) where
        F: Fn(
                &Prefix,
                TypeValue,
                &PhysicalRib,
            )
                -> Result<(Upsert<<RibValue as MergeUpdate>::UserDataOut>, u32), PrefixStoreError>
            + Send
            + Copy,
        F: 'static,
    {
        match update {
            Update::Bulk(updates) => {
                for payload in updates {
                    let updates = process_metrics
                        .instrument(Self::process_update_single(
                            payload,
                            rib.clone(),
                            insert,
                            roto_source.clone(),
                            status_reporter.clone(),
                            rib_merge_update_stats.clone(),
                        ))
                        .await;

                    for update in updates {
                        gate.update_data(update).await;
                    }
                }

                if let Some(rib) = rib.load().as_ref() {
                    status_reporter.unique_prefix_count_updated(rib.prefixes_count());
                }
            }

            Update::Single(payload) => {
                // TODO: update status reporter/metrics as is done in the bulk case
                let updates = process_metrics
                    .instrument(Self::process_update_single(
                        payload,
                        rib.clone(),
                        insert,
                        roto_source.clone(),
                        status_reporter.clone(),
                        rib_merge_update_stats,
                    ))
                    .await;

                for update in updates {
                    gate.update_data(update).await;
                }
            }

            Update::QueryResult(uuid, upstream_query_result) => {
                trace!("Re-processing received query {uuid} result");
                let processed_res = match upstream_query_result {
                    Ok(res) => Ok(Self::reprocess_query_results(
                        rib.clone(),
                        res,
                        roto_source,
                        status_reporter.clone(),
                        rib_merge_update_stats,
                    )
                    .await),
                    Err(err) => Err(err),
                };

                // Were we waiting for this result?
                if let Some(tx) = pending_vrib_query_results.remove(&uuid) {
                    // Yes, send the result to the waiting HTTP request processing task
                    trace!("Notifying waiting HTTP request processor of query {uuid} results");
                    let tx = Arc::try_unwrap(tx).unwrap(); // TODO: handle this unwrap
                    tx.send(processed_res).unwrap(); // TODO: handle this unwrap
                } else {
                    // No, pass it on to the next virtual RIB
                    trace!("Sending re-processed triggered query {uuid} results downstream");
                    gate.update_data(Update::QueryResult(uuid, processed_res))
                        .await;
                }
            }

            Update::OutputStreamMessage(_) => {
                // pass it on, we don't (yet?) support doing anything with these
                gate.update_data(update).await;
            }
        }
    }

    pub async fn process_update_single<F>(
        payload: Payload,
        rib: Arc<ArcSwapOption<PhysicalRib>>,
        insert: F,
        roto_source: Arc<ArcSwap<(Instant, String)>>,
        status_reporter: Arc<RibUnitStatusReporter>,
        rib_merge_update_stats: Arc<RibMergeUpdateStatistics>,
    ) -> SmallVec<[Update; 8]>
    where
        F: Fn(
                &Prefix,
                TypeValue,
                &PhysicalRib,
            )
                -> Result<(Upsert<<RibValue as MergeUpdate>::UserDataOut>, u32), PrefixStoreError>
            + Send,
        F: 'static,
    {
        match payload {
            Payload::TypeValue(input) => {
                match Self::is_filtered(input, Some(roto_source)) {
                    Ok(ControlFlow::Break(())) => {
                        // Nothing to do
                    }

                    Ok(ControlFlow::Continue((rx, _tx, output_stream_queue))) => {
                        // Only physical RIBs have a store to insert into.
                        if let Some(rib) = rib.load().as_ref() {
                            let prefix: Option<Prefix> = match &rx {
                                TypeValue::Builtin(BuiltinTypeValue::Route(route)) => {
                                    Some(route.prefix.into())
                                }

                                TypeValue::Record(record) => {
                                    match record.get_value_for_field("prefix") {
                                        Some(ElementTypeValue::Primitive(TypeValue::Builtin(
                                            BuiltinTypeValue::Prefix(prefix),
                                        ))) => Some((*prefix).into()),
                                        _ => None,
                                    }
                                }

                                _ => None,
                            };

                            if let Some(prefix) = prefix {
                                let is_withdraw = rx.is_withdrawn();

                                let pre_insert = Utc::now();
                                match insert(&prefix, rx.clone(), rib) {
                                    Ok((upsert, num_retries)) => {
                                        let post_insert = Utc::now();
                                        let insert_delay = (post_insert - pre_insert)
                                            .num_microseconds()
                                            .unwrap_or(i64::MAX);

                                        // TODO: Use RawBgpMessage LogicalTime?
                                        // let propagation_delay = (post_insert - rib_el.received).num_milliseconds();
                                        let propagation_delay = 0;

                                        let router_id = Arc::new(
                                            RouterId::from_str("not implemented yet").unwrap(),
                                        );

                                        match upsert {
                                            Upsert::Insert => {
                                                status_reporter.insert_ok(
                                                    router_id,
                                                    insert_delay,
                                                    propagation_delay,
                                                    num_retries,
                                                    is_withdraw,
                                                    1,
                                                );
                                            }
                                            Upsert::Update(StoreInsertionReport {
                                                item_count_delta,
                                                item_count_total,
                                                op_duration,
                                            }) => {
                                                STATS_COUNTER.with(|counter| {
                                                    *counter.borrow_mut() += 1;
                                                    let res = *counter.borrow();
                                                    if res % RECORD_MERGE_UPDATE_SPEED_EVERY_N_CALLS
                                                        == 0
                                                    {
                                                        rib_merge_update_stats.add(
                                                            op_duration
                                                                .num_microseconds()
                                                                .unwrap_or(i64::MAX)
                                                                as u64,
                                                            item_count_total,
                                                            is_withdraw,
                                                        );
                                                    }
                                                });

                                                status_reporter.update_ok(
                                                    router_id,
                                                    insert_delay,
                                                    propagation_delay,
                                                    num_retries,
                                                    item_count_delta,
                                                );

                                                // status_reporter.update_processed(
                                                //     new_announcements,
                                                //     modified_announcements,
                                                //     new_withdrawals,
                                                // );
                                            }
                                        }
                                    }

                                    Err(err) => status_reporter.insert_failed(prefix, err),
                                }
                            }
                        }

                        let mut updates = SmallVec::<[Update; 8]>::new();
                        updates.push(Update::Single(Payload::TypeValue(rx)));
                        updates.push(Update::OutputStreamMessage(output_stream_queue));
                        return updates;
                    }

                    Err(err) => {
                        // TODO: Don't log here, instead increment counters?
                        error!("Failed to execute Roto VM: {err}");
                    }
                }
            }

            Payload::RawBmp { .. } => {
                status_reporter.input_mismatch("Payload::RawBmp(_)", "Payload::TypeValue(_)");
            }
        }

        SmallVec::default()
    }

    async fn reprocess_query_results(
        rib: Arc<ArcSwapOption<PhysicalRib>>,
        res: QueryResult<RibValue>,
        roto_source: Arc<arc_swap::ArcSwapAny<Arc<(Instant, String)>>>,
        status_reporter: Arc<RibUnitStatusReporter>,
        rib_merge_update_stats: Arc<RibMergeUpdateStatistics>,
    ) -> QueryResult<RibValue> {
        let mut processed_res = QueryResult::<RibValue> {
            match_type: res.match_type,
            prefix: res.prefix,
            prefix_meta: None,
            less_specifics: None,
            more_specifics: None,
        };

        let is_in_prefix_meta_set = res.prefix_meta.is_some();

        if let Some(rib_value) = res.prefix_meta {
            processed_res.prefix_meta = Self::reprocess_rib_value(
                rib.clone(),
                rib_value,
                roto_source.clone(),
                status_reporter.clone(),
                rib_merge_update_stats.clone(),
            )
            .await;
        }

        if let Some(record_set) = &res.less_specifics {
            processed_res.less_specifics = Self::reprocess_record_set(
                rib.clone(),
                record_set,
                &roto_source,
                status_reporter.clone(),
                rib_merge_update_stats.clone(),
            )
            .await;
        }

        if let Some(record_set) = &res.more_specifics {
            processed_res.more_specifics = Self::reprocess_record_set(
                rib.clone(),
                record_set,
                &roto_source,
                status_reporter.clone(),
                rib_merge_update_stats,
            )
            .await;
        }

        if log_enabled!(log::Level::Trace) {
            let is_out_prefix_meta_set = processed_res.prefix_meta.is_some();
            let exact_match_diff = (is_in_prefix_meta_set as u8) - (is_out_prefix_meta_set as u8);
            let less_specifics_diff = res.less_specifics.map_or(0, |v| v.len())
                - processed_res.less_specifics.as_ref().map_or(0, |v| v.len());
            let more_specifics_diff = res.more_specifics.map_or(0, |v| v.len())
                - processed_res.more_specifics.as_ref().map_or(0, |v| v.len());
            if exact_match_diff != 0 || less_specifics_diff != 0 || more_specifics_diff != 0 {
                trace!("Virtual RIB reprocessing of QueryResult discarded some results: exact: {}, less_specific: {}, more_specific: {}",
                    exact_match_diff, less_specifics_diff, more_specifics_diff);
            }
        }

        processed_res
    }

    /// Re-process a value from our Rib through our roto script.
    ///
    /// Used by virtual RIBs when a query result flows through them from West to East as a result of a query from a virtual
    /// RIB to the East made against a physical RIB to the West.
    async fn reprocess_rib_value(
        rib: Arc<ArcSwapOption<PhysicalRib>>,
        rib_value: RibValue,
        roto_source: Arc<ArcSwap<(Instant, String)>>,
        status_reporter: Arc<RibUnitStatusReporter>,
        rib_merge_update_stats: Arc<RibMergeUpdateStatistics>,
    ) -> Option<RibValue> {
        let mut new_values = HashedSet::with_capacity_and_hasher(1, HashBuildHasher::default());

        for route in rib_value.iter() {
            let in_type_value: &TypeValue = route.deref();
            let payload = Payload::TypeValue(in_type_value.clone()); // TODO: Do we really want to clone here? Or pass the Arc on?

            trace!("Reprocessing route");

            let mut processed_updates = Self::process_update_single(
                payload,
                Arc::default(),
                |_, _, _| unreachable!(),
                roto_source.clone(),
                status_reporter.clone(),
                rib_merge_update_stats.clone(),
            )
            .await;

            assert_eq!(processed_updates.len(), 1);
            #[allow(clippy::collapsible_match)]
            if let Update::Single(Payload::TypeValue(out_type_value)) = processed_updates.remove(0)
            {
                // Add this processed query result route into the new query result
                let hash = rib
                    .load()
                    .as_ref()
                    .unwrap()
                    .precompute_hash_code(&out_type_value);
                let hashed_value = PreHashedTypeValue::new(out_type_value, hash);
                new_values.insert(hashed_value.into());
            }
        }

        if new_values.is_empty() {
            None
        } else {
            Some(new_values.into())
        }
    }

    async fn reprocess_record_set(
        rib: Arc<ArcSwapOption<PhysicalRib>>,
        record_set: &RecordSet<RibValue>,
        roto_source: &Arc<arc_swap::ArcSwapAny<Arc<(Instant, String)>>>,
        status_reporter: Arc<RibUnitStatusReporter>,
        rib_merge_update_stats: Arc<RibMergeUpdateStatistics>,
    ) -> Option<RecordSet<RibValue>> {
        let mut new_record_set = RecordSet::<RibValue>::new();

        for record in record_set.iter() {
            let rib_value = record.meta;
            if let Some(rib_value) = Self::reprocess_rib_value(
                rib.clone(),
                rib_value,
                roto_source.clone(),
                status_reporter.clone(),
                rib_merge_update_stats.clone(),
            )
            .await
            {
                new_record_set.push(record.prefix, rib_value);
            }
        }

        if !new_record_set.is_empty() {
            Some(new_record_set)
        } else {
            None
        }
    }

    fn is_filtered<R: RotoType>(
        rx: R,
        roto_source: Option<Arc<ArcSwap<(Instant, String)>>>,
    ) -> Result<ControlFlow<(), (TypeValue, Option<TypeValue>, OutputStreamQueue)>, String> {
        match roto_source {
            None => {
                // No Roto filter defined, accept the BGP UPDATE messsage
                Ok(ControlFlow::Continue((
                    rx.into(),
                    None,
                    OutputStreamQueue::new(),
                )))
            }
            Some(roto_source) => {
                // TODO: Run the Roto VM on a dedicated thread pool, to prevent blocking the Tokio async runtime, as we
                // don't know how long we will have to wait for the VM execution to complete (as it depends on the
                // behaviour of the user provided script). Timeouts might be a good idea!
                Self::VM.with(
                    move |vm| -> Result<
                        ControlFlow<(), (TypeValue, Option<TypeValue>, OutputStreamQueue)>,
                        String,
                    > { is_filtered_in_vm(vm, roto_source, rx) },
                )
            }
        }
    }
}

// fn mk_rib_record_typedef() -> Result<TypeDef, CompileError> {
//     // TODO: Generate this based on the roto script.
//     //
//     // E.g. this:
//     //
//     //     rib my-rib contains StreamRoute {
//     //         prefix: Prefix,
//     //         as-path: AsPath,
//     //         origin: Origin,
//     //         next-hop: IpAddress,
//     //         med: U32,
//     //         local-pref: U32,
//     //         community: [Community]
//     //     }
//     //
//     // Becomes Rust code to create a record type:
//     //
//     //   <rant>
//     //     for some reason absolute type definitions don't work properly so we can't do this:
//     //         let my_comms_type = TypeDef::List(Box::new(TypeDef::Community));
//     //   </rant>
//     //
//     let comms =
//         TypeValue::List(List::new(vec![ElementTypeValue::Primitive(
//             Community::new(routecore::bgp::communities::Community::from([
//                 127, 12, 13, 12,
//             ]))
//             .into(),
//         )]));

//     let my_comms_type: TypeDef = (&comms).into();

//     TypeDef::new_record_type(vec![
//         ("prefix", Box::new(TypeDef::Prefix)),
//         ("as-path", Box::new(TypeDef::AsPath)),
//         ("origin", Box::new(TypeDef::OriginType)),
//         ("next-hop", Box::new(TypeDef::IpAddress)),
//         ("med", Box::new(TypeDef::U32)),
//         ("local-pref", Box::new(TypeDef::U32)),
//         ("community", Box::new(my_comms_type)),
//     ])
// }

// --- Tests ----------------------------------------------------------------------------------------------------------

#[cfg(test)]
mod tests {
    use super::*;

    #[test]
    fn default_rib_keys_are_as_expected() {
        let toml = r#"
        sources = ["some source"]
        "#;

        let config = mk_config_from_toml(toml).unwrap();

        assert_eq!(
            config.rib_keys.as_slice(),
            &[RouteToken::PeerIp, RouteToken::PeerAsn, RouteToken::AsPath]
        );
    }

    #[test]
    fn specified_rib_keys_are_received() {
        let toml = r#"
        sources = ["some source"]
        rib_keys = ["PeerIp", "NextHop"]
        "#;

        let config = mk_config_from_toml(toml).unwrap();

        assert_eq!(
            config.rib_keys.as_slice(),
            &[RouteToken::PeerIp, RouteToken::NextHop]
        );
    }

    #[test]
    #[should_panic(expected = "empty vector")]
    fn if_specified_rib_keys_must_be_non_empty() {
        let toml = r#"
        sources = ["some source"]
        rib_keys = []
        "#;

        mk_config_from_toml(toml).unwrap();
    }

    #[test]
    #[should_panic(expected = "unknown variant")]
    fn only_known_route_tokens_may_be_used_as_rib_keys() {
        let toml = r#"
        sources = ["some source"]
        rib_keys = ["blah"]
        "#;

        mk_config_from_toml(toml).unwrap();
    }

    fn mk_config_from_toml(toml: &str) -> Result<RibUnit, toml::de::Error> {
        toml::de::from_slice::<RibUnit>(toml.as_bytes())
    }
}<|MERGE_RESOLUTION|>--- conflicted
+++ resolved
@@ -27,10 +27,7 @@
         collections::ElementTypeValue,
         typevalue::TypeValue,
     },
-<<<<<<< HEAD
     vm::OutputStreamQueue,
-=======
->>>>>>> 5a07526b
 };
 use rotonda_store::{
     custom_alloc::Upsert,
@@ -179,9 +176,6 @@
         gate: Gate,
         waitpoint: WaitPoint,
     ) -> Result<(), Terminated> {
-<<<<<<< HEAD
-        RibUnitRunner::new(gate, component, self.roto_path, self.rib_type, &self.rib_keys)
-=======
         RibUnitRunner::new(
             gate,
             component,
@@ -190,7 +184,6 @@
             &self.rib_keys,
             TheFileIo::default(),
         )
->>>>>>> 5a07526b
         .run(
             self.sources,
             self.http_api_path,
