use crate::{
    common::{
        frim::FrimMap,
        roto::{FilterName, RotoScripts, ThreadLocalVM},
        status_reporter::{AnyStatusReporter, UnitStatusReporter},
    },
    comms::{
        AnyDirectUpdate, DirectLink, DirectUpdate, Gate, GateStatus, Link,
        Terminated, TriggerData,
    },
    manager::{Component, WaitPoint},
    payload::{
        FilterError, Filterable, Payload, RouterId, Update, UpstreamStatus,
    },
    tokio::TokioTaskMetrics,
    units::Unit,
};
use arc_swap::ArcSwap;
use async_trait::async_trait;

use chrono::Utc;
use hash_hasher::{HashBuildHasher, HashedSet};
use log::{error, log_enabled, trace, warn};
use non_empty_vec::NonEmpty;
use roto::types::{
    builtin::{BuiltinTypeValue, RouteToken},
    collections::ElementTypeValue,
    typevalue::TypeValue,
};
use rotonda_store::{
    custom_alloc::Upsert,
    epoch,
    prelude::{multi::PrefixStoreError, MergeUpdate},
    QueryResult, RecordSet,
};

use routecore::addr::Prefix;
use serde::Deserialize;
use smallvec::SmallVec;
use std::{
    cell::RefCell, ops::Deref, str::FromStr, string::ToString, sync::Arc,
};
use tokio::sync::oneshot;
use uuid::Uuid;

use super::{
    http::PrefixesApi,
    metrics::RibUnitMetrics,
    rib::{HashedRib, PreHashedTypeValue, RibValue, RouteExtra},
    status_reporter::RibUnitStatusReporter,
};
use super::{
    rib::StoreInsertionReport, statistics::RibMergeUpdateStatistics,
};

const RECORD_MERGE_UPDATE_SPEED_EVERY_N_CALLS: u64 = 1000;

thread_local!(
    static STATS_COUNTER: RefCell<u64> = RefCell::new(0);
);

#[derive(Clone, Debug, Deserialize)]
pub struct MoreSpecifics {
    /// The shortest IPv4 prefix, N (from /N), for which more specific (i.e. longer prefix) matches can be queried.
    #[serde(default = "MoreSpecifics::default_shortest_prefix_ipv4")]
    pub shortest_prefix_ipv4: u8,

    /// The shortest IPv6 prefix, N (from /N), for which more specific (i.e. longer prefix) matches can be queried.
    #[serde(default = "MoreSpecifics::default_shortest_prefix_ipv6")]
    pub shortest_prefix_ipv6: u8,
}

impl MoreSpecifics {
    pub fn default_shortest_prefix_ipv4() -> u8 {
        // IPv4 space is densely populated, tree size quickly becomes very large at shorter prefix lengths so limit
        // searches to prefixes no shorter than /8, i.e. /7 is not permitted, but /32 is.
        8
    }

    pub fn default_shortest_prefix_ipv6() -> u8 {
        // IPv6 space is sparsely populated compared to IPv4 space so the tree is less dense at shorter prefixes
        // than the equivalent for IPv4 and so we can afford to be permit "deeper" searches for IPv6 than for IPv4.
        19
    }

    pub fn shortest_prefix_permitted(&self, prefix: &Prefix) -> u8 {
        if prefix.is_v4() {
            self.shortest_prefix_ipv4
        } else if prefix.is_v6() {
            self.shortest_prefix_ipv6
        } else {
            unreachable!()
        }
    }
}

impl Default for MoreSpecifics {
    fn default() -> Self {
        Self {
            shortest_prefix_ipv4: Self::default_shortest_prefix_ipv4(),
            shortest_prefix_ipv6: Self::default_shortest_prefix_ipv6(),
        }
    }
}

#[derive(Clone, Debug, Default, Deserialize)]
pub struct QueryLimits {
    pub more_specifics: MoreSpecifics,
}

#[derive(Copy, Clone, Debug, Default, Deserialize)]
pub enum RibType {
    /// A physical RIB has zero or one roto scripts and a prefix store. Queries to its HTTP API are answered using the
    /// local store.
    #[default]
    Physical,

    /// A virtual RIB has one roto script and no prefix store. Queries to its HTTP API are answered by sending a
    /// command to the nearest physical Rib to the West of the virtual RIB. A `Link` to the gate of that physical Rib
    /// is automatically injected as the vrib_upstream value in the RibUnit config below by the config loading
    /// process so that it can be used to send a GateCommand::Query message upstream to the physical Rib unit that owns
    /// the Gate that the Link refers to.
    Virtual,

    /// The index (zero-based) indicates how far from the physical RIB this vRIB is. This is used to suffix the HTTP API
    /// path differently for each vRIB compared to each other and the pRIB.
    GeneratedVirtual(u8),
}

impl PartialEq for RibType {
    fn eq(&self, other: &Self) -> bool {
        core::mem::discriminant(self) == core::mem::discriminant(other)
    }
}

#[derive(Clone, Debug, Deserialize)]
pub struct RibUnit {
    /// The set of units to receive updates from.
    pub sources: NonEmpty<DirectLink>,

    /// The relative path at which we should listen for HTTP query API requests
    #[serde(default = "RibUnit::default_http_api_path")]
    pub http_api_path: String,

    #[serde(default = "RibUnit::default_query_limits")]
    pub query_limits: QueryLimits,

    /// The name of the Roto filter to execute.
    /// Note: Due to a special hack in `config.rs` the user can actually supply a collection of fileter names here.
    /// Additional RibUnit instances will be spawned for the additional filter names with each additional unit
    /// wired up downstream from this one with its `rib_type` set to `Virtual`.
    #[serde(default)]
    pub filter_name: Option<FilterName>,

    /// What type of RIB is this?
    #[serde(default)]
    pub rib_type: RibType,

    /// Which fields are the key for RIB metadata items?
    #[serde(default = "RibUnit::default_rib_keys")]
    pub rib_keys: NonEmpty<RouteToken>,

    /// Virtual RIB upstream physical RIB. Only used when rib_type is Virtual.
    #[serde(default)]
    pub vrib_upstream: Option<Link>,
}

impl RibUnit {
    pub async fn run(
        self,
        component: Component,
        gate: Gate,
        waitpoint: WaitPoint,
    ) -> Result<(), Terminated> {
        RibUnitRunner::new(
            gate,
            component,
            self.http_api_path,
            self.query_limits,
            self.filter_name.unwrap_or_default(),
            self.rib_type,
            &self.rib_keys,
            self.vrib_upstream,
        )
        .run(self.sources, waitpoint)
        .await
    }

    fn default_http_api_path() -> String {
        "/prefixes/".to_string()
    }

    fn default_query_limits() -> QueryLimits {
        QueryLimits::default()
    }

    fn default_rib_keys() -> NonEmpty<RouteToken> {
        NonEmpty::try_from(vec![
            RouteToken::PeerIp,
            RouteToken::PeerAsn,
            RouteToken::AsPath,
        ])
        .unwrap()
    }
}

pub struct RibUnitRunner {
    roto_scripts: RotoScripts,
    gate: Arc<Gate>,
    #[allow(dead_code)]
    // A strong ref needs to be held to http_processor but not used otherwise the HTTP resource manager will discard its registration
    http_processor: Arc<PrefixesApi>,
    query_limits: Arc<ArcSwap<QueryLimits>>,
    rib: Arc<ArcSwap<HashedRib>>,
    rib_type: RibType,
    filter_name: Arc<ArcSwap<FilterName>>,
    pending_vrib_query_results: Arc<PendingVirtualRibQueryResults>,
    rib_merge_update_stats: Arc<RibMergeUpdateStatistics>,
    status_reporter: Arc<RibUnitStatusReporter>,
    _process_metrics: Arc<TokioTaskMetrics>,
}

#[async_trait]
impl DirectUpdate for RibUnitRunner {
    async fn direct_update(&self, update: Update) {
        if let Err(err) = self
            .process_update(update, |pfx, meta, store| {
                store.insert(pfx, meta)
            })
            .await
        {
            error!("Error handling update: {err}");
        }
    }
}

impl std::fmt::Debug for RibUnitRunner {
    fn fmt(&self, f: &mut std::fmt::Formatter<'_>) -> std::fmt::Result {
        f.debug_struct("RibUnitRunner").finish()
    }
}

impl AnyDirectUpdate for RibUnitRunner {}

pub type QueryId = Uuid;
pub type QueryOperationResult = Result<QueryResult<RibValue>, String>;
pub type QueryOperationResultSender = oneshot::Sender<QueryOperationResult>;
pub type PendingVirtualRibQueryResults =
    FrimMap<QueryId, Arc<QueryOperationResultSender>>;

impl RibUnitRunner {
    thread_local!(
        static VM: ThreadLocalVM = RefCell::new(None);
    );

    #[allow(clippy::too_many_arguments)]
    fn new(
        gate: Gate,
        mut component: Component,
        http_api_path: String,
        query_limits: QueryLimits,
        filter_name: FilterName,
        rib_type: RibType,
        rib_keys: &[RouteToken],
        vrib_upstream: Option<Link>,
    ) -> Self {
        let unit_name = component.name().clone();
        let gate = Arc::new(gate);
        let rib = Self::mk_rib(rib_type, rib_keys);
        let rib_merge_update_stats: Arc<RibMergeUpdateStatistics> =
            Default::default();
        let pending_vrib_query_results = Arc::new(FrimMap::default());

        // Setup metrics
        let _process_metrics = Arc::new(TokioTaskMetrics::new());
        component.register_metrics(_process_metrics.clone());

        let metrics = Arc::new(RibUnitMetrics::new(
            &gate,
            rib_merge_update_stats.clone(),
        ));
        component.register_metrics(metrics.clone());

        // Setup status reporting
        let status_reporter =
            Arc::new(RibUnitStatusReporter::new(&unit_name, metrics.clone()));

        // Setup the Roto filter source
        let filter_name = Arc::new(ArcSwap::from_pointee(filter_name));

        // Setup REST API endpoint. vRIBs listen at the vRIB HTTP prefix + /n/ where n is the index assigned to the vRIB
        // during configuration post-processing.
        let (http_api_path, is_sub_resource) =
            Self::http_api_path_for_rib_type(&http_api_path, rib_type);
        let query_limits = Arc::new(ArcSwap::from_pointee(query_limits));
        let http_processor = PrefixesApi::new(
            rib.clone(),
            http_api_path.clone(),
            query_limits.clone(),
            rib_type,
            vrib_upstream,
            pending_vrib_query_results.clone(),
        );
        let http_processor = Arc::new(http_processor);
        if is_sub_resource {
            component.register_sub_http_resource(
                http_processor.clone(),
                &http_api_path,
            );
        } else {
            component.register_http_resource(
                http_processor.clone(),
                &http_api_path,
            );
        }

        let roto_scripts = component.roto_scripts().clone();

        Self {
            roto_scripts,
            gate,
            http_processor,
            query_limits,
            rib,
            rib_type,
            status_reporter,
            filter_name,
            pending_vrib_query_results,
            _process_metrics,
            rib_merge_update_stats,
        }
    }

    #[cfg(test)]
    pub(crate) fn mock(
        roto_script: &str,
        rib_type: RibType,
    ) -> (Self, crate::comms::GateAgent) {
        use crate::common::roto::RotoScriptOrigin;

        let roto_scripts = RotoScripts::default();
        if !roto_script.is_empty() {
            roto_scripts
                .add_or_update_script(
                    RotoScriptOrigin::Named("mock".to_string()),
                    roto_script,
                )
                .unwrap();
        }
        let (gate, gate_agent) = Gate::new(0);
        let gate = gate.into();
        let query_limits =
            Arc::new(ArcSwap::from_pointee(QueryLimits::default()));
        let rib_keys = RibUnit::default_rib_keys();
        let rib = Self::mk_rib(rib_type, &rib_keys);
        let status_reporter = RibUnitStatusReporter::default().into();
        let pending_vrib_query_results = Arc::new(FrimMap::default());
        let filter_name =
            Arc::new(ArcSwap::from_pointee(FilterName::default()));
        let _process_metrics = Arc::new(TokioTaskMetrics::new());
        let rib_merge_update_stats: Arc<RibMergeUpdateStatistics> =
            Default::default();
        let http_processor = Arc::new(PrefixesApi::new(
            rib.clone(),
            Arc::new("dummy".to_string()),
            query_limits.clone(),
            rib_type,
            None,
            pending_vrib_query_results.clone(),
        ));

        let runner = Self {
            roto_scripts,
            gate,
            http_processor,
            query_limits,
            rib,
            rib_type,
            status_reporter,
            filter_name,
            pending_vrib_query_results,
            _process_metrics,
            rib_merge_update_stats,
        };

        (runner, gate_agent)
    }

    fn http_api_path_for_rib_type(
        http_api_path: &str,
        rib_type: RibType,
    ) -> (Arc<String>, bool) {
        let http_api_path = http_api_path.trim_end_matches('/').to_string();
        let (http_api_path, is_sub_resource) = match rib_type {
            RibType::Physical | RibType::Virtual => {
                (Arc::new(format!("{http_api_path}/")), false)
            }
            RibType::GeneratedVirtual(index) => {
                (Arc::new(format!("{http_api_path}/{index}/")), true)
            }
        };
        (http_api_path, is_sub_resource)
    }

    fn mk_rib(
        rib_type: RibType,
        rib_keys: &[RouteToken],
    ) -> Arc<ArcSwap<HashedRib>> {
        //
        // --- TODO: Create the Rib based on the Roto script Rib 'contains' type
        //
        // TODO: If the roto script changes we have to be able to detect if the record type changed, and if it
        // did, recreate the store, dropping the current data, right?
        //
        // TOOD: And that also these steps should be done at reconfiguration time as well, not just at
        // initialisation time (i.e. where we handle GateStatus::Reconfiguring below).
        //
        // --- End: Create the Rib based on the Roto script Rib 'contains' type
        //
        let physical = matches!(rib_type, RibType::Physical);
        let rib = HashedRib::new(rib_keys, physical);
        Arc::new(ArcSwap::from_pointee(rib))
    }

    #[cfg(test)]
    pub(super) fn gate(&self) -> Arc<Gate> {
        self.gate.clone()
    }

    #[cfg(test)]
    pub(super) fn rib(&self) -> Arc<HashedRib> {
        self.rib.load().clone()
    }

    pub async fn run(
        self,
        mut sources: NonEmpty<DirectLink>,
        mut waitpoint: WaitPoint,
    ) -> Result<(), Terminated> {
        let arc_self = Arc::new(self);

        // Register as a direct update receiver with the linked gates.
        for link in sources.iter_mut() {
            link.connect(arc_self.clone(), false).await.unwrap();
        }

        // Wait for other components to be ready, and signal to other components that we are, ready to start. All units
        // and targets start together, otherwise data passed from one component to another may be lost if the receiving
        // component is not yet ready to accept it.
        arc_self.gate.process_until(waitpoint.ready()).await?;

        // Signal again once we are out of the process_until() so that anyone waiting to send important gate status
        // updates won't send them while we are in process_until() which will just eat them without handling them.
        waitpoint.running().await;

        loop {
            match arc_self.gate.process().await {
                Ok(status) => {
                    arc_self.status_reporter.gate_status_announced(&status);
                    match status {
                        GateStatus::Reconfiguring {
                            new_config:
                                Unit::RibUnit(RibUnit {
                                    sources: new_sources,
                                    query_limits: new_query_limits,
                                    filter_name: new_filter_name,
                                    http_api_path: new_http_api_path,
                                    rib_keys: new_rib_keys,
                                    rib_type: new_rib_type,
                                    vrib_upstream: new_vrib_upstream,
                                }),
                        } => {
                            arc_self.status_reporter.reconfigured();

                            let old_http_api_path =
                                arc_self.http_processor.http_api_path();
                            let (new_http_api_path, _is_sub_resource) =
                                Self::http_api_path_for_rib_type(
                                    &new_http_api_path,
                                    new_rib_type,
                                );
                            if new_http_api_path.as_str() != old_http_api_path
                            {
                                warn!(
                                    "Ignoring changed http_api_path: {} -> {}",
                                    old_http_api_path, new_http_api_path
                                );
                            }

                            let old_rib_keys =
                                arc_self.rib.load().key_fields();
                            if new_rib_keys.as_slice() != old_rib_keys {
                                warn!(
                                    "Ignoring changed rib_keys: {:?} -> {:?}",
                                    old_rib_keys, new_rib_keys
                                );
                            }

                            if new_rib_type != arc_self.rib_type {
                                warn!(
                                    "Ignoring changed rib_type: {:?} -> {:?}",
                                    arc_self.rib_type, new_rib_type
                                );
                            }

                            // Replace the vRIB upstream link with the new one
                            arc_self
                                .http_processor
                                .set_vrib_upstream(new_vrib_upstream);

                            // Replace the roto script with the new one
                            let old_filter_name =
                                &*arc_self.filter_name.load();
                            match new_filter_name {
                                Some(new_filter_name) => {
                                    if old_filter_name.as_ref()
                                        != &new_filter_name
                                    {
                                        arc_self
                                            .status_reporter
                                            .filter_name_changed(
                                                &old_filter_name,
                                                Some(&new_filter_name),
                                            );
                                        arc_self
                                            .filter_name
                                            .store(new_filter_name.into());
                                    }
                                }
                                None => {
                                    if old_filter_name.as_ref()
                                        != &FilterName::default()
                                    {
                                        arc_self
                                            .status_reporter
                                            .filter_name_changed(
                                                &old_filter_name,
                                                None,
                                            );
                                        arc_self.filter_name.store(
                                            FilterName::default().into(),
                                        );
                                    }
                                }
                            }

                            arc_self
                                .query_limits
                                .store(Arc::new(new_query_limits));

                            // Register as a direct update receiver with the new
                            // set of linked gates.
                            arc_self
                                .status_reporter
                                .upstream_sources_changed(
                                    sources.len(),
                                    new_sources.len(),
                                );
                            sources = new_sources;
                            for link in sources.iter_mut() {
                                link.connect(arc_self.clone(), false)
                                    .await
                                    .unwrap();
                            }
                        }

                        GateStatus::ReportLinks { report } => {
                            report.set_sources(&sources);
                            report.set_graph_status(arc_self.gate.metrics());
                        }

                        GateStatus::Triggered {
                            data:
                                TriggerData::MatchPrefix(
                                    uuid,
                                    prefix,
                                    match_options,
                                ),
                        } => {
                            assert!(matches!(
                                arc_self.rib_type,
                                RibType::Physical
                            ));
                            let res = {
                                if let Ok(store) = arc_self.rib.load().store()
                                {
                                    let guard = &epoch::pin();
                                    trace!(
                                        "Performing triggered query {uuid}"
                                    );
                                    Ok(store.match_prefix(
                                        &prefix,
                                        &match_options,
                                        guard,
                                    ))
                                } else {
                                    Err("Cannot query non-existent RIB"
                                        .to_string())
                                }
                            };
                            trace!("Sending query {uuid} results downstream");
                            arc_self
                                .gate
                                .update_data(Update::QueryResult(uuid, res))
                                .await;
                        }

                        _ => { /* Nothing to do */ }
                    }
                }

                Err(Terminated) => {
                    arc_self.status_reporter.terminated();
                    return Err(Terminated);
                }
            }
        }
    }

    pub(super) async fn process_update<F>(
        &self,
        update: Update,
        insert_fn: F,
    ) -> Result<(), FilterError>
    where
        F: Fn(
                &Prefix,
                TypeValue,
                &HashedRib,
            ) -> Result<
                (Upsert<<RibValue as MergeUpdate>::UserDataOut>, u32),
                PrefixStoreError,
            > + Copy
            + Clone
            + Send
            + 'static,
    {
        match update {
            Update::UpstreamStatusChange(UpstreamStatus::EndOfStream {
                ..
            }) => {
                // Nothing to do, pass it on
                self.gate.update_data(update).await;
            }

            Update::Bulk(payloads) => {
                self.filter_payload(payloads, insert_fn).await?
            }

            Update::Single(payload) => {
                self.filter_payload(payload, insert_fn).await?
            }

            Update::QueryResult(uuid, upstream_query_result) => {
                trace!("Re-processing received query {uuid} result");
                let processed_res = match upstream_query_result {
                    Ok(res) => Ok(self.reprocess_query_results(res).await),
                    Err(err) => Err(err),
                };

                // Were we waiting for this result?
                if let Some(tx) =
                    self.pending_vrib_query_results.remove(&uuid)
                {
                    // Yes, send the result to the waiting HTTP request processing task
                    trace!("Notifying waiting HTTP request processor of query {uuid} results");
                    let tx = Arc::try_unwrap(tx).unwrap(); // TODO: handle this unwrap
                    tx.send(processed_res).unwrap(); // TODO: handle this unwrap
                } else {
                    // No, pass it on to the next virtual RIB
                    trace!("Sending re-processed triggered query {uuid} results downstream");
                    self.gate
                        .update_data(Update::QueryResult(uuid, processed_res))
                        .await;
                }
            }
        }

        Ok(())
    }

    async fn filter_payload<T, F>(
        &self,
        payload: T,
        insert_fn: F,
    ) -> Result<(), FilterError>
    where
        T: Filterable,
        F: Fn(
                &Prefix,
                TypeValue,
                &HashedRib,
            ) -> Result<
                (Upsert<<RibValue as MergeUpdate>::UserDataOut>, u32),
                PrefixStoreError,
            > + Copy
            + Clone
            + Send
            + 'static,
    {
        if let Some(filtered_update) = Self::VM
            .with(|vm| {
                payload
<<<<<<< HEAD
                    .filter(|value| {
                        self.roto_scripts.exec(
                            vm,
                            &self.filter_name.load(),
                            value,
                        )
                    })
                    .map(|filtered_payloads| {
                        (self.insert_payloads(filtered_payloads, insert_fn))
                    })
=======
                    .filter(
                        |value| self.roto_scripts.exec(vm, &self.filter_name.load(), value),
                        |_source_id| { /* TODO: self.status_reporter.message_filtered(source_id) */
                        },
                    )
                    .map(|filtered_payloads| (self.insert_payloads(filtered_payloads, insert_fn)))
>>>>>>> 78ffa2ae
            })
            .map_err(|err| {
                self.status_reporter.message_filtering_failure(&err);
                err
            })?
        {
            self.gate.update_data(filtered_update).await;
        }

        if let Ok(rib) = self.rib.load().store() {
            self.status_reporter
                .unique_prefix_count_updated(rib.prefixes_count());
        }

        Ok(())
    }

    pub fn insert_payloads<F>(
        &self,
        mut payloads: SmallVec<[Payload; 8]>,
        insert_fn: F,
    ) -> Option<Update>
    where
        F: Fn(
                &Prefix,
                TypeValue,
                &HashedRib,
            ) -> Result<
                (Upsert<<RibValue as MergeUpdate>::UserDataOut>, u32),
                PrefixStoreError,
            > + Copy
            + Send
            + 'static,
    {
        for payload in &payloads {
            self.insert_payload(payload, insert_fn);
        }

        match payloads.len() {
            0 => None,
            1 => Some(Update::Single(payloads.pop().unwrap())),
            _ => Some(Update::Bulk(payloads)),
        }
    }

    pub fn insert_payload<F>(&self, payload: &Payload, insert_fn: F)
    where
        F: Fn(
                &Prefix,
                TypeValue,
                &HashedRib,
            ) -> Result<
                (Upsert<<RibValue as MergeUpdate>::UserDataOut>, u32),
                PrefixStoreError,
            > + Send
            + 'static,
    {
        let rib = self.rib.load();
        if rib.is_physical() {
            let prefix: Option<Prefix> = match &payload.value {
                TypeValue::Builtin(BuiltinTypeValue::Route(route)) => {
                    Some(route.prefix.into())
                }

                TypeValue::Record(record) => match record
                    .get_value_for_field("prefix")
                {
                    Some(ElementTypeValue::Primitive(
                        TypeValue::Builtin(BuiltinTypeValue::Prefix(prefix)),
                    )) => Some((*prefix).into()),
                    _ => None,
                },

                _ => None,
            };

            if let Some(prefix) = prefix {
                let is_withdraw = payload.value.is_withdrawn();

                let pre_insert = Utc::now();
                match insert_fn(&prefix, payload.value.clone(), &rib) {
                    Ok((upsert, num_retries)) => {
                        let post_insert = Utc::now();
                        let insert_delay = (post_insert - pre_insert)
                            .num_microseconds()
                            .unwrap_or(i64::MAX);

                        // TODO: Use RawBgpMessage LogicalTime?
                        // let propagation_delay = (post_insert - rib_el.received).num_milliseconds();
                        let propagation_delay = 0;

                        let router_id = Arc::new(
                            RouterId::from_str("not implemented yet")
                                .unwrap(),
                        );

                        match upsert {
                            Upsert::Insert => {
                                self.status_reporter.insert_ok(
                                    router_id,
                                    insert_delay,
                                    propagation_delay,
                                    num_retries,
                                    is_withdraw,
                                    1,
                                );
                            }
                            Upsert::Update(StoreInsertionReport {
                                item_count_delta,
                                item_count_total,
                                op_duration,
                            }) => {
                                STATS_COUNTER.with(|counter| {
                                    *counter.borrow_mut() += 1;
                                    let res = *counter.borrow();
                                    if res % RECORD_MERGE_UPDATE_SPEED_EVERY_N_CALLS == 0 {
                                        self.rib_merge_update_stats.add(
                                            op_duration.num_microseconds().unwrap_or(i64::MAX)
                                                as u64,
                                            item_count_total,
                                            is_withdraw,
                                        );
                                    }
                                });

                                self.status_reporter.update_ok(
                                    router_id,
                                    insert_delay,
                                    propagation_delay,
                                    num_retries,
                                    item_count_delta,
                                );

                                // status_reporter.update_processed(
                                //     new_announcements,
                                //     modified_announcements,
                                //     new_withdrawals,
                                // );
                            }
                        }
                    }

                    Err(err) => {
                        self.status_reporter.insert_failed(prefix, err);
                    }
                }
            }
        }
    }

    async fn reprocess_query_results(
        &self,
        res: QueryResult<RibValue>,
    ) -> QueryResult<RibValue> {
        let mut processed_res = QueryResult::<RibValue> {
            match_type: res.match_type,
            prefix: res.prefix,
            prefix_meta: None,
            less_specifics: None,
            more_specifics: None,
        };

        let is_in_prefix_meta_set = res.prefix_meta.is_some();

        if let Some(rib_value) = res.prefix_meta {
            processed_res.prefix_meta =
                self.reprocess_rib_value(rib_value).await;
        }

        if let Some(record_set) = &res.less_specifics {
            processed_res.less_specifics =
                self.reprocess_record_set(record_set).await;
        }

        if let Some(record_set) = &res.more_specifics {
            processed_res.more_specifics =
                self.reprocess_record_set(record_set).await;
        }

        if log_enabled!(log::Level::Trace) {
            let is_out_prefix_meta_set = processed_res.prefix_meta.is_some();
            let exact_match_diff = (is_in_prefix_meta_set as u8)
                - (is_out_prefix_meta_set as u8);
            let less_specifics_diff =
                res.less_specifics.map_or(0, |v| v.len())
                    - processed_res
                        .less_specifics
                        .as_ref()
                        .map_or(0, |v| v.len());
            let more_specifics_diff =
                res.more_specifics.map_or(0, |v| v.len())
                    - processed_res
                        .more_specifics
                        .as_ref()
                        .map_or(0, |v| v.len());
            if exact_match_diff != 0
                || less_specifics_diff != 0
                || more_specifics_diff != 0
            {
                trace!("Virtual RIB reprocessing of QueryResult discarded some results: exact: {}, less_specific: {}, more_specific: {}",
                    exact_match_diff, less_specifics_diff, more_specifics_diff);
            }
        }

        processed_res
    }

    /// Re-process a value from our Rib through our roto script.
    ///
    /// Used by virtual RIBs when a query result flows through them from West to East as a result of a query from a virtual
    /// RIB to the East made against a physical RIB to the West.
    async fn reprocess_rib_value(
        &self,
        rib_value: RibValue,
    ) -> Option<RibValue> {
        let mut new_values = HashedSet::with_capacity_and_hasher(
            1,
            HashBuildHasher::default(),
        );

        for route in rib_value.iter() {
            let in_type_value: &TypeValue = route.deref();
            let payload = Payload::from(in_type_value.clone()); // TODO: Do we really want to clone here? Or pass the Arc on?

            trace!("Re-processing route");

            if let Ok(filtered_payloads) = Self::VM.with(|vm| {
<<<<<<< HEAD
                payload.filter(|value| {
                    self.roto_scripts.exec(
                        vm,
                        &self.filter_name.load(),
                        value,
                    )
                })
=======

                payload.filter(
                    |value| self.roto_scripts.exec(vm, &self.filter_name.load(), value),
                    |_source_id| { /* TODO: self.status_reporter.message_filtered(source_id) */ },
                )
>>>>>>> 78ffa2ae
            }) {
                new_values.extend(
                    filtered_payloads
                        .into_iter()
                        .filter(|payload| {
                            !matches!(
                                payload.value,
                                TypeValue::OutputStreamMessage(_)
                            )
                        })
                        .map(|payload| {
                            // Add this processed query result route into the new query result
                            let hash = self
                                .rib
                                .load()
                                .precompute_hash_code(&payload.value);
                            PreHashedTypeValue::new(payload.value, hash)
                                .into()
                        }),
                );
            }
        }

        if new_values.is_empty() {
            None
        } else {
            Some(new_values.into())
        }
    }

    async fn reprocess_record_set(
        &self,
        record_set: &RecordSet<RibValue>,
    ) -> Option<RecordSet<RibValue>> {
        let mut new_record_set = RecordSet::<RibValue>::new();

        for record in record_set.iter() {
            let rib_value = record.meta;
            if let Some(rib_value) = self.reprocess_rib_value(rib_value).await
            {
                new_record_set.push(record.prefix, rib_value);
            }
        }

        if !new_record_set.is_empty() {
            Some(new_record_set)
        } else {
            None
        }
    }
}

// fn mk_rib_record_typedef() -> Result<TypeDef, CompileError> {
//     // TODO: Generate this based on the roto script.
//     //
//     // E.g. this:
//     //
//     //     rib my-rib contains StreamRoute {
//     //         prefix: Prefix,
//     //         as-path: AsPath,
//     //         origin: Origin,
//     //         next-hop: IpAddress,
//     //         med: U32,
//     //         local-pref: U32,
//     //         community: [Community]
//     //     }
//     //
//     // Becomes Rust code to create a record type:
//     //
//     //   <rant>
//     //     for some reason absolute type definitions don't work properly so we can't do this:
//     //         let my_comms_type = TypeDef::List(Box::new(TypeDef::Community));
//     //   </rant>
//     //
//     let comms =
//         TypeValue::List(List::new(vec![ElementTypeValue::Primitive(
//             Community::new(routecore::bgp::communities::Community::from([
//                 127, 12, 13, 12,
//             ]))
//             .into(),
//         )]));

//     let my_comms_type: TypeDef = (&comms).into();

//     TypeDef::new_record_type(vec![
//         ("prefix", Box::new(TypeDef::Prefix)),
//         ("as-path", Box::new(TypeDef::AsPath)),
//         ("origin", Box::new(TypeDef::OriginType)),
//         ("next-hop", Box::new(TypeDef::IpAddress)),
//         ("med", Box::new(TypeDef::U32)),
//         ("local-pref", Box::new(TypeDef::U32)),
//         ("community", Box::new(my_comms_type)),
//     ])
// }

// --- Tests ----------------------------------------------------------------------------------------------------------

#[cfg(test)]
mod tests {
    use super::*;

    #[test]
    fn default_rib_keys_are_as_expected() {
        let toml = r#"
        sources = ["some source"]
        "#;

        let config = mk_config_from_toml(toml).unwrap();

        assert_eq!(
            config.rib_keys.as_slice(),
            &[RouteToken::PeerIp, RouteToken::PeerAsn, RouteToken::AsPath]
        );
    }

    #[test]
    fn specified_rib_keys_are_received() {
        let toml = r#"
        sources = ["some source"]
        rib_keys = ["PeerIp", "NextHop"]
        "#;

        let config = mk_config_from_toml(toml).unwrap();

        assert_eq!(
            config.rib_keys.as_slice(),
            &[RouteToken::PeerIp, RouteToken::NextHop]
        );
    }

    #[test]
    #[should_panic(expected = "empty vector")]
    fn if_specified_rib_keys_must_be_non_empty() {
        let toml = r#"
        sources = ["some source"]
        rib_keys = []
        "#;

        mk_config_from_toml(toml).unwrap();
    }

    #[test]
    #[should_panic(expected = "unknown variant")]
    fn only_known_route_tokens_may_be_used_as_rib_keys() {
        let toml = r#"
        sources = ["some source"]
        rib_keys = ["blah"]
        "#;

        mk_config_from_toml(toml).unwrap();
    }

    fn mk_config_from_toml(toml: &str) -> Result<RibUnit, toml::de::Error> {
        toml::from_str::<RibUnit>(toml)
    }
}<|MERGE_RESOLUTION|>--- conflicted
+++ resolved
@@ -701,25 +701,12 @@
         if let Some(filtered_update) = Self::VM
             .with(|vm| {
                 payload
-<<<<<<< HEAD
-                    .filter(|value| {
-                        self.roto_scripts.exec(
-                            vm,
-                            &self.filter_name.load(),
-                            value,
-                        )
-                    })
-                    .map(|filtered_payloads| {
-                        (self.insert_payloads(filtered_payloads, insert_fn))
-                    })
-=======
                     .filter(
                         |value| self.roto_scripts.exec(vm, &self.filter_name.load(), value),
                         |_source_id| { /* TODO: self.status_reporter.message_filtered(source_id) */
                         },
                     )
                     .map(|filtered_payloads| (self.insert_payloads(filtered_payloads, insert_fn)))
->>>>>>> 78ffa2ae
             })
             .map_err(|err| {
                 self.status_reporter.message_filtering_failure(&err);
@@ -947,21 +934,11 @@
             trace!("Re-processing route");
 
             if let Ok(filtered_payloads) = Self::VM.with(|vm| {
-<<<<<<< HEAD
-                payload.filter(|value| {
-                    self.roto_scripts.exec(
-                        vm,
-                        &self.filter_name.load(),
-                        value,
-                    )
-                })
-=======
 
                 payload.filter(
                     |value| self.roto_scripts.exec(vm, &self.filter_name.load(), value),
                     |_source_id| { /* TODO: self.status_reporter.message_filtered(source_id) */ },
                 )
->>>>>>> 78ffa2ae
             }) {
                 new_values.extend(
                     filtered_payloads
